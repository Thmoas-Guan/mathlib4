--- conflicted
+++ resolved
@@ -363,19 +363,10 @@
       ENNReal.toReal_sub_of_le, ENNReal.toReal_nat, ENNReal.toReal_nat]
     exacts [Nat.cast_le.2 qp.le, ENNReal.natCast_ne_top _]
   rwa [ENNReal.toReal_eq_toReal (measure_lt_top _ _).ne] at this
-<<<<<<< HEAD
-  · simp only [Ne, ENNReal.div_eq_top, tsub_eq_zero_iff_le, Nat.cast_le, not_le,
-      add_eq_zero_iff, Nat.cast_eq_zero, ENNReal.add_eq_top, ENNReal.natCast_ne_top, or_self_iff,
-      not_false_iff, and_true_iff]
-    push_neg
-    exact ⟨fun _ _ => by linarith, (tsub_le_self.trans_lt (ENNReal.natCast_ne_top p).lt_top).ne⟩
-#align ballot.ballot_problem Ballot.ballot_problem
-=======
   simp only [Ne, ENNReal.div_eq_top, tsub_eq_zero_iff_le, Nat.cast_le, not_le,
     add_eq_zero_iff, Nat.cast_eq_zero, ENNReal.add_eq_top, ENNReal.natCast_ne_top, or_self_iff,
     not_false_iff, and_true_iff]
   push_neg
   exact ⟨fun _ _ => by linarith, (tsub_le_self.trans_lt (ENNReal.natCast_ne_top p).lt_top).ne⟩
->>>>>>> 59de845a
 
 end Ballot