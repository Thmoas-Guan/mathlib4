--- conflicted
+++ resolved
@@ -119,11 +119,5 @@
     (∀ a b c : ℝ,
         |a * b * (a ^ 2 - b ^ 2) + b * c * (b ^ 2 - c ^ 2) + c * a * (c ^ 2 - a ^ 2)| ≤
           M * (a ^ 2 + b ^ 2 + c ^ 2) ^ 2) ↔
-<<<<<<< HEAD
       9 * √2 / 32 ≤ M :=
-  ⟨proof₂ M, fun h _ _ _ => proof₁.trans (by gcongr)⟩
-#align imo2006_q3 imo2006_q3
-=======
-      9 * sqrt 2 / 32 ≤ M :=
-  ⟨proof₂ M, fun h _ _ _ => proof₁.trans (by gcongr)⟩
->>>>>>> 65b8389e
+  ⟨proof₂ M, fun h _ _ _ => proof₁.trans (by gcongr)⟩