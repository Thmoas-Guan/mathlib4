--- conflicted
+++ resolved
@@ -50,27 +50,6 @@
         run: |
           ./scripts/lint-bib.sh
 
-<<<<<<< HEAD
-  check_imported:
-    if: github.repository MAIN_OR_FORK 'leanprover-community/mathlib4'
-    name: Check all files importedJOB_NAME
-    runs-on: ubuntu-latest
-    steps:
-      - name: cleanup
-        run: |
-          find . -name . -o -prune -exec rm -rf -- {} +
-
-      - uses: actions/checkout@v4
-
-      - name: update import-only files in {Mathlib Mathlib/Tactic Counterexamples Archive}.lean
-        run: |
-          ./scripts/mk_all.sh
-
-      - name: check that all files are imported
-        run: git diff --exit-code
-
-=======
->>>>>>> d97a437a
   check_workflows:
     if: github.repository MAIN_OR_FORK 'leanprover-community/mathlib4'
     name: check workflowsJOB_NAME
@@ -141,11 +120,7 @@
       # but verify that this didn't change anything in the `check_imported` job.
       - name: update Mathlib.lean
         run: |
-<<<<<<< HEAD
-          ./scripts/mk_all.sh Mathlib
-=======
           lake exe mk_all --lib Mathlib
->>>>>>> d97a437a
 
       - name: If using a lean-pr-release toolchain, uninstall
         run: |
