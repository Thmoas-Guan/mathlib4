/-
Copyright (c) 2017 Johannes Hölzl. All rights reserved.
Released under Apache 2.0 license as described in the file LICENSE.
Authors: Johannes Hölzl, Mario Carneiro, Floris van Doorn
-/
import Mathlib.Data.Fintype.BigOperators
import Mathlib.Data.Finsupp.Defs
import Mathlib.Data.Set.Countable
import Mathlib.Logic.Small.Set
import Mathlib.Order.SuccPred.CompleteLinearOrder
import Mathlib.SetTheory.Cardinal.SchroederBernstein
import Mathlib.Algebra.Order.Ring.Nat
import Mathlib.Data.Nat.Cast.Order.Basic

#align_import set_theory.cardinal.basic from "leanprover-community/mathlib"@"3ff3f2d6a3118b8711063de7111a0d77a53219a8"

/-!
# Cardinal Numbers

We define cardinal numbers as a quotient of types under the equivalence relation of equinumerity.

## Main definitions

* `Cardinal` is the type of cardinal numbers (in a given universe).
* `Cardinal.mk α` or `#α` is the cardinality of `α`. The notation `#` lives in the locale
  `Cardinal`.
* Addition `c₁ + c₂` is defined by `Cardinal.add_def α β : #α + #β = #(α ⊕ β)`.
* Multiplication `c₁ * c₂` is defined by `Cardinal.mul_def : #α * #β = #(α × β)`.
* The order `c₁ ≤ c₂` is defined by `Cardinal.le_def α β : #α ≤ #β ↔ Nonempty (α ↪ β)`.
* Exponentiation `c₁ ^ c₂` is defined by `Cardinal.power_def α β : #α ^ #β = #(β → α)`.
* `Cardinal.isLimit c` means that `c` is a (weak) limit cardinal: `c ≠ 0 ∧ ∀ x < c, succ x < c`.
* `Cardinal.aleph0` or `ℵ₀` is the cardinality of `ℕ`. This definition is universe polymorphic:
  `Cardinal.aleph0.{u} : Cardinal.{u}` (contrast with `ℕ : Type`, which lives in a specific
  universe). In some cases the universe level has to be given explicitly.
* `Cardinal.sum` is the sum of an indexed family of cardinals, i.e. the cardinality of the
  corresponding sigma type.
* `Cardinal.prod` is the product of an indexed family of cardinals, i.e. the cardinality of the
  corresponding pi type.
* `Cardinal.powerlt a b` or `a ^< b` is defined as the supremum of `a ^ c` for `c < b`.

## Main instances

* Cardinals form a `CanonicallyOrderedCommSemiring` with the aforementioned sum and product.
* Cardinals form a `SuccOrder`. Use `Order.succ c` for the smallest cardinal greater than `c`.
* The less than relation on cardinals forms a well-order.
* Cardinals form a `ConditionallyCompleteLinearOrderBot`. Bounded sets for cardinals in universe
  `u` are precisely the sets indexed by some type in universe `u`, see
  `Cardinal.bddAbove_iff_small`. One can use `sSup` for the cardinal supremum, and `sInf` for the
  minimum of a set of cardinals.

## Main Statements

* Cantor's theorem: `Cardinal.cantor c : c < 2 ^ c`.
* König's theorem: `Cardinal.sum_lt_prod`

## Implementation notes

* There is a type of cardinal numbers in every universe level:
  `Cardinal.{u} : Type (u + 1)` is the quotient of types in `Type u`.
  The operation `Cardinal.lift` lifts cardinal numbers to a higher level.
* Cardinal arithmetic specifically for infinite cardinals (like `κ * κ = κ`) is in the file
  `Mathlib/SetTheory/Cardinal/Ordinal.lean`.
* There is an instance `Pow Cardinal`, but this will only fire if Lean already knows that both
  the base and the exponent live in the same universe. As a workaround, you can add
  ```
    local infixr:80 " ^' " => @HPow.hPow Cardinal Cardinal Cardinal _
  ```
  to a file. This notation will work even if Lean doesn't know yet that the base and the exponent
  live in the same universe (but no exponents in other types can be used).
  (Porting note: This last point might need to be updated.)

## References

* <https://en.wikipedia.org/wiki/Cardinal_number>

## Tags

cardinal number, cardinal arithmetic, cardinal exponentiation, aleph,
Cantor's theorem, König's theorem, Konig's theorem
-/

assert_not_exists Field
assert_not_exists Module

open scoped Classical
open Mathlib (Vector)
open Function Set Order

noncomputable section

universe u v w

variable {α β : Type u}

/-- The equivalence relation on types given by equivalence (bijective correspondence) of types.
  Quotienting by this equivalence relation gives the cardinal numbers.
-/
instance Cardinal.isEquivalent : Setoid (Type u) where
  r α β := Nonempty (α ≃ β)
  iseqv := ⟨
    fun α => ⟨Equiv.refl α⟩,
    fun ⟨e⟩ => ⟨e.symm⟩,
    fun ⟨e₁⟩ ⟨e₂⟩ => ⟨e₁.trans e₂⟩⟩
#align cardinal.is_equivalent Cardinal.isEquivalent

/-- `Cardinal.{u}` is the type of cardinal numbers in `Type u`,
  defined as the quotient of `Type u` by existence of an equivalence
  (a bijection with explicit inverse). -/
@[pp_with_univ]
def Cardinal : Type (u + 1) :=
  Quotient Cardinal.isEquivalent
#align cardinal Cardinal

namespace Cardinal

/-- The cardinal number of a type -/
def mk : Type u → Cardinal :=
  Quotient.mk'
#align cardinal.mk Cardinal.mk

@[inherit_doc]
scoped prefix:max "#" => Cardinal.mk

instance canLiftCardinalType : CanLift Cardinal.{u} (Type u) mk fun _ => True :=
  ⟨fun c _ => Quot.inductionOn c fun α => ⟨α, rfl⟩⟩
#align cardinal.can_lift_cardinal_Type Cardinal.canLiftCardinalType

@[elab_as_elim]
theorem inductionOn {p : Cardinal → Prop} (c : Cardinal) (h : ∀ α, p #α) : p c :=
  Quotient.inductionOn c h
#align cardinal.induction_on Cardinal.inductionOn

@[elab_as_elim]
theorem inductionOn₂ {p : Cardinal → Cardinal → Prop} (c₁ : Cardinal) (c₂ : Cardinal)
    (h : ∀ α β, p #α #β) : p c₁ c₂ :=
  Quotient.inductionOn₂ c₁ c₂ h
#align cardinal.induction_on₂ Cardinal.inductionOn₂

@[elab_as_elim]
theorem inductionOn₃ {p : Cardinal → Cardinal → Cardinal → Prop} (c₁ : Cardinal) (c₂ : Cardinal)
    (c₃ : Cardinal) (h : ∀ α β γ, p #α #β #γ) : p c₁ c₂ c₃ :=
  Quotient.inductionOn₃ c₁ c₂ c₃ h
#align cardinal.induction_on₃ Cardinal.inductionOn₃

protected theorem eq : #α = #β ↔ Nonempty (α ≃ β) :=
  Quotient.eq'
#align cardinal.eq Cardinal.eq

@[simp]
theorem mk'_def (α : Type u) : @Eq Cardinal ⟦α⟧ #α :=
  rfl
#align cardinal.mk_def Cardinal.mk'_def

@[simp]
theorem mk_out (c : Cardinal) : #c.out = c :=
  Quotient.out_eq _
#align cardinal.mk_out Cardinal.mk_out

/-- The representative of the cardinal of a type is equivalent to the original type. -/
def outMkEquiv {α : Type v} : (#α).out ≃ α :=
  Nonempty.some <| Cardinal.eq.mp (by simp)
#align cardinal.out_mk_equiv Cardinal.outMkEquiv

theorem mk_congr (e : α ≃ β) : #α = #β :=
  Quot.sound ⟨e⟩
#align cardinal.mk_congr Cardinal.mk_congr

alias _root_.Equiv.cardinal_eq := mk_congr
#align equiv.cardinal_eq Equiv.cardinal_eq

/-- Lift a function between `Type*`s to a function between `Cardinal`s. -/
def map (f : Type u → Type v) (hf : ∀ α β, α ≃ β → f α ≃ f β) : Cardinal.{u} → Cardinal.{v} :=
  Quotient.map f fun α β ⟨e⟩ => ⟨hf α β e⟩
#align cardinal.map Cardinal.map

@[simp]
theorem map_mk (f : Type u → Type v) (hf : ∀ α β, α ≃ β → f α ≃ f β) (α : Type u) :
    map f hf #α = #(f α) :=
  rfl
#align cardinal.map_mk Cardinal.map_mk

/-- Lift a binary operation `Type* → Type* → Type*` to a binary operation on `Cardinal`s. -/
def map₂ (f : Type u → Type v → Type w) (hf : ∀ α β γ δ, α ≃ β → γ ≃ δ → f α γ ≃ f β δ) :
    Cardinal.{u} → Cardinal.{v} → Cardinal.{w} :=
  Quotient.map₂ f fun α β ⟨e₁⟩ γ δ ⟨e₂⟩ => ⟨hf α β γ δ e₁ e₂⟩
#align cardinal.map₂ Cardinal.map₂

/-- The universe lift operation on cardinals. You can specify the universes explicitly with
  `lift.{u v} : Cardinal.{v} → Cardinal.{max v u}` -/
@[pp_with_univ]
def lift (c : Cardinal.{v}) : Cardinal.{max v u} :=
  map ULift.{u, v} (fun _ _ e => Equiv.ulift.trans <| e.trans Equiv.ulift.symm) c
#align cardinal.lift Cardinal.lift

@[simp]
theorem mk_uLift (α) : #(ULift.{v, u} α) = lift.{v} #α :=
  rfl
#align cardinal.mk_ulift Cardinal.mk_uLift

-- Porting note: simpNF is not happy with universe levels, but this is needed as simp lemma
-- further down in this file
/-- `lift.{max u v, u}` equals `lift.{v, u}`. -/
@[simp, nolint simpNF]
theorem lift_umax : lift.{max u v, u} = lift.{v, u} :=
  funext fun a => inductionOn a fun _ => (Equiv.ulift.trans Equiv.ulift.symm).cardinal_eq
#align cardinal.lift_umax Cardinal.lift_umax

-- Porting note: simpNF is not happy with universe levels, but this is needed as simp lemma
-- further down in this file
/-- `lift.{max v u, u}` equals `lift.{v, u}`. -/
@[simp, nolint simpNF]
theorem lift_umax' : lift.{max v u, u} = lift.{v, u} :=
  lift_umax
#align cardinal.lift_umax' Cardinal.lift_umax'

-- Porting note: simpNF is not happy with universe levels, but this is needed as simp lemma
-- further down in this file
/-- A cardinal lifted to a lower or equal universe equals itself. -/
@[simp, nolint simpNF]
theorem lift_id' (a : Cardinal.{max u v}) : lift.{u} a = a :=
  inductionOn a fun _ => mk_congr Equiv.ulift
#align cardinal.lift_id' Cardinal.lift_id'

/-- A cardinal lifted to the same universe equals itself. -/
@[simp]
theorem lift_id (a : Cardinal) : lift.{u, u} a = a :=
  lift_id'.{u, u} a
#align cardinal.lift_id Cardinal.lift_id

/-- A cardinal lifted to the zero universe equals itself. -/
-- porting note (#10618): simp can prove this
-- @[simp]
theorem lift_uzero (a : Cardinal.{u}) : lift.{0} a = a :=
  lift_id'.{0, u} a
#align cardinal.lift_uzero Cardinal.lift_uzero

@[simp]
theorem lift_lift.{u_1} (a : Cardinal.{u_1}) : lift.{w} (lift.{v} a) = lift.{max v w} a :=
  inductionOn a fun _ => (Equiv.ulift.trans <| Equiv.ulift.trans Equiv.ulift.symm).cardinal_eq
#align cardinal.lift_lift Cardinal.lift_lift

/-- We define the order on cardinal numbers by `#α ≤ #β` if and only if
  there exists an embedding (injective function) from α to β. -/
instance : LE Cardinal.{u} :=
  ⟨fun q₁ q₂ =>
    Quotient.liftOn₂ q₁ q₂ (fun α β => Nonempty <| α ↪ β) fun _ _ _ _ ⟨e₁⟩ ⟨e₂⟩ =>
      propext ⟨fun ⟨e⟩ => ⟨e.congr e₁ e₂⟩, fun ⟨e⟩ => ⟨e.congr e₁.symm e₂.symm⟩⟩⟩

instance partialOrder : PartialOrder Cardinal.{u} where
  le := (· ≤ ·)
  le_refl := by
    rintro ⟨α⟩
    exact ⟨Embedding.refl _⟩
  le_trans := by
    rintro ⟨α⟩ ⟨β⟩ ⟨γ⟩ ⟨e₁⟩ ⟨e₂⟩
    exact ⟨e₁.trans e₂⟩
  le_antisymm := by
    rintro ⟨α⟩ ⟨β⟩ ⟨e₁⟩ ⟨e₂⟩
    exact Quotient.sound (e₁.antisymm e₂)

instance linearOrder : LinearOrder Cardinal.{u} :=
  { Cardinal.partialOrder with
    le_total := by
      rintro ⟨α⟩ ⟨β⟩
      apply Embedding.total
    decidableLE := Classical.decRel _ }

theorem le_def (α β : Type u) : #α ≤ #β ↔ Nonempty (α ↪ β) :=
  Iff.rfl
#align cardinal.le_def Cardinal.le_def

theorem mk_le_of_injective {α β : Type u} {f : α → β} (hf : Injective f) : #α ≤ #β :=
  ⟨⟨f, hf⟩⟩
#align cardinal.mk_le_of_injective Cardinal.mk_le_of_injective

theorem _root_.Function.Embedding.cardinal_le {α β : Type u} (f : α ↪ β) : #α ≤ #β :=
  ⟨f⟩
#align function.embedding.cardinal_le Function.Embedding.cardinal_le

theorem mk_le_of_surjective {α β : Type u} {f : α → β} (hf : Surjective f) : #β ≤ #α :=
  ⟨Embedding.ofSurjective f hf⟩
#align cardinal.mk_le_of_surjective Cardinal.mk_le_of_surjective

theorem le_mk_iff_exists_set {c : Cardinal} {α : Type u} : c ≤ #α ↔ ∃ p : Set α, #p = c :=
  ⟨inductionOn c fun _ ⟨⟨f, hf⟩⟩ => ⟨Set.range f, (Equiv.ofInjective f hf).cardinal_eq.symm⟩,
    fun ⟨_, e⟩ => e ▸ ⟨⟨Subtype.val, fun _ _ => Subtype.eq⟩⟩⟩
#align cardinal.le_mk_iff_exists_set Cardinal.le_mk_iff_exists_set

theorem mk_subtype_le {α : Type u} (p : α → Prop) : #(Subtype p) ≤ #α :=
  ⟨Embedding.subtype p⟩
#align cardinal.mk_subtype_le Cardinal.mk_subtype_le

theorem mk_set_le (s : Set α) : #s ≤ #α :=
  mk_subtype_le s
#align cardinal.mk_set_le Cardinal.mk_set_le

@[simp]
lemma mk_preimage_down {s : Set α} : #(ULift.down.{v} ⁻¹' s) = lift.{v} (#s) := by
  rw [← mk_uLift, Cardinal.eq]
  constructor
  let f : ULift.down ⁻¹' s → ULift s := fun x ↦ ULift.up (restrictPreimage s ULift.down x)
  have : Function.Bijective f :=
    ULift.up_bijective.comp (restrictPreimage_bijective _ (ULift.down_bijective))
  exact Equiv.ofBijective f this

theorem out_embedding {c c' : Cardinal} : c ≤ c' ↔ Nonempty (c.out ↪ c'.out) := by
  trans
  · rw [← Quotient.out_eq c, ← Quotient.out_eq c']
  · rw [mk'_def, mk'_def, le_def]
#align cardinal.out_embedding Cardinal.out_embedding

theorem lift_mk_le {α : Type v} {β : Type w} :
    lift.{max u w} #α ≤ lift.{max u v} #β ↔ Nonempty (α ↪ β) :=
  ⟨fun ⟨f⟩ => ⟨Embedding.congr Equiv.ulift Equiv.ulift f⟩, fun ⟨f⟩ =>
    ⟨Embedding.congr Equiv.ulift.symm Equiv.ulift.symm f⟩⟩
#align cardinal.lift_mk_le Cardinal.lift_mk_le

/-- A variant of `Cardinal.lift_mk_le` with specialized universes.
Because Lean often can not realize it should use this specialization itself,
we provide this statement separately so you don't have to solve the specialization problem either.
-/
theorem lift_mk_le' {α : Type u} {β : Type v} : lift.{v} #α ≤ lift.{u} #β ↔ Nonempty (α ↪ β) :=
  lift_mk_le.{0}
#align cardinal.lift_mk_le' Cardinal.lift_mk_le'

theorem lift_mk_eq {α : Type u} {β : Type v} :
    lift.{max v w} #α = lift.{max u w} #β ↔ Nonempty (α ≃ β) :=
  Quotient.eq'.trans
    ⟨fun ⟨f⟩ => ⟨Equiv.ulift.symm.trans <| f.trans Equiv.ulift⟩, fun ⟨f⟩ =>
      ⟨Equiv.ulift.trans <| f.trans Equiv.ulift.symm⟩⟩
#align cardinal.lift_mk_eq Cardinal.lift_mk_eq

/-- A variant of `Cardinal.lift_mk_eq` with specialized universes.
Because Lean often can not realize it should use this specialization itself,
we provide this statement separately so you don't have to solve the specialization problem either.
-/
theorem lift_mk_eq' {α : Type u} {β : Type v} : lift.{v} #α = lift.{u} #β ↔ Nonempty (α ≃ β) :=
  lift_mk_eq.{u, v, 0}
#align cardinal.lift_mk_eq' Cardinal.lift_mk_eq'

@[simp]
theorem lift_le {a b : Cardinal.{v}} : lift.{u, v} a ≤ lift.{u, v} b ↔ a ≤ b :=
  inductionOn₂ a b fun α β => by
    rw [← lift_umax]
    exact lift_mk_le.{u}
#align cardinal.lift_le Cardinal.lift_le

-- Porting note: changed `simps` to `simps!` because the linter told to do so.
/-- `Cardinal.lift` as an `OrderEmbedding`. -/
@[simps! (config := .asFn)]
def liftOrderEmbedding : Cardinal.{v} ↪o Cardinal.{max v u} :=
  OrderEmbedding.ofMapLEIff lift.{u, v} fun _ _ => lift_le
#align cardinal.lift_order_embedding Cardinal.liftOrderEmbedding

theorem lift_injective : Injective lift.{u, v} :=
  liftOrderEmbedding.injective
#align cardinal.lift_injective Cardinal.lift_injective

@[simp]
theorem lift_inj {a b : Cardinal.{u}} : lift.{v, u} a = lift.{v, u} b ↔ a = b :=
  lift_injective.eq_iff
#align cardinal.lift_inj Cardinal.lift_inj

@[simp]
theorem lift_lt {a b : Cardinal.{u}} : lift.{v, u} a < lift.{v, u} b ↔ a < b :=
  liftOrderEmbedding.lt_iff_lt
#align cardinal.lift_lt Cardinal.lift_lt

theorem lift_strictMono : StrictMono lift := fun _ _ => lift_lt.2
#align cardinal.lift_strict_mono Cardinal.lift_strictMono

theorem lift_monotone : Monotone lift :=
  lift_strictMono.monotone
#align cardinal.lift_monotone Cardinal.lift_monotone

instance : Zero Cardinal.{u} :=
  -- `PEmpty` might be more canonical, but this is convenient for defeq with natCast
  ⟨lift #(Fin 0)⟩

instance : Inhabited Cardinal.{u} :=
  ⟨0⟩

@[simp]
theorem mk_eq_zero (α : Type u) [IsEmpty α] : #α = 0 :=
  (Equiv.equivOfIsEmpty α (ULift (Fin 0))).cardinal_eq
#align cardinal.mk_eq_zero Cardinal.mk_eq_zero

@[simp]
theorem lift_zero : lift 0 = 0 := mk_eq_zero _
#align cardinal.lift_zero Cardinal.lift_zero

@[simp]
theorem lift_eq_zero {a : Cardinal.{v}} : lift.{u} a = 0 ↔ a = 0 :=
  lift_injective.eq_iff' lift_zero
#align cardinal.lift_eq_zero Cardinal.lift_eq_zero

theorem mk_eq_zero_iff {α : Type u} : #α = 0 ↔ IsEmpty α :=
  ⟨fun e =>
    let ⟨h⟩ := Quotient.exact e
    h.isEmpty,
    @mk_eq_zero α⟩
#align cardinal.mk_eq_zero_iff Cardinal.mk_eq_zero_iff

theorem mk_ne_zero_iff {α : Type u} : #α ≠ 0 ↔ Nonempty α :=
  (not_iff_not.2 mk_eq_zero_iff).trans not_isEmpty_iff
#align cardinal.mk_ne_zero_iff Cardinal.mk_ne_zero_iff

@[simp]
theorem mk_ne_zero (α : Type u) [Nonempty α] : #α ≠ 0 :=
  mk_ne_zero_iff.2 ‹_›
#align cardinal.mk_ne_zero Cardinal.mk_ne_zero

instance : One Cardinal.{u} :=
  -- `PUnit` might be more canonical, but this is convenient for defeq with natCast
  ⟨lift #(Fin 1)⟩

instance : Nontrivial Cardinal.{u} :=
  ⟨⟨1, 0, mk_ne_zero _⟩⟩

theorem mk_eq_one (α : Type u) [Unique α] : #α = 1 :=
  (Equiv.equivOfUnique α (ULift (Fin 1))).cardinal_eq
#align cardinal.mk_eq_one Cardinal.mk_eq_one

theorem le_one_iff_subsingleton {α : Type u} : #α ≤ 1 ↔ Subsingleton α :=
  ⟨fun ⟨f⟩ => ⟨fun _ _ => f.injective (Subsingleton.elim _ _)⟩, fun ⟨h⟩ =>
    ⟨fun _ => ULift.up 0, fun _ _ _ => h _ _⟩⟩
#align cardinal.le_one_iff_subsingleton Cardinal.le_one_iff_subsingleton

@[simp]
theorem mk_le_one_iff_set_subsingleton {s : Set α} : #s ≤ 1 ↔ s.Subsingleton :=
  le_one_iff_subsingleton.trans s.subsingleton_coe
#align cardinal.mk_le_one_iff_set_subsingleton Cardinal.mk_le_one_iff_set_subsingleton

alias ⟨_, _root_.Set.Subsingleton.cardinal_mk_le_one⟩ := mk_le_one_iff_set_subsingleton
#align set.subsingleton.cardinal_mk_le_one Set.Subsingleton.cardinal_mk_le_one

instance : Add Cardinal.{u} :=
  ⟨map₂ Sum fun _ _ _ _ => Equiv.sumCongr⟩

theorem add_def (α β : Type u) : #α + #β = #(Sum α β) :=
  rfl
#align cardinal.add_def Cardinal.add_def

instance : NatCast Cardinal.{u} :=
  ⟨fun n => lift #(Fin n)⟩

@[simp]
theorem mk_sum (α : Type u) (β : Type v) : #(α ⊕ β) = lift.{v, u} #α + lift.{u, v} #β :=
  mk_congr (Equiv.ulift.symm.sumCongr Equiv.ulift.symm)
#align cardinal.mk_sum Cardinal.mk_sum

@[simp]
theorem mk_option {α : Type u} : #(Option α) = #α + 1 := by
  rw [(Equiv.optionEquivSumPUnit.{u, u} α).cardinal_eq, mk_sum, mk_eq_one PUnit, lift_id, lift_id]
#align cardinal.mk_option Cardinal.mk_option

@[simp]
theorem mk_psum (α : Type u) (β : Type v) : #(PSum α β) = lift.{v} #α + lift.{u} #β :=
  (mk_congr (Equiv.psumEquivSum α β)).trans (mk_sum α β)
#align cardinal.mk_psum Cardinal.mk_psum

@[simp]
theorem mk_fintype (α : Type u) [h : Fintype α] : #α = Fintype.card α :=
  mk_congr (Fintype.equivOfCardEq (by simp))

protected theorem cast_succ (n : ℕ) : ((n + 1 : ℕ) : Cardinal.{u}) = n + 1 := by
  change #(ULift.{u} (Fin (n+1))) = # (ULift.{u} (Fin n)) + 1
  rw [← mk_option, mk_fintype, mk_fintype]
  simp only [Fintype.card_ulift, Fintype.card_fin, Fintype.card_option]

instance : Mul Cardinal.{u} :=
  ⟨map₂ Prod fun _ _ _ _ => Equiv.prodCongr⟩

theorem mul_def (α β : Type u) : #α * #β = #(α × β) :=
  rfl
#align cardinal.mul_def Cardinal.mul_def

@[simp]
theorem mk_prod (α : Type u) (β : Type v) : #(α × β) = lift.{v, u} #α * lift.{u, v} #β :=
  mk_congr (Equiv.ulift.symm.prodCongr Equiv.ulift.symm)
#align cardinal.mk_prod Cardinal.mk_prod

private theorem mul_comm' (a b : Cardinal.{u}) : a * b = b * a :=
  inductionOn₂ a b fun α β => mk_congr <| Equiv.prodComm α β

/-- The cardinal exponential. `#α ^ #β` is the cardinal of `β → α`. -/
instance instPowCardinal : Pow Cardinal.{u} Cardinal.{u} :=
  ⟨map₂ (fun α β => β → α) fun _ _ _ _ e₁ e₂ => e₂.arrowCongr e₁⟩

theorem power_def (α β : Type u) : #α ^ #β = #(β → α) :=
  rfl
#align cardinal.power_def Cardinal.power_def

theorem mk_arrow (α : Type u) (β : Type v) : #(α → β) = (lift.{u} #β^lift.{v} #α) :=
  mk_congr (Equiv.ulift.symm.arrowCongr Equiv.ulift.symm)
#align cardinal.mk_arrow Cardinal.mk_arrow

@[simp]
theorem lift_power (a b : Cardinal.{u}) : lift.{v} (a ^ b) = lift.{v} a ^ lift.{v} b :=
  inductionOn₂ a b fun _ _ =>
    mk_congr <| Equiv.ulift.trans (Equiv.ulift.arrowCongr Equiv.ulift).symm
#align cardinal.lift_power Cardinal.lift_power

@[simp]
theorem power_zero {a : Cardinal} : a ^ (0 : Cardinal) = 1 :=
  inductionOn a fun _ => mk_eq_one _
#align cardinal.power_zero Cardinal.power_zero

@[simp]
theorem power_one {a : Cardinal.{u}} : a ^ (1 : Cardinal) = a :=
  inductionOn a fun α => mk_congr (Equiv.funUnique (ULift.{u} (Fin 1)) α)
#align cardinal.power_one Cardinal.power_one

theorem power_add {a b c : Cardinal} : a ^ (b + c) = a ^ b * a ^ c :=
  inductionOn₃ a b c fun α β γ => mk_congr <| Equiv.sumArrowEquivProdArrow β γ α
#align cardinal.power_add Cardinal.power_add

instance commSemiring : CommSemiring Cardinal.{u} where
  zero := 0
  one := 1
  add := (· + ·)
  mul := (· * ·)
  zero_add a := inductionOn a fun α => mk_congr <| Equiv.emptySum (ULift (Fin 0)) α
  add_zero a := inductionOn a fun α => mk_congr <| Equiv.sumEmpty α (ULift (Fin 0))
  add_assoc a b c := inductionOn₃ a b c fun α β γ => mk_congr <| Equiv.sumAssoc α β γ
  add_comm a b := inductionOn₂ a b fun α β => mk_congr <| Equiv.sumComm α β
  zero_mul a := inductionOn a fun α => mk_eq_zero _
  mul_zero a := inductionOn a fun α => mk_eq_zero _
  one_mul a := inductionOn a fun α => mk_congr <| Equiv.uniqueProd α (ULift (Fin 1))
  mul_one a := inductionOn a fun α => mk_congr <| Equiv.prodUnique α (ULift (Fin 1))
  mul_assoc a b c := inductionOn₃ a b c fun α β γ => mk_congr <| Equiv.prodAssoc α β γ
  mul_comm := mul_comm'
  left_distrib a b c := inductionOn₃ a b c fun α β γ => mk_congr <| Equiv.prodSumDistrib α β γ
  right_distrib a b c := inductionOn₃ a b c fun α β γ => mk_congr <| Equiv.sumProdDistrib α β γ
  nsmul := nsmulRec
  npow n c := c ^ (n : Cardinal)
  npow_zero := @power_zero
  npow_succ n c := show c ^ (↑(n + 1) : Cardinal) = c ^ (↑n : Cardinal) * c
    by rw [Cardinal.cast_succ, power_add, power_one, mul_comm']
  natCast := (fun n => lift.{u} #(Fin n) : ℕ → Cardinal.{u})
  natCast_zero := rfl
  natCast_succ := Cardinal.cast_succ

<<<<<<< HEAD
/-! Porting note (#11229): Deprecated section. Remove. -/
section deprecated
set_option linter.deprecated false

@[deprecated (since := "2023-02-11")]
theorem power_bit0 (a b : Cardinal) : a ^ (2 * b) = a ^ b * a ^ b := by
  rw [two_mul, power_add]
#align cardinal.power_bit0 Cardinal.power_bit0

@[deprecated (since := "2023-02-11")]
theorem power_bit1 (a b : Cardinal) : a ^ (2 * b + 1) = a ^ b * a ^ b * a := by
  rw [← power_bit0, power_add, power_one]
#align cardinal.power_bit1 Cardinal.power_bit1

end deprecated
=======
#noalign cardinal.power_bit0
#noalign cardinal.power_bit1
>>>>>>> fffcdb50

@[simp]
theorem one_power {a : Cardinal} : (1 : Cardinal) ^ a = 1 :=
  inductionOn a fun _ => mk_eq_one _
#align cardinal.one_power Cardinal.one_power

-- porting note (#10618): simp can prove this
-- @[simp]
theorem mk_bool : #Bool = 2 := by simp
#align cardinal.mk_bool Cardinal.mk_bool

-- porting note (#10618): simp can prove this
-- @[simp]
theorem mk_Prop : #Prop = 2 := by simp
#align cardinal.mk_Prop Cardinal.mk_Prop

@[simp]
theorem zero_power {a : Cardinal} : a ≠ 0 → (0 : Cardinal) ^ a = 0 :=
  inductionOn a fun _ heq =>
    mk_eq_zero_iff.2 <|
      isEmpty_pi.2 <|
        let ⟨a⟩ := mk_ne_zero_iff.1 heq
        ⟨a, inferInstance⟩
#align cardinal.zero_power Cardinal.zero_power

theorem power_ne_zero {a : Cardinal} (b : Cardinal) : a ≠ 0 → a ^ b ≠ 0 :=
  inductionOn₂ a b fun _ _ h =>
    let ⟨a⟩ := mk_ne_zero_iff.1 h
    mk_ne_zero_iff.2 ⟨fun _ => a⟩
#align cardinal.power_ne_zero Cardinal.power_ne_zero

theorem mul_power {a b c : Cardinal} : (a * b) ^ c = a ^ c * b ^ c :=
  inductionOn₃ a b c fun α β γ => mk_congr <| Equiv.arrowProdEquivProdArrow α β γ
#align cardinal.mul_power Cardinal.mul_power

theorem power_mul {a b c : Cardinal} : a ^ (b * c) = (a ^ b) ^ c := by
  rw [mul_comm b c]
  exact inductionOn₃ a b c fun α β γ => mk_congr <| Equiv.curry γ β α
#align cardinal.power_mul Cardinal.power_mul

@[simp]
theorem pow_cast_right (a : Cardinal.{u}) (n : ℕ) : a ^ (↑n : Cardinal.{u}) = a ^ n :=
  rfl
#align cardinal.pow_cast_right Cardinal.pow_cast_right

@[simp]
theorem lift_one : lift 1 = 1 := mk_eq_one _
#align cardinal.lift_one Cardinal.lift_one

@[simp]
theorem lift_eq_one {a : Cardinal.{v}} : lift.{u} a = 1 ↔ a = 1 :=
  lift_injective.eq_iff' lift_one

@[simp]
theorem lift_add (a b : Cardinal.{u}) : lift.{v} (a + b) = lift.{v} a + lift.{v} b :=
  inductionOn₂ a b fun _ _ =>
    mk_congr <| Equiv.ulift.trans (Equiv.sumCongr Equiv.ulift Equiv.ulift).symm
#align cardinal.lift_add Cardinal.lift_add

@[simp]
theorem lift_mul (a b : Cardinal.{u}) : lift.{v} (a * b) = lift.{v} a * lift.{v} b :=
  inductionOn₂ a b fun _ _ =>
    mk_congr <| Equiv.ulift.trans (Equiv.prodCongr Equiv.ulift Equiv.ulift).symm
#align cardinal.lift_mul Cardinal.lift_mul

<<<<<<< HEAD
/-! Porting note (#11229): Deprecated section. Remove. -/
section deprecated
set_option linter.deprecated false

@[simp, deprecated (since := "2023-02-11")]
theorem lift_bit0 (a : Cardinal) : lift.{v} (2 * a) = 2 * (lift.{v} a) := by
  rw [two_mul, two_mul, lift_add a a]
#align cardinal.lift_bit0 Cardinal.lift_bit0

@[simp, deprecated (since := "2023-02-11")]
theorem lift_bit1 (a : Cardinal) : lift.{v} (2 * a + 1) = 2 * (lift.{v} a) + 1 := by
  rw [lift_add, lift_bit0, lift_one]
#align cardinal.lift_bit1 Cardinal.lift_bit1

end deprecated
=======
#noalign cardinal.lift_bit0
#noalign cardinal.lift_bit1
>>>>>>> fffcdb50

-- Porting note: Proof used to be simp, needed to remind simp that 1 + 1 = 2
theorem lift_two : lift.{u, v} 2 = 2 := by simp [← one_add_one_eq_two]
#align cardinal.lift_two Cardinal.lift_two

@[simp]
theorem mk_set {α : Type u} : #(Set α) = 2 ^ #α := by simp [← one_add_one_eq_two, Set, mk_arrow]
#align cardinal.mk_set Cardinal.mk_set

/-- A variant of `Cardinal.mk_set` expressed in terms of a `Set` instead of a `Type`. -/
@[simp]
theorem mk_powerset {α : Type u} (s : Set α) : #(↥(𝒫 s)) = 2 ^ #(↥s) :=
  (mk_congr (Equiv.Set.powerset s)).trans mk_set
#align cardinal.mk_powerset Cardinal.mk_powerset

theorem lift_two_power (a : Cardinal) : lift.{v} (2 ^ a) = 2 ^ lift.{v} a := by
  simp [← one_add_one_eq_two]
#align cardinal.lift_two_power Cardinal.lift_two_power

section OrderProperties

open Sum

protected theorem zero_le : ∀ a : Cardinal, 0 ≤ a := by
  rintro ⟨α⟩
  exact ⟨Embedding.ofIsEmpty⟩
#align cardinal.zero_le Cardinal.zero_le

private theorem add_le_add' : ∀ {a b c d : Cardinal}, a ≤ b → c ≤ d → a + c ≤ b + d := by
  rintro ⟨α⟩ ⟨β⟩ ⟨γ⟩ ⟨δ⟩ ⟨e₁⟩ ⟨e₂⟩; exact ⟨e₁.sumMap e₂⟩
-- #align cardinal.add_le_add' Cardinal.add_le_add'

instance add_covariantClass : CovariantClass Cardinal Cardinal (· + ·) (· ≤ ·) :=
  ⟨fun _ _ _ => add_le_add' le_rfl⟩
#align cardinal.add_covariant_class Cardinal.add_covariantClass

instance add_swap_covariantClass : CovariantClass Cardinal Cardinal (swap (· + ·)) (· ≤ ·) :=
  ⟨fun _ _ _ h => add_le_add' h le_rfl⟩
#align cardinal.add_swap_covariant_class Cardinal.add_swap_covariantClass

instance canonicallyOrderedCommSemiring : CanonicallyOrderedCommSemiring Cardinal.{u} :=
  { Cardinal.commSemiring,
    Cardinal.partialOrder with
    bot := 0
    bot_le := Cardinal.zero_le
    add_le_add_left := fun a b => add_le_add_left
    exists_add_of_le := fun {a b} =>
      inductionOn₂ a b fun α β ⟨⟨f, hf⟩⟩ =>
        have : Sum α ((range f)ᶜ : Set β) ≃ β :=
          (Equiv.sumCongr (Equiv.ofInjective f hf) (Equiv.refl _)).trans <|
            Equiv.Set.sumCompl (range f)
        ⟨#(↥(range f)ᶜ), mk_congr this.symm⟩
    le_self_add := fun a b => (add_zero a).ge.trans <| add_le_add_left (Cardinal.zero_le _) _
    eq_zero_or_eq_zero_of_mul_eq_zero := fun {a b} =>
      inductionOn₂ a b fun α β => by
        simpa only [mul_def, mk_eq_zero_iff, isEmpty_prod] using id }

instance : CanonicallyLinearOrderedAddCommMonoid Cardinal.{u} :=
  { Cardinal.canonicallyOrderedCommSemiring, Cardinal.linearOrder with }

-- Computable instance to prevent a non-computable one being found via the one above
instance : CanonicallyOrderedAddCommMonoid Cardinal.{u} :=
  { Cardinal.canonicallyOrderedCommSemiring with }

instance : LinearOrderedCommMonoidWithZero Cardinal.{u} :=
  { Cardinal.commSemiring,
    Cardinal.linearOrder with
    mul_le_mul_left := @mul_le_mul_left' _ _ _ _
    zero_le_one := zero_le _ }

-- Computable instance to prevent a non-computable one being found via the one above
instance : CommMonoidWithZero Cardinal.{u} :=
  { Cardinal.canonicallyOrderedCommSemiring with }

-- Porting note: new
-- Computable instance to prevent a non-computable one being found via the one above
instance : CommMonoid Cardinal.{u} :=
  { Cardinal.canonicallyOrderedCommSemiring with }

theorem zero_power_le (c : Cardinal.{u}) : (0 : Cardinal.{u}) ^ c ≤ 1 := by
  by_cases h : c = 0
  · rw [h, power_zero]
  · rw [zero_power h]
    apply zero_le
#align cardinal.zero_power_le Cardinal.zero_power_le

theorem power_le_power_left : ∀ {a b c : Cardinal}, a ≠ 0 → b ≤ c → a ^ b ≤ a ^ c := by
  rintro ⟨α⟩ ⟨β⟩ ⟨γ⟩ hα ⟨e⟩
  let ⟨a⟩ := mk_ne_zero_iff.1 hα
  exact ⟨@Function.Embedding.arrowCongrLeft _ _ _ ⟨a⟩ e⟩
#align cardinal.power_le_power_left Cardinal.power_le_power_left

theorem self_le_power (a : Cardinal) {b : Cardinal} (hb : 1 ≤ b) : a ≤ a ^ b := by
  rcases eq_or_ne a 0 with (rfl | ha)
  · exact zero_le _
  · convert power_le_power_left ha hb
    exact power_one.symm
#align cardinal.self_le_power Cardinal.self_le_power

/-- **Cantor's theorem** -/
theorem cantor (a : Cardinal.{u}) : a < 2 ^ a := by
  induction' a using Cardinal.inductionOn with α
  rw [← mk_set]
  refine ⟨⟨⟨singleton, fun a b => singleton_eq_singleton_iff.1⟩⟩, ?_⟩
  rintro ⟨⟨f, hf⟩⟩
  exact cantor_injective f hf
#align cardinal.cantor Cardinal.cantor

instance : NoMaxOrder Cardinal.{u} where exists_gt a := ⟨_, cantor a⟩

-- short-circuit type class inference
instance : DistribLattice Cardinal.{u} := inferInstance

theorem one_lt_iff_nontrivial {α : Type u} : 1 < #α ↔ Nontrivial α := by
  rw [← not_le, le_one_iff_subsingleton, ← not_nontrivial_iff_subsingleton, Classical.not_not]
#align cardinal.one_lt_iff_nontrivial Cardinal.one_lt_iff_nontrivial

theorem power_le_max_power_one {a b c : Cardinal} (h : b ≤ c) : a ^ b ≤ max (a ^ c) 1 := by
  by_cases ha : a = 0
  · simp [ha, zero_power_le]
  · exact (power_le_power_left ha h).trans (le_max_left _ _)
#align cardinal.power_le_max_power_one Cardinal.power_le_max_power_one

theorem power_le_power_right {a b c : Cardinal} : a ≤ b → a ^ c ≤ b ^ c :=
  inductionOn₃ a b c fun _ _ _ ⟨e⟩ => ⟨Embedding.arrowCongrRight e⟩
#align cardinal.power_le_power_right Cardinal.power_le_power_right

theorem power_pos {a : Cardinal} (b : Cardinal) (ha : 0 < a) : 0 < a ^ b :=
  (power_ne_zero _ ha.ne').bot_lt
#align cardinal.power_pos Cardinal.power_pos

end OrderProperties

protected theorem lt_wf : @WellFounded Cardinal.{u} (· < ·) :=
  ⟨fun a =>
    by_contradiction fun h => by
      let ι := { c : Cardinal // ¬Acc (· < ·) c }
      let f : ι → Cardinal := Subtype.val
      haveI hι : Nonempty ι := ⟨⟨_, h⟩⟩
      obtain ⟨⟨c : Cardinal, hc : ¬Acc (· < ·) c⟩, ⟨h_1 : ∀ j, (f ⟨c, hc⟩).out ↪ (f j).out⟩⟩ :=
        Embedding.min_injective fun i => (f i).out
      refine hc (Acc.intro _ fun j h' => by_contradiction fun hj => h'.2 ?_)
      have : #_ ≤ #_ := ⟨h_1 ⟨j, hj⟩⟩
      simpa only [mk_out] using this⟩
#align cardinal.lt_wf Cardinal.lt_wf

instance : WellFoundedRelation Cardinal.{u} :=
  ⟨(· < ·), Cardinal.lt_wf⟩

-- Porting note: this no longer is automatically inferred.
instance : WellFoundedLT Cardinal.{u} :=
  ⟨Cardinal.lt_wf⟩

instance wo : @IsWellOrder Cardinal.{u} (· < ·) where
#align cardinal.wo Cardinal.wo

instance : ConditionallyCompleteLinearOrderBot Cardinal :=
  IsWellOrder.conditionallyCompleteLinearOrderBot _

@[simp]
theorem sInf_empty : sInf (∅ : Set Cardinal.{u}) = 0 :=
  dif_neg Set.not_nonempty_empty
#align cardinal.Inf_empty Cardinal.sInf_empty

lemma sInf_eq_zero_iff {s : Set Cardinal} : sInf s = 0 ↔ s = ∅ ∨ ∃ a ∈ s, a = 0 := by
  refine ⟨fun h ↦ ?_, fun h ↦ ?_⟩
  · rcases s.eq_empty_or_nonempty with rfl | hne
    · exact Or.inl rfl
    · exact Or.inr ⟨sInf s, csInf_mem hne, h⟩
  · rcases h with rfl | ⟨a, ha, rfl⟩
    · exact Cardinal.sInf_empty
    · exact eq_bot_iff.2 (csInf_le' ha)

lemma iInf_eq_zero_iff {ι : Sort*} {f : ι → Cardinal} :
    (⨅ i, f i) = 0 ↔ IsEmpty ι ∨ ∃ i, f i = 0 := by
  simp [iInf, sInf_eq_zero_iff]

/-- Note that the successor of `c` is not the same as `c + 1` except in the case of finite `c`. -/
instance : SuccOrder Cardinal :=
  SuccOrder.ofSuccLeIff (fun c => sInf { c' | c < c' })
    -- Porting note: Needed to insert `by apply` in the next line
    ⟨by apply lt_of_lt_of_le <| csInf_mem <| exists_gt _,
    -- Porting note used to be just `csInf_le'`
    fun h ↦ csInf_le' h⟩

theorem succ_def (c : Cardinal) : succ c = sInf { c' | c < c' } :=
  rfl
#align cardinal.succ_def Cardinal.succ_def

theorem succ_pos : ∀ c : Cardinal, 0 < succ c :=
  bot_lt_succ
#align cardinal.succ_pos Cardinal.succ_pos

theorem succ_ne_zero (c : Cardinal) : succ c ≠ 0 :=
  (succ_pos _).ne'
#align cardinal.succ_ne_zero Cardinal.succ_ne_zero

theorem add_one_le_succ (c : Cardinal.{u}) : c + 1 ≤ succ c := by
  -- Porting note: rewrote the next three lines to avoid defeq abuse.
  have : Set.Nonempty { c' | c < c' } := exists_gt c
  simp_rw [succ_def, le_csInf_iff'' this, mem_setOf]
  intro b hlt
  rcases b, c with ⟨⟨β⟩, ⟨γ⟩⟩
  cases' le_of_lt hlt with f
  have : ¬Surjective f := fun hn => (not_le_of_lt hlt) (mk_le_of_surjective hn)
  simp only [Surjective, not_forall] at this
  rcases this with ⟨b, hb⟩
  calc
    #γ + 1 = #(Option γ) := mk_option.symm
    _ ≤ #β := (f.optionElim b hb).cardinal_le
#align cardinal.add_one_le_succ Cardinal.add_one_le_succ

/-- A cardinal is a limit if it is not zero or a successor cardinal. Note that `ℵ₀` is a limit
  cardinal by this definition, but `0` isn't.

  Use `IsSuccLimit` if you want to include the `c = 0` case. -/
def IsLimit (c : Cardinal) : Prop :=
  c ≠ 0 ∧ IsSuccLimit c
#align cardinal.is_limit Cardinal.IsLimit

protected theorem IsLimit.ne_zero {c} (h : IsLimit c) : c ≠ 0 :=
  h.1
#align cardinal.is_limit.ne_zero Cardinal.IsLimit.ne_zero

protected theorem IsLimit.isSuccLimit {c} (h : IsLimit c) : IsSuccLimit c :=
  h.2
#align cardinal.is_limit.is_succ_limit Cardinal.IsLimit.isSuccLimit

theorem IsLimit.succ_lt {x c} (h : IsLimit c) : x < c → succ x < c :=
  h.isSuccLimit.succ_lt
#align cardinal.is_limit.succ_lt Cardinal.IsLimit.succ_lt

theorem isSuccLimit_zero : IsSuccLimit (0 : Cardinal) :=
  isSuccLimit_bot
#align cardinal.is_succ_limit_zero Cardinal.isSuccLimit_zero

/-- The indexed sum of cardinals is the cardinality of the
  indexed disjoint union, i.e. sigma type. -/
def sum {ι} (f : ι → Cardinal) : Cardinal :=
  mk (Σi, (f i).out)
#align cardinal.sum Cardinal.sum

theorem le_sum {ι} (f : ι → Cardinal) (i) : f i ≤ sum f := by
  rw [← Quotient.out_eq (f i)]
  exact ⟨⟨fun a => ⟨i, a⟩, fun a b h => by injection h⟩⟩
#align cardinal.le_sum Cardinal.le_sum

@[simp]
theorem mk_sigma {ι} (f : ι → Type*) : #(Σ i, f i) = sum fun i => #(f i) :=
  mk_congr <| Equiv.sigmaCongrRight fun _ => outMkEquiv.symm
#align cardinal.mk_sigma Cardinal.mk_sigma

@[simp]
theorem sum_const (ι : Type u) (a : Cardinal.{v}) :
    (sum fun _ : ι => a) = lift.{v} #ι * lift.{u} a :=
  inductionOn a fun α =>
    mk_congr <|
      calc
        (Σ _ : ι, Quotient.out #α) ≃ ι × Quotient.out #α := Equiv.sigmaEquivProd _ _
        _ ≃ ULift ι × ULift α := Equiv.ulift.symm.prodCongr (outMkEquiv.trans Equiv.ulift.symm)
#align cardinal.sum_const Cardinal.sum_const

theorem sum_const' (ι : Type u) (a : Cardinal.{u}) : (sum fun _ : ι => a) = #ι * a := by simp
#align cardinal.sum_const' Cardinal.sum_const'

@[simp]
theorem sum_add_distrib {ι} (f g : ι → Cardinal) : sum (f + g) = sum f + sum g := by
  have := mk_congr (Equiv.sigmaSumDistrib (Quotient.out ∘ f) (Quotient.out ∘ g))
  simp only [comp_apply, mk_sigma, mk_sum, mk_out, lift_id] at this
  exact this
#align cardinal.sum_add_distrib Cardinal.sum_add_distrib

@[simp]
theorem sum_add_distrib' {ι} (f g : ι → Cardinal) :
    (Cardinal.sum fun i => f i + g i) = sum f + sum g :=
  sum_add_distrib f g
#align cardinal.sum_add_distrib' Cardinal.sum_add_distrib'

@[simp]
theorem lift_sum {ι : Type u} (f : ι → Cardinal.{v}) :
    Cardinal.lift.{w} (Cardinal.sum f) = Cardinal.sum fun i => Cardinal.lift.{w} (f i) :=
  Equiv.cardinal_eq <|
    Equiv.ulift.trans <|
      Equiv.sigmaCongrRight fun a =>
    -- Porting note: Inserted universe hint .{_,_,v} below
        Nonempty.some <| by rw [← lift_mk_eq.{_,_,v}, mk_out, mk_out, lift_lift]
#align cardinal.lift_sum Cardinal.lift_sum

theorem sum_le_sum {ι} (f g : ι → Cardinal) (H : ∀ i, f i ≤ g i) : sum f ≤ sum g :=
  ⟨(Embedding.refl _).sigmaMap fun i =>
      Classical.choice <| by have := H i; rwa [← Quot.out_eq (f i), ← Quot.out_eq (g i)] at this⟩
#align cardinal.sum_le_sum Cardinal.sum_le_sum

theorem mk_le_mk_mul_of_mk_preimage_le {c : Cardinal} (f : α → β) (hf : ∀ b : β, #(f ⁻¹' {b}) ≤ c) :
    #α ≤ #β * c := by
  simpa only [← mk_congr (@Equiv.sigmaFiberEquiv α β f), mk_sigma, ← sum_const'] using
    sum_le_sum _ _ hf
#align cardinal.mk_le_mk_mul_of_mk_preimage_le Cardinal.mk_le_mk_mul_of_mk_preimage_le

theorem lift_mk_le_lift_mk_mul_of_lift_mk_preimage_le {α : Type u} {β : Type v} {c : Cardinal}
    (f : α → β) (hf : ∀ b : β, lift.{v} #(f ⁻¹' {b}) ≤ c) : lift.{v} #α ≤ lift.{u} #β * c :=
  (mk_le_mk_mul_of_mk_preimage_le fun x : ULift.{v} α => ULift.up.{u} (f x.1)) <|
    ULift.forall.2 fun b =>
      (mk_congr <|
            (Equiv.ulift.image _).trans
              (Equiv.trans
                (by
                  rw [Equiv.image_eq_preimage]
                  /- Porting note: Need to insert the following `have` b/c bad fun coercion
                   behaviour for Equivs -/
                  have : DFunLike.coe (Equiv.symm (Equiv.ulift (α := α))) = ULift.up (α := α) := rfl
                  rw [this]
                  simp only [preimage, mem_singleton_iff, ULift.up_inj, mem_setOf_eq, coe_setOf]
                  exact Equiv.refl _)
                Equiv.ulift.symm)).trans_le
        (hf b)
#align cardinal.lift_mk_le_lift_mk_mul_of_lift_mk_preimage_le Cardinal.lift_mk_le_lift_mk_mul_of_lift_mk_preimage_le

/-- The range of an indexed cardinal function, whose outputs live in a higher universe than the
    inputs, is always bounded above. -/
theorem bddAbove_range {ι : Type u} (f : ι → Cardinal.{max u v}) : BddAbove (Set.range f) :=
  ⟨_, by
    rintro a ⟨i, rfl⟩
    exact le_sum f i⟩
#align cardinal.bdd_above_range Cardinal.bddAbove_range

instance (a : Cardinal.{u}) : Small.{u} (Set.Iic a) := by
  rw [← mk_out a]
  apply @small_of_surjective (Set a.out) (Iic #a.out) _ fun x => ⟨#x, mk_set_le x⟩
  rintro ⟨x, hx⟩
  simpa using le_mk_iff_exists_set.1 hx

instance (a : Cardinal.{u}) : Small.{u} (Set.Iio a) :=
  small_subset Iio_subset_Iic_self

/-- A set of cardinals is bounded above iff it's small, i.e. it corresponds to a usual ZFC set. -/
theorem bddAbove_iff_small {s : Set Cardinal.{u}} : BddAbove s ↔ Small.{u} s :=
  ⟨fun ⟨a, ha⟩ => @small_subset _ (Iic a) s (fun x h => ha h) _, by
    rintro ⟨ι, ⟨e⟩⟩
    suffices (range fun x : ι => (e.symm x).1) = s by
      rw [← this]
      apply bddAbove_range.{u, u}
    ext x
    refine ⟨?_, fun hx => ⟨e ⟨x, hx⟩, ?_⟩⟩
    · rintro ⟨a, rfl⟩
      exact (e.symm a).2
    · simp_rw [Equiv.symm_apply_apply]⟩
#align cardinal.bdd_above_iff_small Cardinal.bddAbove_iff_small

theorem bddAbove_of_small (s : Set Cardinal.{u}) [h : Small.{u} s] : BddAbove s :=
  bddAbove_iff_small.2 h
#align cardinal.bdd_above_of_small Cardinal.bddAbove_of_small

theorem bddAbove_image (f : Cardinal.{u} → Cardinal.{max u v}) {s : Set Cardinal.{u}}
    (hs : BddAbove s) : BddAbove (f '' s) := by
  rw [bddAbove_iff_small] at hs ⊢
  exact small_lift _
#align cardinal.bdd_above_image Cardinal.bddAbove_image

theorem bddAbove_range_comp {ι : Type u} {f : ι → Cardinal.{v}} (hf : BddAbove (range f))
    (g : Cardinal.{v} → Cardinal.{max v w}) : BddAbove (range (g ∘ f)) := by
  rw [range_comp]
  exact bddAbove_image g hf
#align cardinal.bdd_above_range_comp Cardinal.bddAbove_range_comp

theorem iSup_le_sum {ι} (f : ι → Cardinal) : iSup f ≤ sum f :=
  ciSup_le' <| le_sum _
#align cardinal.supr_le_sum Cardinal.iSup_le_sum

theorem sum_le_iSup_lift {ι : Type u}
    (f : ι → Cardinal.{max u v}) : sum f ≤ Cardinal.lift #ι * iSup f := by
  rw [← (iSup f).lift_id, ← lift_umax, lift_umax.{max u v, u}, ← sum_const]
  exact sum_le_sum _ _ (le_ciSup <| bddAbove_range f)
#align cardinal.sum_le_supr_lift Cardinal.sum_le_iSup_lift

theorem sum_le_iSup {ι : Type u} (f : ι → Cardinal.{u}) : sum f ≤ #ι * iSup f := by
  rw [← lift_id #ι]
  exact sum_le_iSup_lift f
#align cardinal.sum_le_supr Cardinal.sum_le_iSup

theorem sum_nat_eq_add_sum_succ (f : ℕ → Cardinal.{u}) :
    Cardinal.sum f = f 0 + Cardinal.sum fun i => f (i + 1) := by
  refine (Equiv.sigmaNatSucc fun i => Quotient.out (f i)).cardinal_eq.trans ?_
  simp only [mk_sum, mk_out, lift_id, mk_sigma]
#align cardinal.sum_nat_eq_add_sum_succ Cardinal.sum_nat_eq_add_sum_succ

-- Porting note: LFS is not in normal form.
-- @[simp]
/-- A variant of `ciSup_of_empty` but with `0` on the RHS for convenience -/
protected theorem iSup_of_empty {ι} (f : ι → Cardinal) [IsEmpty ι] : iSup f = 0 :=
  ciSup_of_empty f
#align cardinal.supr_of_empty Cardinal.iSup_of_empty

lemma exists_eq_of_iSup_eq_of_not_isSuccLimit
    {ι : Type u} (f : ι → Cardinal.{v}) (ω : Cardinal.{v})
    (hω : ¬ Order.IsSuccLimit ω)
    (h : ⨆ i : ι, f i = ω) : ∃ i, f i = ω := by
  subst h
  refine (isLUB_csSup' ?_).exists_of_not_isSuccLimit hω
  contrapose! hω with hf
  rw [iSup, csSup_of_not_bddAbove hf, csSup_empty]
  exact Order.isSuccLimit_bot

lemma exists_eq_of_iSup_eq_of_not_isLimit
    {ι : Type u} [hι : Nonempty ι] (f : ι → Cardinal.{v}) (hf : BddAbove (range f))
    (ω : Cardinal.{v}) (hω : ¬ ω.IsLimit)
    (h : ⨆ i : ι, f i = ω) : ∃ i, f i = ω := by
  refine (not_and_or.mp hω).elim (fun e ↦ ⟨hι.some, ?_⟩)
    (Cardinal.exists_eq_of_iSup_eq_of_not_isSuccLimit.{u, v} f ω · h)
  cases not_not.mp e
  rw [← le_zero_iff] at h ⊢
  exact (le_ciSup hf _).trans h

-- Porting note: simpNF is not happy with universe levels.
@[simp, nolint simpNF]
theorem lift_mk_shrink (α : Type u) [Small.{v} α] :
    Cardinal.lift.{max u w} #(Shrink.{v} α) = Cardinal.lift.{max v w} #α :=
  lift_mk_eq.2 ⟨(equivShrink α).symm⟩
#align cardinal.lift_mk_shrink Cardinal.lift_mk_shrink

@[simp]
theorem lift_mk_shrink' (α : Type u) [Small.{v} α] :
    Cardinal.lift.{u} #(Shrink.{v} α) = Cardinal.lift.{v} #α :=
  lift_mk_shrink.{u, v, 0} α
#align cardinal.lift_mk_shrink' Cardinal.lift_mk_shrink'

@[simp]
theorem lift_mk_shrink'' (α : Type max u v) [Small.{v} α] :
    Cardinal.lift.{u} #(Shrink.{v} α) = #α := by
  rw [← lift_umax', lift_mk_shrink.{max u v, v, 0} α, ← lift_umax, lift_id]
#align cardinal.lift_mk_shrink'' Cardinal.lift_mk_shrink''

/-- The indexed product of cardinals is the cardinality of the Pi type
  (dependent product). -/
def prod {ι : Type u} (f : ι → Cardinal) : Cardinal :=
  #(∀ i, (f i).out)
#align cardinal.prod Cardinal.prod

@[simp]
theorem mk_pi {ι : Type u} (α : ι → Type v) : #(∀ i, α i) = prod fun i => #(α i) :=
  mk_congr <| Equiv.piCongrRight fun _ => outMkEquiv.symm
#align cardinal.mk_pi Cardinal.mk_pi

@[simp]
theorem prod_const (ι : Type u) (a : Cardinal.{v}) :
    (prod fun _ : ι => a) = lift.{u} a ^ lift.{v} #ι :=
  inductionOn a fun _ =>
    mk_congr <| Equiv.piCongr Equiv.ulift.symm fun _ => outMkEquiv.trans Equiv.ulift.symm
#align cardinal.prod_const Cardinal.prod_const

theorem prod_const' (ι : Type u) (a : Cardinal.{u}) : (prod fun _ : ι => a) = a ^ #ι :=
  inductionOn a fun _ => (mk_pi _).symm
#align cardinal.prod_const' Cardinal.prod_const'

theorem prod_le_prod {ι} (f g : ι → Cardinal) (H : ∀ i, f i ≤ g i) : prod f ≤ prod g :=
  ⟨Embedding.piCongrRight fun i =>
      Classical.choice <| by have := H i; rwa [← mk_out (f i), ← mk_out (g i)] at this⟩
#align cardinal.prod_le_prod Cardinal.prod_le_prod

@[simp]
theorem prod_eq_zero {ι} (f : ι → Cardinal.{u}) : prod f = 0 ↔ ∃ i, f i = 0 := by
  lift f to ι → Type u using fun _ => trivial
  simp only [mk_eq_zero_iff, ← mk_pi, isEmpty_pi]
#align cardinal.prod_eq_zero Cardinal.prod_eq_zero

theorem prod_ne_zero {ι} (f : ι → Cardinal) : prod f ≠ 0 ↔ ∀ i, f i ≠ 0 := by simp [prod_eq_zero]
#align cardinal.prod_ne_zero Cardinal.prod_ne_zero

@[simp]
theorem lift_prod {ι : Type u} (c : ι → Cardinal.{v}) :
    lift.{w} (prod c) = prod fun i => lift.{w} (c i) := by
  lift c to ι → Type v using fun _ => trivial
  simp only [← mk_pi, ← mk_uLift]
  exact mk_congr (Equiv.ulift.trans <| Equiv.piCongrRight fun i => Equiv.ulift.symm)
#align cardinal.lift_prod Cardinal.lift_prod

theorem prod_eq_of_fintype {α : Type u} [h : Fintype α] (f : α → Cardinal.{v}) :
    prod f = Cardinal.lift.{u} (∏ i, f i) := by
  revert f
  refine Fintype.induction_empty_option ?_ ?_ ?_ α (h_fintype := h)
  · intro α β hβ e h f
    letI := Fintype.ofEquiv β e.symm
    rw [← e.prod_comp f, ← h]
    exact mk_congr (e.piCongrLeft _).symm
  · intro f
    rw [Fintype.univ_pempty, Finset.prod_empty, lift_one, Cardinal.prod, mk_eq_one]
  · intro α hα h f
    rw [Cardinal.prod, mk_congr Equiv.piOptionEquivProd, mk_prod, lift_umax'.{v, u}, mk_out, ←
        Cardinal.prod, lift_prod, Fintype.prod_option, lift_mul, ← h fun a => f (some a)]
    simp only [lift_id]
#align cardinal.prod_eq_of_fintype Cardinal.prod_eq_of_fintype

@[simp]
theorem lift_sInf (s : Set Cardinal) : lift.{u, v} (sInf s) = sInf (lift.{u, v} '' s) := by
  rcases eq_empty_or_nonempty s with (rfl | hs)
  · simp
  · exact lift_monotone.map_csInf hs
#align cardinal.lift_Inf Cardinal.lift_sInf

@[simp]
theorem lift_iInf {ι} (f : ι → Cardinal) : lift.{u, v} (iInf f) = ⨅ i, lift.{u, v} (f i) := by
  unfold iInf
  convert lift_sInf (range f)
  simp_rw [← comp_apply (f := lift), range_comp]
#align cardinal.lift_infi Cardinal.lift_iInf

theorem lift_down {a : Cardinal.{u}} {b : Cardinal.{max u v}} :
    b ≤ lift.{v,u} a → ∃ a', lift.{v,u} a' = b :=
  inductionOn₂ a b fun α β => by
    rw [← lift_id #β, ← lift_umax, ← lift_umax.{u, v}, lift_mk_le.{v}]
    exact fun ⟨f⟩ =>
      ⟨#(Set.range f),
        Eq.symm <| lift_mk_eq.{_, _, v}.2
          ⟨Function.Embedding.equivOfSurjective (Embedding.codRestrict _ f Set.mem_range_self)
              fun ⟨a, ⟨b, e⟩⟩ => ⟨b, Subtype.eq e⟩⟩⟩
#align cardinal.lift_down Cardinal.lift_down

theorem le_lift_iff {a : Cardinal.{u}} {b : Cardinal.{max u v}} :
    b ≤ lift.{v, u} a ↔ ∃ a', lift.{v, u} a' = b ∧ a' ≤ a :=
  ⟨fun h =>
    let ⟨a', e⟩ := lift_down h
    ⟨a', e, lift_le.1 <| e.symm ▸ h⟩,
    fun ⟨_, e, h⟩ => e ▸ lift_le.2 h⟩
#align cardinal.le_lift_iff Cardinal.le_lift_iff

theorem lt_lift_iff {a : Cardinal.{u}} {b : Cardinal.{max u v}} :
    b < lift.{v, u} a ↔ ∃ a', lift.{v, u} a' = b ∧ a' < a :=
  ⟨fun h =>
    let ⟨a', e⟩ := lift_down h.le
    ⟨a', e, lift_lt.1 <| e.symm ▸ h⟩,
    fun ⟨_, e, h⟩ => e ▸ lift_lt.2 h⟩
#align cardinal.lt_lift_iff Cardinal.lt_lift_iff

@[simp]
theorem lift_succ (a) : lift.{v, u} (succ a) = succ (lift.{v, u} a) :=
  le_antisymm
    (le_of_not_gt fun h => by
      rcases lt_lift_iff.1 h with ⟨b, e, h⟩
      rw [lt_succ_iff, ← lift_le, e] at h
      exact h.not_lt (lt_succ _))
    (succ_le_of_lt <| lift_lt.2 <| lt_succ a)
#align cardinal.lift_succ Cardinal.lift_succ

-- Porting note: simpNF is not happy with universe levels.
@[simp, nolint simpNF]
theorem lift_umax_eq {a : Cardinal.{u}} {b : Cardinal.{v}} :
    lift.{max v w} a = lift.{max u w} b ↔ lift.{v} a = lift.{u} b := by
  rw [← lift_lift.{v, w, u}, ← lift_lift.{u, w, v}, lift_inj]
#align cardinal.lift_umax_eq Cardinal.lift_umax_eq

@[simp]
theorem lift_min {a b : Cardinal} : lift.{u, v} (min a b) = min (lift.{u, v} a) (lift.{u, v} b) :=
  lift_monotone.map_min
#align cardinal.lift_min Cardinal.lift_min

@[simp]
theorem lift_max {a b : Cardinal} : lift.{u, v} (max a b) = max (lift.{u, v} a) (lift.{u, v} b) :=
  lift_monotone.map_max
#align cardinal.lift_max Cardinal.lift_max

/-- The lift of a supremum is the supremum of the lifts. -/
theorem lift_sSup {s : Set Cardinal} (hs : BddAbove s) :
    lift.{u} (sSup s) = sSup (lift.{u} '' s) := by
  apply ((le_csSup_iff' (bddAbove_image.{_,u} _ hs)).2 fun c hc => _).antisymm (csSup_le' _)
  · intro c hc
    by_contra h
    obtain ⟨d, rfl⟩ := Cardinal.lift_down (not_le.1 h).le
    simp_rw [lift_le] at h hc
    rw [csSup_le_iff' hs] at h
    exact h fun a ha => lift_le.1 <| hc (mem_image_of_mem _ ha)
  · rintro i ⟨j, hj, rfl⟩
    exact lift_le.2 (le_csSup hs hj)
#align cardinal.lift_Sup Cardinal.lift_sSup

/-- The lift of a supremum is the supremum of the lifts. -/
theorem lift_iSup {ι : Type v} {f : ι → Cardinal.{w}} (hf : BddAbove (range f)) :
    lift.{u} (iSup f) = ⨆ i, lift.{u} (f i) := by
  rw [iSup, iSup, lift_sSup hf, ← range_comp]
  simp [Function.comp]
#align cardinal.lift_supr Cardinal.lift_iSup

/-- To prove that the lift of a supremum is bounded by some cardinal `t`,
it suffices to show that the lift of each cardinal is bounded by `t`. -/
theorem lift_iSup_le {ι : Type v} {f : ι → Cardinal.{w}} {t : Cardinal} (hf : BddAbove (range f))
    (w : ∀ i, lift.{u} (f i) ≤ t) : lift.{u} (iSup f) ≤ t := by
  rw [lift_iSup hf]
  exact ciSup_le' w
#align cardinal.lift_supr_le Cardinal.lift_iSup_le

@[simp]
theorem lift_iSup_le_iff {ι : Type v} {f : ι → Cardinal.{w}} (hf : BddAbove (range f))
    {t : Cardinal} : lift.{u} (iSup f) ≤ t ↔ ∀ i, lift.{u} (f i) ≤ t := by
  rw [lift_iSup hf]
  exact ciSup_le_iff' (bddAbove_range_comp.{_,_,u} hf _)
#align cardinal.lift_supr_le_iff Cardinal.lift_iSup_le_iff

universe v' w'

/-- To prove an inequality between the lifts to a common universe of two different supremums,
it suffices to show that the lift of each cardinal from the smaller supremum
if bounded by the lift of some cardinal from the larger supremum.
-/
theorem lift_iSup_le_lift_iSup {ι : Type v} {ι' : Type v'} {f : ι → Cardinal.{w}}
    {f' : ι' → Cardinal.{w'}} (hf : BddAbove (range f)) (hf' : BddAbove (range f')) {g : ι → ι'}
    (h : ∀ i, lift.{w'} (f i) ≤ lift.{w} (f' (g i))) : lift.{w'} (iSup f) ≤ lift.{w} (iSup f') := by
  rw [lift_iSup hf, lift_iSup hf']
  exact ciSup_mono' (bddAbove_range_comp.{_,_,w} hf' _) fun i => ⟨_, h i⟩
#align cardinal.lift_supr_le_lift_supr Cardinal.lift_iSup_le_lift_iSup

/-- A variant of `lift_iSup_le_lift_iSup` with universes specialized via `w = v` and `w' = v'`.
This is sometimes necessary to avoid universe unification issues. -/
theorem lift_iSup_le_lift_iSup' {ι : Type v} {ι' : Type v'} {f : ι → Cardinal.{v}}
    {f' : ι' → Cardinal.{v'}} (hf : BddAbove (range f)) (hf' : BddAbove (range f')) (g : ι → ι')
    (h : ∀ i, lift.{v'} (f i) ≤ lift.{v} (f' (g i))) : lift.{v'} (iSup f) ≤ lift.{v} (iSup f') :=
  lift_iSup_le_lift_iSup hf hf' h
#align cardinal.lift_supr_le_lift_supr' Cardinal.lift_iSup_le_lift_iSup'

/-- `ℵ₀` is the smallest infinite cardinal. -/
def aleph0 : Cardinal.{u} :=
  lift #ℕ
#align cardinal.aleph_0 Cardinal.aleph0

@[inherit_doc]
scoped notation "ℵ₀" => Cardinal.aleph0

theorem mk_nat : #ℕ = ℵ₀ :=
  (lift_id _).symm
#align cardinal.mk_nat Cardinal.mk_nat

theorem aleph0_ne_zero : ℵ₀ ≠ 0 :=
  mk_ne_zero _
#align cardinal.aleph_0_ne_zero Cardinal.aleph0_ne_zero

theorem aleph0_pos : 0 < ℵ₀ :=
  pos_iff_ne_zero.2 aleph0_ne_zero
#align cardinal.aleph_0_pos Cardinal.aleph0_pos

@[simp]
theorem lift_aleph0 : lift ℵ₀ = ℵ₀ :=
  lift_lift _
#align cardinal.lift_aleph_0 Cardinal.lift_aleph0

@[simp]
theorem aleph0_le_lift {c : Cardinal.{u}} : ℵ₀ ≤ lift.{v} c ↔ ℵ₀ ≤ c := by
  rw [← lift_aleph0.{v, u}, lift_le]
#align cardinal.aleph_0_le_lift Cardinal.aleph0_le_lift

@[simp]
theorem lift_le_aleph0 {c : Cardinal.{u}} : lift.{v} c ≤ ℵ₀ ↔ c ≤ ℵ₀ := by
  rw [← lift_aleph0.{v, u}, lift_le]
#align cardinal.lift_le_aleph_0 Cardinal.lift_le_aleph0

@[simp]
theorem aleph0_lt_lift {c : Cardinal.{u}} : ℵ₀ < lift.{v} c ↔ ℵ₀ < c := by
  rw [← lift_aleph0.{v, u}, lift_lt]
#align cardinal.aleph_0_lt_lift Cardinal.aleph0_lt_lift

@[simp]
theorem lift_lt_aleph0 {c : Cardinal.{u}} : lift.{v} c < ℵ₀ ↔ c < ℵ₀ := by
  rw [← lift_aleph0.{v, u}, lift_lt]
#align cardinal.lift_lt_aleph_0 Cardinal.lift_lt_aleph0

/-! ### Properties about the cast from `ℕ` -/
section castFromN

-- porting note (#10618): simp can prove this
-- @[simp]
theorem mk_fin (n : ℕ) : #(Fin n) = n := by simp
#align cardinal.mk_fin Cardinal.mk_fin

@[simp]
theorem lift_natCast (n : ℕ) : lift.{u} (n : Cardinal.{v}) = n := by induction n <;> simp [*]
#align cardinal.lift_nat_cast Cardinal.lift_natCast

-- See note [no_index around OfNat.ofNat]
@[simp]
theorem lift_ofNat (n : ℕ) [n.AtLeastTwo] :
    lift.{u} (no_index (OfNat.ofNat n : Cardinal.{v})) = OfNat.ofNat n :=
  lift_natCast n

@[simp]
theorem lift_eq_nat_iff {a : Cardinal.{u}} {n : ℕ} : lift.{v} a = n ↔ a = n :=
  lift_injective.eq_iff' (lift_natCast n)
#align cardinal.lift_eq_nat_iff Cardinal.lift_eq_nat_iff

@[simp]
theorem lift_eq_ofNat_iff {a : Cardinal.{u}} {n : ℕ} [n.AtLeastTwo] :
    lift.{v} a = (no_index (OfNat.ofNat n)) ↔ a = OfNat.ofNat n :=
  lift_eq_nat_iff

@[simp]
theorem nat_eq_lift_iff {n : ℕ} {a : Cardinal.{u}} :
    (n : Cardinal) = lift.{v} a ↔ (n : Cardinal) = a := by
  rw [← lift_natCast.{v,u} n, lift_inj]
#align cardinal.nat_eq_lift_iff Cardinal.nat_eq_lift_iff

@[simp]
theorem zero_eq_lift_iff {a : Cardinal.{u}} :
    (0 : Cardinal) = lift.{v} a ↔ 0 = a := by
  simpa using nat_eq_lift_iff (n := 0)

@[simp]
theorem one_eq_lift_iff {a : Cardinal.{u}} :
    (1 : Cardinal) = lift.{v} a ↔ 1 = a := by
  simpa using nat_eq_lift_iff (n := 1)

-- See note [no_index around OfNat.ofNat]
@[simp]
theorem ofNat_eq_lift_iff {a : Cardinal.{u}} {n : ℕ} [n.AtLeastTwo] :
    (no_index (OfNat.ofNat n : Cardinal)) = lift.{v} a ↔ (OfNat.ofNat n : Cardinal) = a :=
  nat_eq_lift_iff

@[simp]
theorem lift_le_nat_iff {a : Cardinal.{u}} {n : ℕ} : lift.{v} a ≤ n ↔ a ≤ n := by
  rw [← lift_natCast.{v,u}, lift_le]
#align cardinal.lift_le_nat_iff Cardinal.lift_le_nat_iff

@[simp]
theorem lift_le_one_iff {a : Cardinal.{u}} :
    lift.{v} a ≤ 1 ↔ a ≤ 1 := by
  simpa using lift_le_nat_iff (n := 1)

-- See note [no_index around OfNat.ofNat]
@[simp]
theorem lift_le_ofNat_iff {a : Cardinal.{u}} {n : ℕ} [n.AtLeastTwo] :
    lift.{v} a ≤ (no_index (OfNat.ofNat n)) ↔ a ≤ OfNat.ofNat n :=
  lift_le_nat_iff

@[simp]
theorem nat_le_lift_iff {n : ℕ} {a : Cardinal.{u}} : n ≤ lift.{v} a ↔ n ≤ a := by
  rw [← lift_natCast.{v,u}, lift_le]
#align cardinal.nat_le_lift_iff Cardinal.nat_le_lift_iff

@[simp]
theorem one_le_lift_iff {a : Cardinal.{u}} :
    (1 : Cardinal) ≤ lift.{v} a ↔ 1 ≤ a := by
  simpa using nat_le_lift_iff (n := 1)

-- See note [no_index around OfNat.ofNat]
@[simp]
theorem ofNat_le_lift_iff {a : Cardinal.{u}} {n : ℕ} [n.AtLeastTwo] :
    (no_index (OfNat.ofNat n : Cardinal)) ≤ lift.{v} a ↔ (OfNat.ofNat n : Cardinal) ≤ a :=
  nat_le_lift_iff

@[simp]
theorem lift_lt_nat_iff {a : Cardinal.{u}} {n : ℕ} : lift.{v} a < n ↔ a < n := by
  rw [← lift_natCast.{v,u}, lift_lt]
#align cardinal.lift_lt_nat_iff Cardinal.lift_lt_nat_iff

-- See note [no_index around OfNat.ofNat]
@[simp]
theorem lift_lt_ofNat_iff {a : Cardinal.{u}} {n : ℕ} [n.AtLeastTwo] :
    lift.{v} a < (no_index (OfNat.ofNat n)) ↔ a < OfNat.ofNat n :=
  lift_lt_nat_iff

@[simp]
theorem nat_lt_lift_iff {n : ℕ} {a : Cardinal.{u}} : n < lift.{v} a ↔ n < a := by
  rw [← lift_natCast.{v,u}, lift_lt]
#align cardinal.nat_lt_lift_iff Cardinal.nat_lt_lift_iff

-- See note [no_index around OfNat.ofNat]
@[simp]
theorem zero_lt_lift_iff {a : Cardinal.{u}} :
    (0 : Cardinal) < lift.{v} a ↔ 0 < a := by
  simpa using nat_lt_lift_iff (n := 0)

@[simp]
theorem one_lt_lift_iff {a : Cardinal.{u}} :
    (1 : Cardinal) < lift.{v} a ↔ 1 < a := by
  simpa using nat_lt_lift_iff (n := 1)

-- See note [no_index around OfNat.ofNat]
@[simp]
theorem ofNat_lt_lift_iff {a : Cardinal.{u}} {n : ℕ} [n.AtLeastTwo] :
    (no_index (OfNat.ofNat n : Cardinal)) < lift.{v} a ↔ (OfNat.ofNat n : Cardinal) < a :=
  nat_lt_lift_iff

theorem lift_mk_fin (n : ℕ) : lift #(Fin n) = n := rfl
#align cardinal.lift_mk_fin Cardinal.lift_mk_fin

theorem mk_coe_finset {α : Type u} {s : Finset α} : #s = ↑(Finset.card s) := by simp
#align cardinal.mk_coe_finset Cardinal.mk_coe_finset

theorem mk_finset_of_fintype [Fintype α] : #(Finset α) = 2 ^ Fintype.card α := by
  simp [Pow.pow]
#align cardinal.mk_finset_of_fintype Cardinal.mk_finset_of_fintype

@[simp]
theorem mk_finsupp_lift_of_fintype (α : Type u) (β : Type v) [Fintype α] [Zero β] :
    #(α →₀ β) = lift.{u} #β ^ Fintype.card α := by
  simpa using (@Finsupp.equivFunOnFinite α β _ _).cardinal_eq
#align cardinal.mk_finsupp_lift_of_fintype Cardinal.mk_finsupp_lift_of_fintype

theorem mk_finsupp_of_fintype (α β : Type u) [Fintype α] [Zero β] :
    #(α →₀ β) = #β ^ Fintype.card α := by simp
#align cardinal.mk_finsupp_of_fintype Cardinal.mk_finsupp_of_fintype

theorem card_le_of_finset {α} (s : Finset α) : (s.card : Cardinal) ≤ #α :=
  @mk_coe_finset _ s ▸ mk_set_le _
#align cardinal.card_le_of_finset Cardinal.card_le_of_finset

-- Porting note: was `simp`. LHS is not normal form.
-- @[simp, norm_cast]
@[norm_cast]
theorem natCast_pow {m n : ℕ} : (↑(m ^ n) : Cardinal) = (↑m : Cardinal) ^ (↑n : Cardinal) := by
  induction n <;> simp [pow_succ, power_add, *, Pow.pow]
#align cardinal.nat_cast_pow Cardinal.natCast_pow

-- porting note (#10618): simp can prove this
-- @[simp, norm_cast]
@[norm_cast]
theorem natCast_le {m n : ℕ} : (m : Cardinal) ≤ n ↔ m ≤ n := by
  rw [← lift_mk_fin, ← lift_mk_fin, lift_le, le_def, Function.Embedding.nonempty_iff_card_le,
    Fintype.card_fin, Fintype.card_fin]
#align cardinal.nat_cast_le Cardinal.natCast_le

-- porting note (#10618): simp can prove this
-- @[simp, norm_cast]
@[norm_cast]
theorem natCast_lt {m n : ℕ} : (m : Cardinal) < n ↔ m < n := by
  rw [lt_iff_le_not_le, ← not_le]
  simp only [natCast_le, not_le, and_iff_right_iff_imp]
  exact fun h ↦ le_of_lt h
#align cardinal.nat_cast_lt Cardinal.natCast_lt

instance : CharZero Cardinal :=
  ⟨StrictMono.injective fun _ _ => natCast_lt.2⟩

theorem natCast_inj {m n : ℕ} : (m : Cardinal) = n ↔ m = n :=
  Nat.cast_inj
#align cardinal.nat_cast_inj Cardinal.natCast_inj

theorem natCast_injective : Injective ((↑) : ℕ → Cardinal) :=
  Nat.cast_injective
#align cardinal.nat_cast_injective Cardinal.natCast_injective

@[norm_cast]
theorem nat_succ (n : ℕ) : (n.succ : Cardinal) = succ ↑n := by
  rw [Nat.cast_succ]
  refine (add_one_le_succ _).antisymm (succ_le_of_lt ?_)
  rw [← Nat.cast_succ]
  exact natCast_lt.2 (Nat.lt_succ_self _)

lemma succ_natCast (n : ℕ) : Order.succ (n : Cardinal) = n + 1 := by
  rw [← Cardinal.nat_succ]
  norm_cast

lemma natCast_add_one_le_iff {n : ℕ} {c : Cardinal} : n + 1 ≤ c ↔ n < c := by
  rw [← Order.succ_le_iff, Cardinal.succ_natCast]

lemma two_le_iff_one_lt {c : Cardinal} : 2 ≤ c ↔ 1 < c := by
  convert natCast_add_one_le_iff
  norm_cast

@[simp]
theorem succ_zero : succ (0 : Cardinal) = 1 := by norm_cast
#align cardinal.succ_zero Cardinal.succ_zero

theorem exists_finset_le_card (α : Type*) (n : ℕ) (h : n ≤ #α) :
    ∃ s : Finset α, n ≤ s.card := by
  obtain hα|hα := finite_or_infinite α
  · let hα := Fintype.ofFinite α
    use Finset.univ
    simpa only [mk_fintype, Nat.cast_le] using h
  · obtain ⟨s, hs⟩ := Infinite.exists_subset_card_eq α n
    exact ⟨s, hs.ge⟩

theorem card_le_of {α : Type u} {n : ℕ} (H : ∀ s : Finset α, s.card ≤ n) : #α ≤ n := by
  contrapose! H
  apply exists_finset_le_card α (n+1)
  simpa only [nat_succ, succ_le_iff] using H
#align cardinal.card_le_of Cardinal.card_le_of

theorem cantor' (a) {b : Cardinal} (hb : 1 < b) : a < b ^ a := by
  rw [← succ_le_iff, (by norm_cast : succ (1 : Cardinal) = 2)] at hb
  exact (cantor a).trans_le (power_le_power_right hb)
#align cardinal.cantor' Cardinal.cantor'

theorem one_le_iff_pos {c : Cardinal} : 1 ≤ c ↔ 0 < c := by
  rw [← succ_zero, succ_le_iff]
#align cardinal.one_le_iff_pos Cardinal.one_le_iff_pos

theorem one_le_iff_ne_zero {c : Cardinal} : 1 ≤ c ↔ c ≠ 0 := by
  rw [one_le_iff_pos, pos_iff_ne_zero]
#align cardinal.one_le_iff_ne_zero Cardinal.one_le_iff_ne_zero

@[simp]
theorem lt_one_iff_zero {c : Cardinal} : c < 1 ↔ c = 0 := by
  simpa using lt_succ_bot_iff (a := c)

theorem nat_lt_aleph0 (n : ℕ) : (n : Cardinal.{u}) < ℵ₀ :=
  succ_le_iff.1
    (by
      rw [← nat_succ, ← lift_mk_fin, aleph0, lift_mk_le.{u}]
      exact ⟨⟨(↑), fun a b => Fin.ext⟩⟩)
#align cardinal.nat_lt_aleph_0 Cardinal.nat_lt_aleph0

@[simp]
theorem one_lt_aleph0 : 1 < ℵ₀ := by simpa using nat_lt_aleph0 1
#align cardinal.one_lt_aleph_0 Cardinal.one_lt_aleph0

theorem one_le_aleph0 : 1 ≤ ℵ₀ :=
  one_lt_aleph0.le
#align cardinal.one_le_aleph_0 Cardinal.one_le_aleph0

theorem lt_aleph0 {c : Cardinal} : c < ℵ₀ ↔ ∃ n : ℕ, c = n :=
  ⟨fun h => by
    rcases lt_lift_iff.1 h with ⟨c, rfl, h'⟩
    rcases le_mk_iff_exists_set.1 h'.1 with ⟨S, rfl⟩
    suffices S.Finite by
      lift S to Finset ℕ using this
      simp
    contrapose! h'
    haveI := Infinite.to_subtype h'
    exact ⟨Infinite.natEmbedding S⟩, fun ⟨n, e⟩ => e.symm ▸ nat_lt_aleph0 _⟩
#align cardinal.lt_aleph_0 Cardinal.lt_aleph0

lemma succ_eq_of_lt_aleph0 {c : Cardinal} (h : c < ℵ₀) : Order.succ c = c + 1 := by
  obtain ⟨n, hn⟩ := Cardinal.lt_aleph0.mp h
  rw [hn, succ_natCast]

theorem aleph0_le {c : Cardinal} : ℵ₀ ≤ c ↔ ∀ n : ℕ, ↑n ≤ c :=
  ⟨fun h n => (nat_lt_aleph0 _).le.trans h, fun h =>
    le_of_not_lt fun hn => by
      rcases lt_aleph0.1 hn with ⟨n, rfl⟩
      exact (Nat.lt_succ_self _).not_le (natCast_le.1 (h (n + 1)))⟩
#align cardinal.aleph_0_le Cardinal.aleph0_le

theorem isSuccLimit_aleph0 : IsSuccLimit ℵ₀ :=
  isSuccLimit_of_succ_lt fun a ha => by
    rcases lt_aleph0.1 ha with ⟨n, rfl⟩
    rw [← nat_succ]
    apply nat_lt_aleph0
#align cardinal.is_succ_limit_aleph_0 Cardinal.isSuccLimit_aleph0

theorem isLimit_aleph0 : IsLimit ℵ₀ :=
  ⟨aleph0_ne_zero, isSuccLimit_aleph0⟩
#align cardinal.is_limit_aleph_0 Cardinal.isLimit_aleph0

lemma not_isLimit_natCast : (n : ℕ) → ¬ IsLimit (n : Cardinal.{u})
  | 0, e => e.1 rfl
  | Nat.succ n, e => Order.not_isSuccLimit_succ _ (nat_succ n ▸ e.2)

theorem IsLimit.aleph0_le {c : Cardinal} (h : IsLimit c) : ℵ₀ ≤ c := by
  by_contra! h'
  rcases lt_aleph0.1 h' with ⟨n, rfl⟩
  exact not_isLimit_natCast n h

lemma exists_eq_natCast_of_iSup_eq {ι : Type u} [Nonempty ι] (f : ι → Cardinal.{v})
    (hf : BddAbove (range f)) (n : ℕ) (h : ⨆ i, f i = n) : ∃ i, f i = n :=
  exists_eq_of_iSup_eq_of_not_isLimit.{u, v} f hf _ (not_isLimit_natCast n) h

@[simp]
theorem range_natCast : range ((↑) : ℕ → Cardinal) = Iio ℵ₀ :=
  ext fun x => by simp only [mem_Iio, mem_range, eq_comm, lt_aleph0]
#align cardinal.range_nat_cast Cardinal.range_natCast

theorem mk_eq_nat_iff {α : Type u} {n : ℕ} : #α = n ↔ Nonempty (α ≃ Fin n) := by
  rw [← lift_mk_fin, ← lift_uzero #α, lift_mk_eq']
#align cardinal.mk_eq_nat_iff Cardinal.mk_eq_nat_iff

theorem lt_aleph0_iff_finite {α : Type u} : #α < ℵ₀ ↔ Finite α := by
  simp only [lt_aleph0, mk_eq_nat_iff, finite_iff_exists_equiv_fin]
#align cardinal.lt_aleph_0_iff_finite Cardinal.lt_aleph0_iff_finite

theorem lt_aleph0_iff_fintype {α : Type u} : #α < ℵ₀ ↔ Nonempty (Fintype α) :=
  lt_aleph0_iff_finite.trans (finite_iff_nonempty_fintype _)
#align cardinal.lt_aleph_0_iff_fintype Cardinal.lt_aleph0_iff_fintype

theorem lt_aleph0_of_finite (α : Type u) [Finite α] : #α < ℵ₀ :=
  lt_aleph0_iff_finite.2 ‹_›
#align cardinal.lt_aleph_0_of_finite Cardinal.lt_aleph0_of_finite

-- porting note (#10618): simp can prove this
-- @[simp]
theorem lt_aleph0_iff_set_finite {S : Set α} : #S < ℵ₀ ↔ S.Finite :=
  lt_aleph0_iff_finite.trans finite_coe_iff
#align cardinal.lt_aleph_0_iff_set_finite Cardinal.lt_aleph0_iff_set_finite

alias ⟨_, _root_.Set.Finite.lt_aleph0⟩ := lt_aleph0_iff_set_finite
#align set.finite.lt_aleph_0 Set.Finite.lt_aleph0

@[simp]
theorem lt_aleph0_iff_subtype_finite {p : α → Prop} : #{ x // p x } < ℵ₀ ↔ { x | p x }.Finite :=
  lt_aleph0_iff_set_finite
#align cardinal.lt_aleph_0_iff_subtype_finite Cardinal.lt_aleph0_iff_subtype_finite

theorem mk_le_aleph0_iff : #α ≤ ℵ₀ ↔ Countable α := by
  rw [countable_iff_nonempty_embedding, aleph0, ← lift_uzero #α, lift_mk_le']
#align cardinal.mk_le_aleph_0_iff Cardinal.mk_le_aleph0_iff

@[simp]
theorem mk_le_aleph0 [Countable α] : #α ≤ ℵ₀ :=
  mk_le_aleph0_iff.mpr ‹_›
#align cardinal.mk_le_aleph_0 Cardinal.mk_le_aleph0

-- porting note (#10618): simp can prove this
-- @[simp]
theorem le_aleph0_iff_set_countable {s : Set α} : #s ≤ ℵ₀ ↔ s.Countable := mk_le_aleph0_iff
#align cardinal.le_aleph_0_iff_set_countable Cardinal.le_aleph0_iff_set_countable

alias ⟨_, _root_.Set.Countable.le_aleph0⟩ := le_aleph0_iff_set_countable
#align set.countable.le_aleph_0 Set.Countable.le_aleph0

@[simp]
theorem le_aleph0_iff_subtype_countable {p : α → Prop} :
    #{ x // p x } ≤ ℵ₀ ↔ { x | p x }.Countable :=
  le_aleph0_iff_set_countable
#align cardinal.le_aleph_0_iff_subtype_countable Cardinal.le_aleph0_iff_subtype_countable

instance canLiftCardinalNat : CanLift Cardinal ℕ (↑) fun x => x < ℵ₀ :=
  ⟨fun _ hx =>
    let ⟨n, hn⟩ := lt_aleph0.mp hx
    ⟨n, hn.symm⟩⟩
#align cardinal.can_lift_cardinal_nat Cardinal.canLiftCardinalNat

theorem add_lt_aleph0 {a b : Cardinal} (ha : a < ℵ₀) (hb : b < ℵ₀) : a + b < ℵ₀ :=
  match a, b, lt_aleph0.1 ha, lt_aleph0.1 hb with
  | _, _, ⟨m, rfl⟩, ⟨n, rfl⟩ => by rw [← Nat.cast_add]; apply nat_lt_aleph0
#align cardinal.add_lt_aleph_0 Cardinal.add_lt_aleph0

theorem add_lt_aleph0_iff {a b : Cardinal} : a + b < ℵ₀ ↔ a < ℵ₀ ∧ b < ℵ₀ :=
  ⟨fun h => ⟨(self_le_add_right _ _).trans_lt h, (self_le_add_left _ _).trans_lt h⟩,
   fun ⟨h1, h2⟩ => add_lt_aleph0 h1 h2⟩
#align cardinal.add_lt_aleph_0_iff Cardinal.add_lt_aleph0_iff

theorem aleph0_le_add_iff {a b : Cardinal} : ℵ₀ ≤ a + b ↔ ℵ₀ ≤ a ∨ ℵ₀ ≤ b := by
  simp only [← not_lt, add_lt_aleph0_iff, not_and_or]
#align cardinal.aleph_0_le_add_iff Cardinal.aleph0_le_add_iff

/-- See also `Cardinal.nsmul_lt_aleph0_iff_of_ne_zero` if you already have `n ≠ 0`. -/
theorem nsmul_lt_aleph0_iff {n : ℕ} {a : Cardinal} : n • a < ℵ₀ ↔ n = 0 ∨ a < ℵ₀ := by
  cases n with
  | zero => simpa using nat_lt_aleph0 0
  | succ n =>
      simp only [Nat.succ_ne_zero, false_or_iff]
      induction' n with n ih
      · simp
      rw [succ_nsmul, add_lt_aleph0_iff, ih, and_self_iff]
#align cardinal.nsmul_lt_aleph_0_iff Cardinal.nsmul_lt_aleph0_iff

/-- See also `Cardinal.nsmul_lt_aleph0_iff` for a hypothesis-free version. -/
theorem nsmul_lt_aleph0_iff_of_ne_zero {n : ℕ} {a : Cardinal} (h : n ≠ 0) : n • a < ℵ₀ ↔ a < ℵ₀ :=
  nsmul_lt_aleph0_iff.trans <| or_iff_right h
#align cardinal.nsmul_lt_aleph_0_iff_of_ne_zero Cardinal.nsmul_lt_aleph0_iff_of_ne_zero

theorem mul_lt_aleph0 {a b : Cardinal} (ha : a < ℵ₀) (hb : b < ℵ₀) : a * b < ℵ₀ :=
  match a, b, lt_aleph0.1 ha, lt_aleph0.1 hb with
  | _, _, ⟨m, rfl⟩, ⟨n, rfl⟩ => by rw [← Nat.cast_mul]; apply nat_lt_aleph0
#align cardinal.mul_lt_aleph_0 Cardinal.mul_lt_aleph0

theorem mul_lt_aleph0_iff {a b : Cardinal} : a * b < ℵ₀ ↔ a = 0 ∨ b = 0 ∨ a < ℵ₀ ∧ b < ℵ₀ := by
  refine ⟨fun h => ?_, ?_⟩
  · by_cases ha : a = 0
    · exact Or.inl ha
    right
    by_cases hb : b = 0
    · exact Or.inl hb
    right
    rw [← Ne, ← one_le_iff_ne_zero] at ha hb
    constructor
    · rw [← mul_one a]
      exact (mul_le_mul' le_rfl hb).trans_lt h
    · rw [← one_mul b]
      exact (mul_le_mul' ha le_rfl).trans_lt h
  rintro (rfl | rfl | ⟨ha, hb⟩) <;> simp only [*, mul_lt_aleph0, aleph0_pos, zero_mul, mul_zero]
#align cardinal.mul_lt_aleph_0_iff Cardinal.mul_lt_aleph0_iff

/-- See also `Cardinal.aleph0_le_mul_iff`. -/
theorem aleph0_le_mul_iff {a b : Cardinal} : ℵ₀ ≤ a * b ↔ a ≠ 0 ∧ b ≠ 0 ∧ (ℵ₀ ≤ a ∨ ℵ₀ ≤ b) := by
  let h := (@mul_lt_aleph0_iff a b).not
  rwa [not_lt, not_or, not_or, not_and_or, not_lt, not_lt] at h
#align cardinal.aleph_0_le_mul_iff Cardinal.aleph0_le_mul_iff

/-- See also `Cardinal.aleph0_le_mul_iff'`. -/
theorem aleph0_le_mul_iff' {a b : Cardinal.{u}} : ℵ₀ ≤ a * b ↔ a ≠ 0 ∧ ℵ₀ ≤ b ∨ ℵ₀ ≤ a ∧ b ≠ 0 := by
  have : ∀ {a : Cardinal.{u}}, ℵ₀ ≤ a → a ≠ 0 := fun a => ne_bot_of_le_ne_bot aleph0_ne_zero a
  simp only [aleph0_le_mul_iff, and_or_left, and_iff_right_of_imp this, @and_left_comm (a ≠ 0)]
  simp only [and_comm, or_comm]
#align cardinal.aleph_0_le_mul_iff' Cardinal.aleph0_le_mul_iff'

theorem mul_lt_aleph0_iff_of_ne_zero {a b : Cardinal} (ha : a ≠ 0) (hb : b ≠ 0) :
    a * b < ℵ₀ ↔ a < ℵ₀ ∧ b < ℵ₀ := by simp [mul_lt_aleph0_iff, ha, hb]
#align cardinal.mul_lt_aleph_0_iff_of_ne_zero Cardinal.mul_lt_aleph0_iff_of_ne_zero

theorem power_lt_aleph0 {a b : Cardinal} (ha : a < ℵ₀) (hb : b < ℵ₀) : a ^ b < ℵ₀ :=
  match a, b, lt_aleph0.1 ha, lt_aleph0.1 hb with
  | _, _, ⟨m, rfl⟩, ⟨n, rfl⟩ => by rw [← natCast_pow]; apply nat_lt_aleph0
#align cardinal.power_lt_aleph_0 Cardinal.power_lt_aleph0

theorem eq_one_iff_unique {α : Type*} : #α = 1 ↔ Subsingleton α ∧ Nonempty α :=
  calc
    #α = 1 ↔ #α ≤ 1 ∧ 1 ≤ #α := le_antisymm_iff
    _ ↔ Subsingleton α ∧ Nonempty α :=
      le_one_iff_subsingleton.and (one_le_iff_ne_zero.trans mk_ne_zero_iff)
#align cardinal.eq_one_iff_unique Cardinal.eq_one_iff_unique

theorem infinite_iff {α : Type u} : Infinite α ↔ ℵ₀ ≤ #α := by
  rw [← not_lt, lt_aleph0_iff_finite, not_finite_iff_infinite]
#align cardinal.infinite_iff Cardinal.infinite_iff

lemma aleph0_le_mk_iff : ℵ₀ ≤ #α ↔ Infinite α := infinite_iff.symm
lemma mk_lt_aleph0_iff : #α < ℵ₀ ↔ Finite α := by simp [← not_le, aleph0_le_mk_iff]

@[simp]
theorem aleph0_le_mk (α : Type u) [Infinite α] : ℵ₀ ≤ #α :=
  infinite_iff.1 ‹_›
#align cardinal.aleph_0_le_mk Cardinal.aleph0_le_mk

@[simp]
theorem mk_eq_aleph0 (α : Type*) [Countable α] [Infinite α] : #α = ℵ₀ :=
  mk_le_aleph0.antisymm <| aleph0_le_mk _
#align cardinal.mk_eq_aleph_0 Cardinal.mk_eq_aleph0

theorem denumerable_iff {α : Type u} : Nonempty (Denumerable α) ↔ #α = ℵ₀ :=
  ⟨fun ⟨h⟩ => mk_congr ((@Denumerable.eqv α h).trans Equiv.ulift.symm), fun h => by
    cases' Quotient.exact h with f
    exact ⟨Denumerable.mk' <| f.trans Equiv.ulift⟩⟩
#align cardinal.denumerable_iff Cardinal.denumerable_iff

-- porting note (#10618): simp can prove this
-- @[simp]
theorem mk_denumerable (α : Type u) [Denumerable α] : #α = ℵ₀ :=
  denumerable_iff.1 ⟨‹_›⟩
#align cardinal.mk_denumerable Cardinal.mk_denumerable

theorem _root_.Set.countable_infinite_iff_nonempty_denumerable {α : Type*} {s : Set α} :
    s.Countable ∧ s.Infinite ↔ Nonempty (Denumerable s) := by
  rw [nonempty_denumerable_iff, ← Set.infinite_coe_iff, countable_coe_iff]

@[simp]
theorem aleph0_add_aleph0 : ℵ₀ + ℵ₀ = ℵ₀ :=
  mk_denumerable _
#align cardinal.aleph_0_add_aleph_0 Cardinal.aleph0_add_aleph0

theorem aleph0_mul_aleph0 : ℵ₀ * ℵ₀ = ℵ₀ :=
  mk_denumerable _
#align cardinal.aleph_0_mul_aleph_0 Cardinal.aleph0_mul_aleph0

@[simp]
theorem nat_mul_aleph0 {n : ℕ} (hn : n ≠ 0) : ↑n * ℵ₀ = ℵ₀ :=
  le_antisymm (lift_mk_fin n ▸ mk_le_aleph0) <|
    le_mul_of_one_le_left (zero_le _) <| by
      rwa [← Nat.cast_one, natCast_le, Nat.one_le_iff_ne_zero]
#align cardinal.nat_mul_aleph_0 Cardinal.nat_mul_aleph0

@[simp]
theorem aleph0_mul_nat {n : ℕ} (hn : n ≠ 0) : ℵ₀ * n = ℵ₀ := by rw [mul_comm, nat_mul_aleph0 hn]
#align cardinal.aleph_0_mul_nat Cardinal.aleph0_mul_nat

-- See note [no_index around OfNat.ofNat]
@[simp]
theorem ofNat_mul_aleph0 {n : ℕ} [Nat.AtLeastTwo n] : no_index (OfNat.ofNat n) * ℵ₀ = ℵ₀ :=
  nat_mul_aleph0 (NeZero.ne n)

-- See note [no_index around OfNat.ofNat]
@[simp]
theorem aleph0_mul_ofNat {n : ℕ} [Nat.AtLeastTwo n] : ℵ₀ * no_index (OfNat.ofNat n) = ℵ₀ :=
  aleph0_mul_nat (NeZero.ne n)

@[simp]
theorem add_le_aleph0 {c₁ c₂ : Cardinal} : c₁ + c₂ ≤ ℵ₀ ↔ c₁ ≤ ℵ₀ ∧ c₂ ≤ ℵ₀ :=
  ⟨fun h => ⟨le_self_add.trans h, le_add_self.trans h⟩, fun h =>
    aleph0_add_aleph0 ▸ add_le_add h.1 h.2⟩
#align cardinal.add_le_aleph_0 Cardinal.add_le_aleph0

@[simp]
theorem aleph0_add_nat (n : ℕ) : ℵ₀ + n = ℵ₀ :=
  (add_le_aleph0.2 ⟨le_rfl, (nat_lt_aleph0 n).le⟩).antisymm le_self_add
#align cardinal.aleph_0_add_nat Cardinal.aleph0_add_nat

@[simp]
theorem nat_add_aleph0 (n : ℕ) : ↑n + ℵ₀ = ℵ₀ := by rw [add_comm, aleph0_add_nat]
#align cardinal.nat_add_aleph_0 Cardinal.nat_add_aleph0

-- See note [no_index around OfNat.ofNat]
@[simp]
theorem ofNat_add_aleph0 {n : ℕ} [Nat.AtLeastTwo n] : no_index (OfNat.ofNat n) + ℵ₀ = ℵ₀ :=
  nat_add_aleph0 n

-- See note [no_index around OfNat.ofNat]
@[simp]
theorem aleph0_add_ofNat {n : ℕ} [Nat.AtLeastTwo n] : ℵ₀ + no_index (OfNat.ofNat n) = ℵ₀ :=
  aleph0_add_nat n

theorem exists_nat_eq_of_le_nat {c : Cardinal} {n : ℕ} (h : c ≤ n) : ∃ m, m ≤ n ∧ c = m := by
  lift c to ℕ using h.trans_lt (nat_lt_aleph0 _)
  exact ⟨c, mod_cast h, rfl⟩
#align cardinal.exists_nat_eq_of_le_nat Cardinal.exists_nat_eq_of_le_nat

theorem mk_int : #ℤ = ℵ₀ :=
  mk_denumerable ℤ
#align cardinal.mk_int Cardinal.mk_int

theorem mk_pNat : #ℕ+ = ℵ₀ :=
  mk_denumerable ℕ+
#align cardinal.mk_pnat Cardinal.mk_pNat

end castFromN

variable {c : Cardinal}

/-- **König's theorem** -/
theorem sum_lt_prod {ι} (f g : ι → Cardinal) (H : ∀ i, f i < g i) : sum f < prod g :=
  lt_of_not_ge fun ⟨F⟩ => by
    have : Inhabited (∀ i : ι, (g i).out) := by
      refine ⟨fun i => Classical.choice <| mk_ne_zero_iff.1 ?_⟩
      rw [mk_out]
      exact (H i).ne_bot
    let G := invFun F
    have sG : Surjective G := invFun_surjective F.2
    choose C hc using
      show ∀ i, ∃ b, ∀ a, G ⟨i, a⟩ i ≠ b by
        intro i
        simp only [not_exists.symm, not_forall.symm]
        refine fun h => (H i).not_le ?_
        rw [← mk_out (f i), ← mk_out (g i)]
        exact ⟨Embedding.ofSurjective _ h⟩
    let ⟨⟨i, a⟩, h⟩ := sG C
    exact hc i a (congr_fun h _)
#align cardinal.sum_lt_prod Cardinal.sum_lt_prod

/-! Cardinalities of sets: cardinality of empty, finite sets, unions, subsets etc. -/
section sets

-- porting note (#10618): simp can prove this
-- @[simp]
theorem mk_empty : #Empty = 0 :=
  mk_eq_zero _
#align cardinal.mk_empty Cardinal.mk_empty

-- porting note (#10618): simp can prove this
-- @[simp]
theorem mk_pempty : #PEmpty = 0 :=
  mk_eq_zero _
#align cardinal.mk_pempty Cardinal.mk_pempty

-- porting note (#10618): simp can prove this
-- @[simp]
theorem mk_punit : #PUnit = 1 :=
  mk_eq_one PUnit
#align cardinal.mk_punit Cardinal.mk_punit

theorem mk_unit : #Unit = 1 :=
  mk_punit
#align cardinal.mk_unit Cardinal.mk_unit

-- porting note (#10618): simp can prove this
-- @[simp]
theorem mk_singleton {α : Type u} (x : α) : #({x} : Set α) = 1 :=
  mk_eq_one _
#align cardinal.mk_singleton Cardinal.mk_singleton

-- porting note (#10618): simp can prove this
-- @[simp]
theorem mk_plift_true : #(PLift True) = 1 :=
  mk_eq_one _
#align cardinal.mk_plift_true Cardinal.mk_plift_true

-- porting note (#10618): simp can prove this
-- @[simp]
theorem mk_plift_false : #(PLift False) = 0 :=
  mk_eq_zero _
#align cardinal.mk_plift_false Cardinal.mk_plift_false

@[simp]
theorem mk_vector (α : Type u) (n : ℕ) : #(Vector α n) = #α ^ n :=
  (mk_congr (Equiv.vectorEquivFin α n)).trans <| by simp
#align cardinal.mk_vector Cardinal.mk_vector

theorem mk_list_eq_sum_pow (α : Type u) : #(List α) = sum fun n : ℕ => #α ^ n :=
  calc
    #(List α) = #(Σn, Vector α n) := mk_congr (Equiv.sigmaFiberEquiv List.length).symm
    _ = sum fun n : ℕ => #α ^ n := by simp
#align cardinal.mk_list_eq_sum_pow Cardinal.mk_list_eq_sum_pow

theorem mk_quot_le {α : Type u} {r : α → α → Prop} : #(Quot r) ≤ #α :=
  mk_le_of_surjective Quot.exists_rep
#align cardinal.mk_quot_le Cardinal.mk_quot_le

theorem mk_quotient_le {α : Type u} {s : Setoid α} : #(Quotient s) ≤ #α :=
  mk_quot_le
#align cardinal.mk_quotient_le Cardinal.mk_quotient_le

theorem mk_subtype_le_of_subset {α : Type u} {p q : α → Prop} (h : ∀ ⦃x⦄, p x → q x) :
    #(Subtype p) ≤ #(Subtype q) :=
  ⟨Embedding.subtypeMap (Embedding.refl α) h⟩
#align cardinal.mk_subtype_le_of_subset Cardinal.mk_subtype_le_of_subset

-- porting note (#10618): simp can prove this
-- @[simp]
theorem mk_emptyCollection (α : Type u) : #(∅ : Set α) = 0 :=
  mk_eq_zero _
#align cardinal.mk_emptyc Cardinal.mk_emptyCollection

theorem mk_emptyCollection_iff {α : Type u} {s : Set α} : #s = 0 ↔ s = ∅ := by
  constructor
  · intro h
    rw [mk_eq_zero_iff] at h
    exact eq_empty_iff_forall_not_mem.2 fun x hx => h.elim' ⟨x, hx⟩
  · rintro rfl
    exact mk_emptyCollection _
#align cardinal.mk_emptyc_iff Cardinal.mk_emptyCollection_iff

@[simp]
theorem mk_univ {α : Type u} : #(@univ α) = #α :=
  mk_congr (Equiv.Set.univ α)
#align cardinal.mk_univ Cardinal.mk_univ

theorem mk_image_le {α β : Type u} {f : α → β} {s : Set α} : #(f '' s) ≤ #s :=
  mk_le_of_surjective surjective_onto_image
#align cardinal.mk_image_le Cardinal.mk_image_le

theorem mk_image_le_lift {α : Type u} {β : Type v} {f : α → β} {s : Set α} :
    lift.{u} #(f '' s) ≤ lift.{v} #s :=
  lift_mk_le.{0}.mpr ⟨Embedding.ofSurjective _ surjective_onto_image⟩
#align cardinal.mk_image_le_lift Cardinal.mk_image_le_lift

theorem mk_range_le {α β : Type u} {f : α → β} : #(range f) ≤ #α :=
  mk_le_of_surjective surjective_onto_range
#align cardinal.mk_range_le Cardinal.mk_range_le

theorem mk_range_le_lift {α : Type u} {β : Type v} {f : α → β} :
    lift.{u} #(range f) ≤ lift.{v} #α :=
  lift_mk_le.{0}.mpr ⟨Embedding.ofSurjective _ surjective_onto_range⟩
#align cardinal.mk_range_le_lift Cardinal.mk_range_le_lift

theorem mk_range_eq (f : α → β) (h : Injective f) : #(range f) = #α :=
  mk_congr (Equiv.ofInjective f h).symm
#align cardinal.mk_range_eq Cardinal.mk_range_eq

theorem mk_range_eq_lift {α : Type u} {β : Type v} {f : α → β} (hf : Injective f) :
    lift.{max u w} #(range f) = lift.{max v w} #α :=
  lift_mk_eq.{v,u,w}.mpr ⟨(Equiv.ofInjective f hf).symm⟩
#align cardinal.mk_range_eq_lift Cardinal.mk_range_eq_lift

theorem mk_range_eq_of_injective {α : Type u} {β : Type v} {f : α → β} (hf : Injective f) :
    lift.{u} #(range f) = lift.{v} #α :=
  lift_mk_eq'.mpr ⟨(Equiv.ofInjective f hf).symm⟩
#align cardinal.mk_range_eq_of_injective Cardinal.mk_range_eq_of_injective

lemma lift_mk_le_lift_mk_of_injective {α : Type u} {β : Type v} {f : α → β} (hf : Injective f) :
    Cardinal.lift.{v} (#α) ≤ Cardinal.lift.{u} (#β) := by
  rw [← Cardinal.mk_range_eq_of_injective hf]
  exact Cardinal.lift_le.2 (Cardinal.mk_set_le _)

lemma lift_mk_le_lift_mk_of_surjective {α : Type u} {β : Type v} {f : α → β} (hf : Surjective f) :
    Cardinal.lift.{u} (#β) ≤ Cardinal.lift.{v} (#α) :=
  lift_mk_le_lift_mk_of_injective (injective_surjInv hf)

theorem mk_image_eq_of_injOn {α β : Type u} (f : α → β) (s : Set α) (h : InjOn f s) :
    #(f '' s) = #s :=
  mk_congr (Equiv.Set.imageOfInjOn f s h).symm
#align cardinal.mk_image_eq_of_inj_on Cardinal.mk_image_eq_of_injOn

theorem mk_image_eq_of_injOn_lift {α : Type u} {β : Type v} (f : α → β) (s : Set α)
    (h : InjOn f s) : lift.{u} #(f '' s) = lift.{v} #s :=
  lift_mk_eq.{v, u, 0}.mpr ⟨(Equiv.Set.imageOfInjOn f s h).symm⟩
#align cardinal.mk_image_eq_of_inj_on_lift Cardinal.mk_image_eq_of_injOn_lift

theorem mk_image_eq {α β : Type u} {f : α → β} {s : Set α} (hf : Injective f) : #(f '' s) = #s :=
  mk_image_eq_of_injOn _ _ hf.injOn
#align cardinal.mk_image_eq Cardinal.mk_image_eq

theorem mk_image_eq_lift {α : Type u} {β : Type v} (f : α → β) (s : Set α) (h : Injective f) :
    lift.{u} #(f '' s) = lift.{v} #s :=
  mk_image_eq_of_injOn_lift _ _ h.injOn
#align cardinal.mk_image_eq_lift Cardinal.mk_image_eq_lift

theorem mk_iUnion_le_sum_mk {α ι : Type u} {f : ι → Set α} : #(⋃ i, f i) ≤ sum fun i => #(f i) :=
  calc
    #(⋃ i, f i) ≤ #(Σi, f i) := mk_le_of_surjective (Set.sigmaToiUnion_surjective f)
    _ = sum fun i => #(f i) := mk_sigma _
#align cardinal.mk_Union_le_sum_mk Cardinal.mk_iUnion_le_sum_mk

theorem mk_iUnion_le_sum_mk_lift {α : Type u} {ι : Type v} {f : ι → Set α} :
    lift.{v} #(⋃ i, f i) ≤ sum fun i => #(f i) :=
  calc
    lift.{v} #(⋃ i, f i) ≤ #(Σi, f i) :=
      mk_le_of_surjective <| ULift.up_surjective.comp (Set.sigmaToiUnion_surjective f)
    _ = sum fun i => #(f i) := mk_sigma _

theorem mk_iUnion_eq_sum_mk {α ι : Type u} {f : ι → Set α}
    (h : Pairwise fun i j => Disjoint (f i) (f j)) : #(⋃ i, f i) = sum fun i => #(f i) :=
  calc
    #(⋃ i, f i) = #(Σi, f i) := mk_congr (Set.unionEqSigmaOfDisjoint h)
    _ = sum fun i => #(f i) := mk_sigma _
#align cardinal.mk_Union_eq_sum_mk Cardinal.mk_iUnion_eq_sum_mk

theorem mk_iUnion_eq_sum_mk_lift {α : Type u} {ι : Type v} {f : ι → Set α}
    (h : Pairwise fun i j => Disjoint (f i) (f j)) :
    lift.{v} #(⋃ i, f i) = sum fun i => #(f i) :=
  calc
    lift.{v} #(⋃ i, f i) = #(Σi, f i) :=
      mk_congr <| .trans Equiv.ulift (Set.unionEqSigmaOfDisjoint h)
    _ = sum fun i => #(f i) := mk_sigma _

theorem mk_iUnion_le {α ι : Type u} (f : ι → Set α) : #(⋃ i, f i) ≤ #ι * ⨆ i, #(f i) :=
  mk_iUnion_le_sum_mk.trans (sum_le_iSup _)
#align cardinal.mk_Union_le Cardinal.mk_iUnion_le

theorem mk_iUnion_le_lift {α : Type u} {ι : Type v} (f : ι → Set α) :
    lift.{v} #(⋃ i, f i) ≤ lift.{u} #ι * ⨆ i, lift.{v} #(f i) := by
  refine mk_iUnion_le_sum_mk_lift.trans <| Eq.trans_le ?_ (sum_le_iSup_lift _)
  rw [← lift_sum, lift_id'.{_,u}]

theorem mk_sUnion_le {α : Type u} (A : Set (Set α)) : #(⋃₀ A) ≤ #A * ⨆ s : A, #s := by
  rw [sUnion_eq_iUnion]
  apply mk_iUnion_le
#align cardinal.mk_sUnion_le Cardinal.mk_sUnion_le

theorem mk_biUnion_le {ι α : Type u} (A : ι → Set α) (s : Set ι) :
    #(⋃ x ∈ s, A x) ≤ #s * ⨆ x : s, #(A x.1) := by
  rw [biUnion_eq_iUnion]
  apply mk_iUnion_le
#align cardinal.mk_bUnion_le Cardinal.mk_biUnion_le

theorem mk_biUnion_le_lift {α : Type u} {ι : Type v} (A : ι → Set α) (s : Set ι) :
    lift.{v} #(⋃ x ∈ s, A x) ≤ lift.{u} #s * ⨆ x : s, lift.{v} #(A x.1) := by
  rw [biUnion_eq_iUnion]
  apply mk_iUnion_le_lift

theorem finset_card_lt_aleph0 (s : Finset α) : #(↑s : Set α) < ℵ₀ :=
  lt_aleph0_of_finite _
#align cardinal.finset_card_lt_aleph_0 Cardinal.finset_card_lt_aleph0

theorem mk_set_eq_nat_iff_finset {α} {s : Set α} {n : ℕ} :
    #s = n ↔ ∃ t : Finset α, (t : Set α) = s ∧ t.card = n := by
  constructor
  · intro h
    lift s to Finset α using lt_aleph0_iff_set_finite.1 (h.symm ▸ nat_lt_aleph0 n)
    simpa using h
  · rintro ⟨t, rfl, rfl⟩
    exact mk_coe_finset
#align cardinal.mk_set_eq_nat_iff_finset Cardinal.mk_set_eq_nat_iff_finset

theorem mk_eq_nat_iff_finset {n : ℕ} :
    #α = n ↔ ∃ t : Finset α, (t : Set α) = univ ∧ t.card = n := by
  rw [← mk_univ, mk_set_eq_nat_iff_finset]
#align cardinal.mk_eq_nat_iff_finset Cardinal.mk_eq_nat_iff_finset

theorem mk_eq_nat_iff_fintype {n : ℕ} : #α = n ↔ ∃ h : Fintype α, @Fintype.card α h = n := by
  rw [mk_eq_nat_iff_finset]
  constructor
  · rintro ⟨t, ht, hn⟩
    exact ⟨⟨t, eq_univ_iff_forall.1 ht⟩, hn⟩
  · rintro ⟨⟨t, ht⟩, hn⟩
    exact ⟨t, eq_univ_iff_forall.2 ht, hn⟩
#align cardinal.mk_eq_nat_iff_fintype Cardinal.mk_eq_nat_iff_fintype

theorem mk_union_add_mk_inter {α : Type u} {S T : Set α} :
    #(S ∪ T : Set α) + #(S ∩ T : Set α) = #S + #T :=
  Quot.sound ⟨Equiv.Set.unionSumInter S T⟩
#align cardinal.mk_union_add_mk_inter Cardinal.mk_union_add_mk_inter

/-- The cardinality of a union is at most the sum of the cardinalities
of the two sets. -/
theorem mk_union_le {α : Type u} (S T : Set α) : #(S ∪ T : Set α) ≤ #S + #T :=
  @mk_union_add_mk_inter α S T ▸ self_le_add_right #(S ∪ T : Set α) #(S ∩ T : Set α)
#align cardinal.mk_union_le Cardinal.mk_union_le

theorem mk_union_of_disjoint {α : Type u} {S T : Set α} (H : Disjoint S T) :
    #(S ∪ T : Set α) = #S + #T :=
  Quot.sound ⟨Equiv.Set.union H.le_bot⟩
#align cardinal.mk_union_of_disjoint Cardinal.mk_union_of_disjoint

theorem mk_insert {α : Type u} {s : Set α} {a : α} (h : a ∉ s) :
    #(insert a s : Set α) = #s + 1 := by
  rw [← union_singleton, mk_union_of_disjoint, mk_singleton]
  simpa
#align cardinal.mk_insert Cardinal.mk_insert

theorem mk_insert_le {α : Type u} {s : Set α} {a : α} : #(insert a s : Set α) ≤ #s + 1 := by
  by_cases h : a ∈ s
  · simp only [insert_eq_of_mem h, self_le_add_right]
  · rw [mk_insert h]

theorem mk_sum_compl {α} (s : Set α) : #s + #(sᶜ : Set α) = #α :=
  mk_congr (Equiv.Set.sumCompl s)
#align cardinal.mk_sum_compl Cardinal.mk_sum_compl

theorem mk_le_mk_of_subset {α} {s t : Set α} (h : s ⊆ t) : #s ≤ #t :=
  ⟨Set.embeddingOfSubset s t h⟩
#align cardinal.mk_le_mk_of_subset Cardinal.mk_le_mk_of_subset

theorem mk_le_iff_forall_finset_subset_card_le {α : Type u} {n : ℕ} {t : Set α} :
    #t ≤ n ↔ ∀ s : Finset α, (s : Set α) ⊆ t → s.card ≤ n := by
  refine ⟨fun H s hs ↦ by simpa using (mk_le_mk_of_subset hs).trans H, fun H ↦ ?_⟩
  apply card_le_of (fun s ↦ ?_)
  let u : Finset α := s.image Subtype.val
  have : u.card = s.card := Finset.card_image_of_injOn Subtype.coe_injective.injOn
  rw [← this]
  apply H
  simp only [u, Finset.coe_image, image_subset_iff, Subtype.coe_preimage_self, subset_univ]

theorem mk_subtype_mono {p q : α → Prop} (h : ∀ x, p x → q x) :
    #{ x // p x } ≤ #{ x // q x } :=
  ⟨embeddingOfSubset _ _ h⟩
#align cardinal.mk_subtype_mono Cardinal.mk_subtype_mono

theorem le_mk_diff_add_mk (S T : Set α) : #S ≤ #(S \ T : Set α) + #T :=
  (mk_le_mk_of_subset <| subset_diff_union _ _).trans <| mk_union_le _ _
#align cardinal.le_mk_diff_add_mk Cardinal.le_mk_diff_add_mk

theorem mk_diff_add_mk {S T : Set α} (h : T ⊆ S) : #(S \ T : Set α) + #T = #S := by
  refine (mk_union_of_disjoint <| ?_).symm.trans <| by rw [diff_union_of_subset h]
  exact disjoint_sdiff_self_left
#align cardinal.mk_diff_add_mk Cardinal.mk_diff_add_mk

theorem mk_union_le_aleph0 {α} {P Q : Set α} :
    #(P ∪ Q : Set α) ≤ ℵ₀ ↔ #P ≤ ℵ₀ ∧ #Q ≤ ℵ₀ := by
  simp only [le_aleph0_iff_subtype_countable, mem_union, setOf_mem_eq, Set.union_def,
    ← countable_union]
#align cardinal.mk_union_le_aleph_0 Cardinal.mk_union_le_aleph0

theorem mk_subtype_of_equiv {α β : Type u} (p : β → Prop) (e : α ≃ β) :
    #{ a : α // p (e a) } = #{ b : β // p b } :=
  mk_congr (Equiv.subtypeEquivOfSubtype e)
#align cardinal.mk_subtype_of_equiv Cardinal.mk_subtype_of_equiv

theorem mk_sep (s : Set α) (t : α → Prop) : #({ x ∈ s | t x } : Set α) = #{ x : s | t x.1 } :=
  mk_congr (Equiv.Set.sep s t)
#align cardinal.mk_sep Cardinal.mk_sep

theorem mk_preimage_of_injective_lift {α : Type u} {β : Type v} (f : α → β) (s : Set β)
    (h : Injective f) : lift.{v} #(f ⁻¹' s) ≤ lift.{u} #s := by
  rw [lift_mk_le.{0}]
  -- Porting note: Needed to insert `mem_preimage.mp` below
  use Subtype.coind (fun x => f x.1) fun x => mem_preimage.mp x.2
  apply Subtype.coind_injective; exact h.comp Subtype.val_injective
#align cardinal.mk_preimage_of_injective_lift Cardinal.mk_preimage_of_injective_lift

theorem mk_preimage_of_subset_range_lift {α : Type u} {β : Type v} (f : α → β) (s : Set β)
    (h : s ⊆ range f) : lift.{u} #s ≤ lift.{v} #(f ⁻¹' s) := by
  rw [← image_preimage_eq_iff] at h
  nth_rewrite 1 [← h]
  apply mk_image_le_lift
#align cardinal.mk_preimage_of_subset_range_lift Cardinal.mk_preimage_of_subset_range_lift

theorem mk_preimage_of_injective_of_subset_range_lift {β : Type v} (f : α → β) (s : Set β)
    (h : Injective f) (h2 : s ⊆ range f) : lift.{v} #(f ⁻¹' s) = lift.{u} #s :=
  le_antisymm (mk_preimage_of_injective_lift f s h) (mk_preimage_of_subset_range_lift f s h2)
#align cardinal.mk_preimage_of_injective_of_subset_range_lift Cardinal.mk_preimage_of_injective_of_subset_range_lift

theorem mk_preimage_of_injective_of_subset_range (f : α → β) (s : Set β) (h : Injective f)
    (h2 : s ⊆ range f) : #(f ⁻¹' s) = #s := by
  convert mk_preimage_of_injective_of_subset_range_lift.{u, u} f s h h2 using 1 <;> rw [lift_id]
#align cardinal.mk_preimage_of_injective_of_subset_range Cardinal.mk_preimage_of_injective_of_subset_range

theorem mk_preimage_of_injective (f : α → β) (s : Set β) (h : Injective f) :
    #(f ⁻¹' s) ≤ #s := by
  rw [← lift_id #(↑(f ⁻¹' s)), ← lift_id #(↑s)]
  exact mk_preimage_of_injective_lift f s h
#align cardinal.mk_preimage_of_injective Cardinal.mk_preimage_of_injective

theorem mk_preimage_of_subset_range (f : α → β) (s : Set β) (h : s ⊆ range f) :
    #s ≤ #(f ⁻¹' s) := by
  rw [← lift_id #(↑(f ⁻¹' s)), ← lift_id #(↑s)]
  exact mk_preimage_of_subset_range_lift f s h
#align cardinal.mk_preimage_of_subset_range Cardinal.mk_preimage_of_subset_range

theorem mk_subset_ge_of_subset_image_lift {α : Type u} {β : Type v} (f : α → β) {s : Set α}
    {t : Set β} (h : t ⊆ f '' s) : lift.{u} #t ≤ lift.{v} #({ x ∈ s | f x ∈ t } : Set α) := by
  rw [image_eq_range] at h
  convert mk_preimage_of_subset_range_lift _ _ h using 1
  rw [mk_sep]
  rfl
#align cardinal.mk_subset_ge_of_subset_image_lift Cardinal.mk_subset_ge_of_subset_image_lift

theorem mk_subset_ge_of_subset_image (f : α → β) {s : Set α} {t : Set β} (h : t ⊆ f '' s) :
    #t ≤ #({ x ∈ s | f x ∈ t } : Set α) := by
  rw [image_eq_range] at h
  convert mk_preimage_of_subset_range _ _ h using 1
  rw [mk_sep]
  rfl
#align cardinal.mk_subset_ge_of_subset_image Cardinal.mk_subset_ge_of_subset_image

theorem le_mk_iff_exists_subset {c : Cardinal} {α : Type u} {s : Set α} :
    c ≤ #s ↔ ∃ p : Set α, p ⊆ s ∧ #p = c := by
  rw [le_mk_iff_exists_set, ← Subtype.exists_set_subtype]
  apply exists_congr; intro t; rw [mk_image_eq]; apply Subtype.val_injective
#align cardinal.le_mk_iff_exists_subset Cardinal.le_mk_iff_exists_subset

theorem two_le_iff : (2 : Cardinal) ≤ #α ↔ ∃ x y : α, x ≠ y := by
  rw [← Nat.cast_two, nat_succ, succ_le_iff, Nat.cast_one, one_lt_iff_nontrivial, nontrivial_iff]
#align cardinal.two_le_iff Cardinal.two_le_iff

theorem two_le_iff' (x : α) : (2 : Cardinal) ≤ #α ↔ ∃ y : α, y ≠ x := by
  rw [two_le_iff, ← nontrivial_iff, nontrivial_iff_exists_ne x]
#align cardinal.two_le_iff' Cardinal.two_le_iff'

theorem mk_eq_two_iff : #α = 2 ↔ ∃ x y : α, x ≠ y ∧ ({x, y} : Set α) = univ := by
  simp only [← @Nat.cast_two Cardinal, mk_eq_nat_iff_finset, Finset.card_eq_two]
  constructor
  · rintro ⟨t, ht, x, y, hne, rfl⟩
    exact ⟨x, y, hne, by simpa using ht⟩
  · rintro ⟨x, y, hne, h⟩
    exact ⟨{x, y}, by simpa using h, x, y, hne, rfl⟩
#align cardinal.mk_eq_two_iff Cardinal.mk_eq_two_iff

theorem mk_eq_two_iff' (x : α) : #α = 2 ↔ ∃! y, y ≠ x := by
  rw [mk_eq_two_iff]; constructor
  · rintro ⟨a, b, hne, h⟩
    simp only [eq_univ_iff_forall, mem_insert_iff, mem_singleton_iff] at h
    rcases h x with (rfl | rfl)
    exacts [⟨b, hne.symm, fun z => (h z).resolve_left⟩, ⟨a, hne, fun z => (h z).resolve_right⟩]
  · rintro ⟨y, hne, hy⟩
    exact ⟨x, y, hne.symm, eq_univ_of_forall fun z => or_iff_not_imp_left.2 (hy z)⟩
#align cardinal.mk_eq_two_iff' Cardinal.mk_eq_two_iff'

theorem exists_not_mem_of_length_lt {α : Type*} (l : List α) (h : ↑l.length < #α) :
    ∃ z : α, z ∉ l := by
  contrapose! h
  calc
    #α = #(Set.univ : Set α) := mk_univ.symm
    _ ≤ #l.toFinset := mk_le_mk_of_subset fun x _ => List.mem_toFinset.mpr (h x)
    _ = l.toFinset.card := Cardinal.mk_coe_finset
    _ ≤ l.length := Cardinal.natCast_le.mpr (List.toFinset_card_le l)
#align cardinal.exists_not_mem_of_length_lt Cardinal.exists_not_mem_of_length_lt

theorem three_le {α : Type*} (h : 3 ≤ #α) (x : α) (y : α) : ∃ z : α, z ≠ x ∧ z ≠ y := by
  have : ↑(3 : ℕ) ≤ #α := by simpa using h
  have : ↑(2 : ℕ) < #α := by rwa [← succ_le_iff, ← Cardinal.nat_succ]
  have := exists_not_mem_of_length_lt [x, y] this
  simpa [not_or] using this
#align cardinal.three_le Cardinal.three_le

end sets

section powerlt

/-- The function `a ^< b`, defined as the supremum of `a ^ c` for `c < b`. -/
def powerlt (a b : Cardinal.{u}) : Cardinal.{u} :=
  ⨆ c : Iio b, a ^ (c : Cardinal)
#align cardinal.powerlt Cardinal.powerlt

@[inherit_doc]
infixl:80 " ^< " => powerlt

theorem le_powerlt {b c : Cardinal.{u}} (a) (h : c < b) : (a^c) ≤ a ^< b := by
  refine le_ciSup (f := fun y : Iio b => a ^ (y : Cardinal)) ?_ ⟨c, h⟩
  rw [← image_eq_range]
  exact bddAbove_image.{u, u} _ bddAbove_Iio
#align cardinal.le_powerlt Cardinal.le_powerlt

theorem powerlt_le {a b c : Cardinal.{u}} : a ^< b ≤ c ↔ ∀ x < b, a ^ x ≤ c := by
  rw [powerlt, ciSup_le_iff']
  · simp
  · rw [← image_eq_range]
    exact bddAbove_image.{u, u} _ bddAbove_Iio
#align cardinal.powerlt_le Cardinal.powerlt_le

theorem powerlt_le_powerlt_left {a b c : Cardinal} (h : b ≤ c) : a ^< b ≤ a ^< c :=
  powerlt_le.2 fun _ hx => le_powerlt a <| hx.trans_le h
#align cardinal.powerlt_le_powerlt_left Cardinal.powerlt_le_powerlt_left

theorem powerlt_mono_left (a) : Monotone fun c => a ^< c := fun _ _ => powerlt_le_powerlt_left
#align cardinal.powerlt_mono_left Cardinal.powerlt_mono_left

theorem powerlt_succ {a b : Cardinal} (h : a ≠ 0) : a ^< succ b = a ^ b :=
  (powerlt_le.2 fun _ h' => power_le_power_left h <| le_of_lt_succ h').antisymm <|
    le_powerlt a (lt_succ b)
#align cardinal.powerlt_succ Cardinal.powerlt_succ

theorem powerlt_min {a b c : Cardinal} : a ^< min b c = min (a ^< b) (a ^< c) :=
  (powerlt_mono_left a).map_min
#align cardinal.powerlt_min Cardinal.powerlt_min

theorem powerlt_max {a b c : Cardinal} : a ^< max b c = max (a ^< b) (a ^< c) :=
  (powerlt_mono_left a).map_max
#align cardinal.powerlt_max Cardinal.powerlt_max

theorem zero_powerlt {a : Cardinal} (h : a ≠ 0) : 0 ^< a = 1 := by
  apply (powerlt_le.2 fun c _ => zero_power_le _).antisymm
  rw [← power_zero]
  exact le_powerlt 0 (pos_iff_ne_zero.2 h)
#align cardinal.zero_powerlt Cardinal.zero_powerlt

@[simp]
theorem powerlt_zero {a : Cardinal} : a ^< 0 = 0 := by
  convert Cardinal.iSup_of_empty _
  exact Subtype.isEmpty_of_false fun x => mem_Iio.not.mpr (Cardinal.zero_le x).not_lt
#align cardinal.powerlt_zero Cardinal.powerlt_zero

end powerlt
end Cardinal

-- namespace Tactic

-- open Cardinal Positivity

-- Porting note: Meta code, do not port directly
-- /-- Extension for the `positivity` tactic: The cardinal power of a positive cardinal is
--  positive. -/
-- @[positivity]
-- unsafe def positivity_cardinal_pow : expr → tactic strictness
--   | q(@Pow.pow _ _ $(inst) $(a) $(b)) => do
--     let strictness_a ← core a
--     match strictness_a with
--       | positive p => positive <$> mk_app `` power_pos [b, p]
--       | _ => failed
--   |-- We already know that `0 ≤ x` for all `x : Cardinal`
--     _ =>
--     failed
-- #align tactic.positivity_cardinal_pow tactic.positivity_cardinal_pow

-- end Tactic<|MERGE_RESOLUTION|>--- conflicted
+++ resolved
@@ -541,26 +541,8 @@
   natCast_zero := rfl
   natCast_succ := Cardinal.cast_succ
 
-<<<<<<< HEAD
-/-! Porting note (#11229): Deprecated section. Remove. -/
-section deprecated
-set_option linter.deprecated false
-
-@[deprecated (since := "2023-02-11")]
-theorem power_bit0 (a b : Cardinal) : a ^ (2 * b) = a ^ b * a ^ b := by
-  rw [two_mul, power_add]
-#align cardinal.power_bit0 Cardinal.power_bit0
-
-@[deprecated (since := "2023-02-11")]
-theorem power_bit1 (a b : Cardinal) : a ^ (2 * b + 1) = a ^ b * a ^ b * a := by
-  rw [← power_bit0, power_add, power_one]
-#align cardinal.power_bit1 Cardinal.power_bit1
-
-end deprecated
-=======
 #noalign cardinal.power_bit0
 #noalign cardinal.power_bit1
->>>>>>> fffcdb50
 
 @[simp]
 theorem one_power {a : Cardinal} : (1 : Cardinal) ^ a = 1 :=
@@ -626,26 +608,8 @@
     mk_congr <| Equiv.ulift.trans (Equiv.prodCongr Equiv.ulift Equiv.ulift).symm
 #align cardinal.lift_mul Cardinal.lift_mul
 
-<<<<<<< HEAD
-/-! Porting note (#11229): Deprecated section. Remove. -/
-section deprecated
-set_option linter.deprecated false
-
-@[simp, deprecated (since := "2023-02-11")]
-theorem lift_bit0 (a : Cardinal) : lift.{v} (2 * a) = 2 * (lift.{v} a) := by
-  rw [two_mul, two_mul, lift_add a a]
-#align cardinal.lift_bit0 Cardinal.lift_bit0
-
-@[simp, deprecated (since := "2023-02-11")]
-theorem lift_bit1 (a : Cardinal) : lift.{v} (2 * a + 1) = 2 * (lift.{v} a) + 1 := by
-  rw [lift_add, lift_bit0, lift_one]
-#align cardinal.lift_bit1 Cardinal.lift_bit1
-
-end deprecated
-=======
 #noalign cardinal.lift_bit0
 #noalign cardinal.lift_bit1
->>>>>>> fffcdb50
 
 -- Porting note: Proof used to be simp, needed to remind simp that 1 + 1 = 2
 theorem lift_two : lift.{u, v} 2 = 2 := by simp [← one_add_one_eq_two]
