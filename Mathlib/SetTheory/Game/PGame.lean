/-
Copyright (c) 2019 Mario Carneiro. All rights reserved.
Released under Apache 2.0 license as described in the file LICENSE.
Authors: Reid Barton, Mario Carneiro, Isabel Longbottom, Scott Morrison
-/
import Mathlib.Algebra.Order.ZeroLEOne
import Mathlib.Data.List.InsertNth
import Mathlib.Logic.Relation
import Mathlib.Logic.Small.Defs
import Mathlib.Order.GameAdd

/-!
# Combinatorial (pre-)games.

The basic theory of combinatorial games, following Conway's book `On Numbers and Games`. We
construct "pregames", define an ordering and arithmetic operations on them, then show that the
operations descend to "games", defined via the equivalence relation `p ≈ q ↔ p ≤ q ∧ q ≤ p`.

The surreal numbers will be built as a quotient of a subtype of pregames.

A pregame (`SetTheory.PGame` below) is axiomatised via an inductive type, whose sole constructor
takes two types (thought of as indexing the possible moves for the players Left and Right), and a
pair of functions out of these types to `SetTheory.PGame` (thought of as describing the resulting
game after making a move).

Combinatorial games themselves, as a quotient of pregames, are constructed in `Game.lean`.

## Conway induction

By construction, the induction principle for pregames is exactly "Conway induction". That is, to
prove some predicate `SetTheory.PGame → Prop` holds for all pregames, it suffices to prove
that for every pregame `g`, if the predicate holds for every game resulting from making a move,
then it also holds for `g`.

While it is often convenient to work "by induction" on pregames, in some situations this becomes
awkward, so we also define accessor functions `SetTheory.PGame.LeftMoves`,
`SetTheory.PGame.RightMoves`, `SetTheory.PGame.moveLeft` and `SetTheory.PGame.moveRight`.
There is a relation `PGame.Subsequent p q`, saying that
`p` can be reached by playing some non-empty sequence of moves starting from `q`, an instance
`WellFounded Subsequent`, and a local tactic `pgame_wf_tac` which is helpful for discharging proof
obligations in inductive proofs relying on this relation.

## Order properties

Pregames have both a `≤` and a `<` relation, satisfying the usual properties of a `Preorder`. The
relation `0 < x` means that `x` can always be won by Left, while `0 ≤ x` means that `x` can be won
by Left as the second player.

It turns out to be quite convenient to define various relations on top of these. We define the "less
or fuzzy" relation `x ⧏ y` as `¬ y ≤ x`, the equivalence relation `x ≈ y` as `x ≤ y ∧ y ≤ x`, and
the fuzzy relation `x ‖ y` as `x ⧏ y ∧ y ⧏ x`. If `0 ⧏ x`, then `x` can be won by Left as the
first player. If `x ≈ 0`, then `x` can be won by the second player. If `x ‖ 0`, then `x` can be won
by the first player.

Statements like `zero_le_lf`, `zero_lf_le`, etc. unfold these definitions. The theorems `le_def` and
`lf_def` give a recursive characterisation of each relation in terms of themselves two moves later.
The theorems `zero_le`, `zero_lf`, etc. also take into account that `0` has no moves.

Later, games will be defined as the quotient by the `≈` relation; that is to say, the
`Antisymmetrization` of `SetTheory.PGame`.

## Algebraic structures

We next turn to defining the operations necessary to make games into a commutative additive group.
Addition is defined for $x = \{xL | xR\}$ and $y = \{yL | yR\}$ by $x + y = \{xL + y, x + yL | xR +
y, x + yR\}$. Negation is defined by $\{xL | xR\} = \{-xR | -xL\}$.

The order structures interact in the expected way with addition, so we have
```
theorem le_iff_sub_nonneg {x y : PGame} : x ≤ y ↔ 0 ≤ y - x := sorry
theorem lt_iff_sub_pos {x y : PGame} : x < y ↔ 0 < y - x := sorry
```

We show that these operations respect the equivalence relation, and hence descend to games. At the
level of games, these operations satisfy all the laws of a commutative group. To prove the necessary
equivalence relations at the level of pregames, we introduce the notion of a `Relabelling` of a
game, and show, for example, that there is a relabelling between `x + (y + z)` and `(x + y) + z`.

## Future work

* The theory of dominated and reversible positions, and unique normal form for short games.
* Analysis of basic domineering positions.
* Hex.
* Temperature.
* The development of surreal numbers, based on this development of combinatorial games, is still
  quite incomplete.

## References

The material here is all drawn from
* [Conway, *On numbers and games*][conway2001]

An interested reader may like to formalise some of the material from
* [Andreas Blass, *A game semantics for linear logic*][MR1167694]
* [André Joyal, *Remarques sur la théorie des jeux à deux personnes*][joyal1997]
-/

namespace SetTheory

open Function Relation

/-! ### Pre-game moves -/

universe u

/-- The type of pre-games, before we have quotiented
  by equivalence (`PGame.Setoid`). In ZFC, a combinatorial game is constructed from
  two sets of combinatorial games that have been constructed at an earlier
  stage. To do this in type theory, we say that a pre-game is built
  inductively from two families of pre-games indexed over any type
  in Type u. The resulting type `PGame.{u}` lives in `Type (u+1)`,
  reflecting that it is a proper class in ZFC. -/
inductive PGame : Type (u + 1)
  | mk : ∀ α β : Type u, (α → PGame) → (β → PGame) → PGame
compile_inductive% PGame

namespace PGame

/-- The indexing type for allowable moves by Left. -/
def LeftMoves : PGame → Type u
  | mk l _ _ _ => l

/-- The indexing type for allowable moves by Right. -/
def RightMoves : PGame → Type u
  | mk _ r _ _ => r

/-- The new game after Left makes an allowed move. -/
def moveLeft : ∀ g : PGame, LeftMoves g → PGame
  | mk _l _ L _ => L

/-- The new game after Right makes an allowed move. -/
def moveRight : ∀ g : PGame, RightMoves g → PGame
  | mk _ _r _ R => R

@[simp]
theorem leftMoves_mk {xl xr xL xR} : (⟨xl, xr, xL, xR⟩ : PGame).LeftMoves = xl :=
  rfl

@[simp]
theorem moveLeft_mk {xl xr xL xR} : (⟨xl, xr, xL, xR⟩ : PGame).moveLeft = xL :=
  rfl

@[simp]
theorem rightMoves_mk {xl xr xL xR} : (⟨xl, xr, xL, xR⟩ : PGame).RightMoves = xr :=
  rfl

@[simp]
theorem moveRight_mk {xl xr xL xR} : (⟨xl, xr, xL, xR⟩ : PGame).moveRight = xR :=
  rfl

-- TODO define this at the level of games, as well, and perhaps also for finsets of games.
/-- Construct a pre-game from list of pre-games describing the available moves for Left and Right.
-/
def ofLists (L R : List PGame.{u}) : PGame.{u} :=
  mk (ULift (Fin L.length)) (ULift (Fin R.length)) (fun i => L[i.down.1]) fun j ↦ R[j.down.1]

theorem leftMoves_ofLists (L R : List PGame) : (ofLists L R).LeftMoves = ULift (Fin L.length) :=
  rfl

theorem rightMoves_ofLists (L R : List PGame) : (ofLists L R).RightMoves = ULift (Fin R.length) :=
  rfl

/-- Converts a number into a left move for `ofLists`.

This is just an abbreviation for `Equiv.ulift.symm` -/
abbrev toOfListsLeftMoves {L R : List PGame} : Fin L.length ≃ (ofLists L R).LeftMoves :=
  Equiv.ulift.symm

/-- Converts a number into a right move for `ofLists`.

This is just an abbreviation for `Equiv.ulift.symm` -/
abbrev toOfListsRightMoves {L R : List PGame} : Fin R.length ≃ (ofLists L R).RightMoves :=
  Equiv.ulift.symm

@[simp]
theorem ofLists_moveLeft' {L R : List PGame} (i : (ofLists L R).LeftMoves) :
<<<<<<< HEAD
    (ofLists L R).moveLeft i = L[i.down] :=
=======
    (ofLists L R).moveLeft i = L[i.down.val] :=
>>>>>>> 15ebcdf3
  rfl

theorem ofLists_moveLeft {L R : List PGame} (i : Fin L.length) :
    (ofLists L R).moveLeft (ULift.up i) = L[i] :=
  rfl

@[simp]
theorem ofLists_moveRight' {L R : List PGame} (i : (ofLists L R).RightMoves) :
<<<<<<< HEAD
    (ofLists L R).moveRight i = R[i.down] :=
=======
    (ofLists L R).moveRight i = R[i.down.val] :=
  rfl

theorem ofLists_moveRight {L R : List PGame} (i : Fin R.length) :
    (ofLists L R).moveRight (ULift.up i) = R[i] :=
>>>>>>> 15ebcdf3
  rfl

/-- A variant of `PGame.recOn` expressed in terms of `PGame.moveLeft` and `PGame.moveRight`.

Both this and `PGame.recOn` describe Conway induction on games. -/
@[elab_as_elim]
def moveRecOn {C : PGame → Sort*} (x : PGame)
    (IH : ∀ y : PGame, (∀ i, C (y.moveLeft i)) → (∀ j, C (y.moveRight j)) → C y) : C x :=
  x.recOn fun yl yr yL yR => IH (mk yl yr yL yR)

/-- `IsOption x y` means that `x` is either a left or right option for `y`. -/
@[mk_iff]
inductive IsOption : PGame → PGame → Prop
  | moveLeft {x : PGame} (i : x.LeftMoves) : IsOption (x.moveLeft i) x
  | moveRight {x : PGame} (i : x.RightMoves) : IsOption (x.moveRight i) x

theorem IsOption.mk_left {xl xr : Type u} (xL : xl → PGame) (xR : xr → PGame) (i : xl) :
    (xL i).IsOption (mk xl xr xL xR) :=
  @IsOption.moveLeft (mk _ _ _ _) i

theorem IsOption.mk_right {xl xr : Type u} (xL : xl → PGame) (xR : xr → PGame) (i : xr) :
    (xR i).IsOption (mk xl xr xL xR) :=
  @IsOption.moveRight (mk _ _ _ _) i

theorem wf_isOption : WellFounded IsOption :=
  ⟨fun x =>
    moveRecOn x fun x IHl IHr =>
      Acc.intro x fun y h => by
        induction' h with _ i _ j
        · exact IHl i
        · exact IHr j⟩

/-- `Subsequent x y` says that `x` can be obtained by playing some nonempty sequence of moves from
`y`. It is the transitive closure of `IsOption`. -/
def Subsequent : PGame → PGame → Prop :=
  TransGen IsOption

instance : IsTrans _ Subsequent :=
  inferInstanceAs <| IsTrans _ (TransGen _)

@[trans]
theorem Subsequent.trans {x y z} : Subsequent x y → Subsequent y z → Subsequent x z :=
  TransGen.trans

theorem wf_subsequent : WellFounded Subsequent :=
  wf_isOption.transGen

instance : WellFoundedRelation PGame :=
  ⟨_, wf_subsequent⟩

@[simp]
theorem Subsequent.moveLeft {x : PGame} (i : x.LeftMoves) : Subsequent (x.moveLeft i) x :=
  TransGen.single (IsOption.moveLeft i)

@[simp]
theorem Subsequent.moveRight {x : PGame} (j : x.RightMoves) : Subsequent (x.moveRight j) x :=
  TransGen.single (IsOption.moveRight j)

@[simp]
theorem Subsequent.mk_left {xl xr} (xL : xl → PGame) (xR : xr → PGame) (i : xl) :
    Subsequent (xL i) (mk xl xr xL xR) :=
  @Subsequent.moveLeft (mk _ _ _ _) i

@[simp]
theorem Subsequent.mk_right {xl xr} (xL : xl → PGame) (xR : xr → PGame) (j : xr) :
    Subsequent (xR j) (mk xl xr xL xR) :=
  @Subsequent.moveRight (mk _ _ _ _) j

/--
Discharges proof obligations of the form `⊢ Subsequent ..` arising in termination proofs
of definitions using well-founded recursion on `PGame`.
-/
macro "pgame_wf_tac" : tactic =>
  `(tactic| solve_by_elim (config := { maxDepth := 8 })
    [Prod.Lex.left, Prod.Lex.right, PSigma.Lex.left, PSigma.Lex.right,
    Subsequent.moveLeft, Subsequent.moveRight, Subsequent.mk_left, Subsequent.mk_right,
    Subsequent.trans] )

-- Register some consequences of pgame_wf_tac as simp-lemmas for convenience
-- (which are applied by default for WF goals)

variable {xl xr : Type u}

-- This is different from mk_right from the POV of the simplifier,
-- because the unifier can't solve `xr =?= RightMoves (mk xl xr xL xR)` at reducible transparency.
@[simp]
theorem Subsequent.mk_right' (xL : xl → PGame) (xR : xr → PGame) (j : RightMoves (mk xl xr xL xR)) :
    Subsequent (xR j) (mk xl xr xL xR) := by
  pgame_wf_tac

@[simp] theorem Subsequent.moveRight_mk_left {xR : xr → PGame} {i : xl} (xL : xl → PGame) (j) :
    Subsequent ((xL i).moveRight j) (mk xl xr xL xR) := by
  pgame_wf_tac

@[simp] theorem Subsequent.moveRight_mk_right {xL : xl → PGame} {i : xr} (xR : xr → PGame) (j) :
    Subsequent ((xR i).moveRight j) (mk xl xr xL xR) := by
  pgame_wf_tac

@[simp] theorem Subsequent.moveLeft_mk_left {xR : xr → PGame} {i : xl} (xL : xl → PGame) (j) :
    Subsequent ((xL i).moveLeft j) (mk xl xr xL xR) := by
  pgame_wf_tac

@[simp] theorem Subsequent.moveLeft_mk_right {xL : xl → PGame} {i : xr} (xR : xr → PGame) (j) :
    Subsequent ((xR i).moveLeft j) (mk xl xr xL xR) := by
  pgame_wf_tac

-- Porting note: linter claims these lemmas don't simplify?
open Subsequent in attribute [nolint simpNF] mk_left mk_right mk_right'
  moveRight_mk_left moveRight_mk_right moveLeft_mk_left moveLeft_mk_right

/-! ### Basic pre-games -/


/-- The pre-game `Zero` is defined by `0 = { | }`. -/
instance : Zero PGame :=
  ⟨⟨PEmpty, PEmpty, PEmpty.elim, PEmpty.elim⟩⟩

@[simp]
theorem zero_leftMoves : LeftMoves 0 = PEmpty :=
  rfl

@[simp]
theorem zero_rightMoves : RightMoves 0 = PEmpty :=
  rfl

instance isEmpty_zero_leftMoves : IsEmpty (LeftMoves 0) :=
  instIsEmptyPEmpty

instance isEmpty_zero_rightMoves : IsEmpty (RightMoves 0) :=
  instIsEmptyPEmpty

instance : Inhabited PGame :=
  ⟨0⟩

/-- The pre-game `One` is defined by `1 = { 0 | }`. -/
instance instOnePGame : One PGame :=
  ⟨⟨PUnit, PEmpty, fun _ => 0, PEmpty.elim⟩⟩

@[simp]
theorem one_leftMoves : LeftMoves 1 = PUnit :=
  rfl

@[simp]
theorem one_moveLeft (x) : moveLeft 1 x = 0 :=
  rfl

@[simp]
theorem one_rightMoves : RightMoves 1 = PEmpty :=
  rfl

instance uniqueOneLeftMoves : Unique (LeftMoves 1) :=
  PUnit.unique

instance isEmpty_one_rightMoves : IsEmpty (RightMoves 1) :=
  instIsEmptyPEmpty

/-! ### Pre-game order relations -/


/-- The less or equal relation on pre-games.

If `0 ≤ x`, then Left can win `x` as the second player. -/
instance le : LE PGame :=
  ⟨Sym2.GameAdd.fix wf_isOption fun x y le =>
      (∀ i, ¬le y (x.moveLeft i) (Sym2.GameAdd.snd_fst <| IsOption.moveLeft i)) ∧
        ∀ j, ¬le (y.moveRight j) x (Sym2.GameAdd.fst_snd <| IsOption.moveRight j)⟩

/-- The less or fuzzy relation on pre-games.

If `0 ⧏ x`, then Left can win `x` as the first player. -/
def LF (x y : PGame) : Prop :=
  ¬y ≤ x

@[inherit_doc]
scoped infixl:50 " ⧏ " => PGame.LF

@[simp]
protected theorem not_le {x y : PGame} : ¬x ≤ y ↔ y ⧏ x :=
  Iff.rfl

@[simp]
theorem not_lf {x y : PGame} : ¬x ⧏ y ↔ y ≤ x :=
  Classical.not_not

theorem _root_.LE.le.not_gf {x y : PGame} : x ≤ y → ¬y ⧏ x :=
  not_lf.2

theorem LF.not_ge {x y : PGame} : x ⧏ y → ¬y ≤ x :=
  id

/-- Definition of `x ≤ y` on pre-games, in terms of `⧏`.

The ordering here is chosen so that `And.left` refer to moves by Left, and `And.right` refer to
moves by Right. -/
theorem le_iff_forall_lf {x y : PGame} :
    x ≤ y ↔ (∀ i, x.moveLeft i ⧏ y) ∧ ∀ j, x ⧏ y.moveRight j := by
  unfold LE.le le
  simp only
  rw [Sym2.GameAdd.fix_eq]
  rfl

/-- Definition of `x ≤ y` on pre-games built using the constructor. -/
@[simp]
theorem mk_le_mk {xl xr xL xR yl yr yL yR} :
    mk xl xr xL xR ≤ mk yl yr yL yR ↔ (∀ i, xL i ⧏ mk yl yr yL yR) ∧ ∀ j, mk xl xr xL xR ⧏ yR j :=
  le_iff_forall_lf

theorem le_of_forall_lf {x y : PGame} (h₁ : ∀ i, x.moveLeft i ⧏ y) (h₂ : ∀ j, x ⧏ y.moveRight j) :
    x ≤ y :=
  le_iff_forall_lf.2 ⟨h₁, h₂⟩

/-- Definition of `x ⧏ y` on pre-games, in terms of `≤`.

The ordering here is chosen so that `or.inl` refer to moves by Left, and `or.inr` refer to
moves by Right. -/
theorem lf_iff_exists_le {x y : PGame} :
    x ⧏ y ↔ (∃ i, x ≤ y.moveLeft i) ∨ ∃ j, x.moveRight j ≤ y := by
  rw [LF, le_iff_forall_lf, not_and_or]
  simp

/-- Definition of `x ⧏ y` on pre-games built using the constructor. -/
@[simp]
theorem mk_lf_mk {xl xr xL xR yl yr yL yR} :
    mk xl xr xL xR ⧏ mk yl yr yL yR ↔ (∃ i, mk xl xr xL xR ≤ yL i) ∨ ∃ j, xR j ≤ mk yl yr yL yR :=
  lf_iff_exists_le

theorem le_or_gf (x y : PGame) : x ≤ y ∨ y ⧏ x := by
  rw [← PGame.not_le]
  apply em

theorem moveLeft_lf_of_le {x y : PGame} (h : x ≤ y) (i) : x.moveLeft i ⧏ y :=
  (le_iff_forall_lf.1 h).1 i

alias _root_.LE.le.moveLeft_lf := moveLeft_lf_of_le

theorem lf_moveRight_of_le {x y : PGame} (h : x ≤ y) (j) : x ⧏ y.moveRight j :=
  (le_iff_forall_lf.1 h).2 j

alias _root_.LE.le.lf_moveRight := lf_moveRight_of_le

theorem lf_of_moveRight_le {x y : PGame} {j} (h : x.moveRight j ≤ y) : x ⧏ y :=
  lf_iff_exists_le.2 <| Or.inr ⟨j, h⟩

theorem lf_of_le_moveLeft {x y : PGame} {i} (h : x ≤ y.moveLeft i) : x ⧏ y :=
  lf_iff_exists_le.2 <| Or.inl ⟨i, h⟩

theorem lf_of_le_mk {xl xr xL xR y} : mk xl xr xL xR ≤ y → ∀ i, xL i ⧏ y :=
  moveLeft_lf_of_le

theorem lf_of_mk_le {x yl yr yL yR} : x ≤ mk yl yr yL yR → ∀ j, x ⧏ yR j :=
  lf_moveRight_of_le

theorem mk_lf_of_le {xl xr y j} (xL) {xR : xr → PGame} : xR j ≤ y → mk xl xr xL xR ⧏ y :=
  @lf_of_moveRight_le (mk _ _ _ _) y j

theorem lf_mk_of_le {x yl yr} {yL : yl → PGame} (yR) {i} : x ≤ yL i → x ⧏ mk yl yr yL yR :=
  @lf_of_le_moveLeft x (mk _ _ _ _) i

/- We prove that `x ≤ y → y ≤ z → x ≤ z` inductively, by also simultaneously proving its cyclic
reorderings. This auxiliary lemma is used during said induction. -/
private theorem le_trans_aux {x y z : PGame}
    (h₁ : ∀ {i}, y ≤ z → z ≤ x.moveLeft i → y ≤ x.moveLeft i)
    (h₂ : ∀ {j}, z.moveRight j ≤ x → x ≤ y → z.moveRight j ≤ y) (hxy : x ≤ y) (hyz : y ≤ z) :
    x ≤ z :=
  le_of_forall_lf (fun i => PGame.not_le.1 fun h => (h₁ hyz h).not_gf <| hxy.moveLeft_lf i)
    fun j => PGame.not_le.1 fun h => (h₂ h hxy).not_gf <| hyz.lf_moveRight j

instance : Preorder PGame :=
  { PGame.le with
    le_refl := fun x => by
      induction' x with _ _ _ _ IHl IHr
      exact
        le_of_forall_lf (fun i => lf_of_le_moveLeft (IHl i)) fun i => lf_of_moveRight_le (IHr i)
    le_trans := by
      suffices
        ∀ {x y z : PGame},
          (x ≤ y → y ≤ z → x ≤ z) ∧ (y ≤ z → z ≤ x → y ≤ x) ∧ (z ≤ x → x ≤ y → z ≤ y) from
        fun x y z => this.1
      intro x y z
      induction' x with xl xr xL xR IHxl IHxr generalizing y z
      induction' y with yl yr yL yR IHyl IHyr generalizing z
      induction' z with zl zr zL zR IHzl IHzr
      exact
        ⟨le_trans_aux (fun {i} => (IHxl i).2.1) fun {j} => (IHzr j).2.2,
          le_trans_aux (fun {i} => (IHyl i).2.2) fun {j} => (IHxr j).1,
          le_trans_aux (fun {i} => (IHzl i).1) fun {j} => (IHyr j).2.1⟩
    lt := fun x y => x ≤ y ∧ x ⧏ y }

theorem lt_iff_le_and_lf {x y : PGame} : x < y ↔ x ≤ y ∧ x ⧏ y :=
  Iff.rfl

theorem lt_of_le_of_lf {x y : PGame} (h₁ : x ≤ y) (h₂ : x ⧏ y) : x < y :=
  ⟨h₁, h₂⟩

theorem lf_of_lt {x y : PGame} (h : x < y) : x ⧏ y :=
  h.2

alias _root_.LT.lt.lf := lf_of_lt

theorem lf_irrefl (x : PGame) : ¬x ⧏ x :=
  le_rfl.not_gf

instance : IsIrrefl _ (· ⧏ ·) :=
  ⟨lf_irrefl⟩

@[trans]
theorem lf_of_le_of_lf {x y z : PGame} (h₁ : x ≤ y) (h₂ : y ⧏ z) : x ⧏ z := by
  rw [← PGame.not_le] at h₂ ⊢
  exact fun h₃ => h₂ (h₃.trans h₁)

-- Porting note (#10754): added instance
instance : Trans (· ≤ ·) (· ⧏ ·) (· ⧏ ·) := ⟨lf_of_le_of_lf⟩

@[trans]
theorem lf_of_lf_of_le {x y z : PGame} (h₁ : x ⧏ y) (h₂ : y ≤ z) : x ⧏ z := by
  rw [← PGame.not_le] at h₁ ⊢
  exact fun h₃ => h₁ (h₂.trans h₃)

-- Porting note (#10754): added instance
instance : Trans (· ⧏ ·) (· ≤ ·) (· ⧏ ·) := ⟨lf_of_lf_of_le⟩

alias _root_.LE.le.trans_lf := lf_of_le_of_lf

alias LF.trans_le := lf_of_lf_of_le

@[trans]
theorem lf_of_lt_of_lf {x y z : PGame} (h₁ : x < y) (h₂ : y ⧏ z) : x ⧏ z :=
  h₁.le.trans_lf h₂

@[trans]
theorem lf_of_lf_of_lt {x y z : PGame} (h₁ : x ⧏ y) (h₂ : y < z) : x ⧏ z :=
  h₁.trans_le h₂.le

alias _root_.LT.lt.trans_lf := lf_of_lt_of_lf

alias LF.trans_lt := lf_of_lf_of_lt

theorem moveLeft_lf {x : PGame} : ∀ i, x.moveLeft i ⧏ x :=
  le_rfl.moveLeft_lf

theorem lf_moveRight {x : PGame} : ∀ j, x ⧏ x.moveRight j :=
  le_rfl.lf_moveRight

theorem lf_mk {xl xr} (xL : xl → PGame) (xR : xr → PGame) (i) : xL i ⧏ mk xl xr xL xR :=
  @moveLeft_lf (mk _ _ _ _) i

theorem mk_lf {xl xr} (xL : xl → PGame) (xR : xr → PGame) (j) : mk xl xr xL xR ⧏ xR j :=
  @lf_moveRight (mk _ _ _ _) j

/-- This special case of `PGame.le_of_forall_lf` is useful when dealing with surreals, where `<` is
preferred over `⧏`. -/
theorem le_of_forall_lt {x y : PGame} (h₁ : ∀ i, x.moveLeft i < y) (h₂ : ∀ j, x < y.moveRight j) :
    x ≤ y :=
  le_of_forall_lf (fun i => (h₁ i).lf) fun i => (h₂ i).lf

/-- The definition of `x ≤ y` on pre-games, in terms of `≤` two moves later. -/
theorem le_def {x y : PGame} :
    x ≤ y ↔
      (∀ i, (∃ i', x.moveLeft i ≤ y.moveLeft i') ∨ ∃ j, (x.moveLeft i).moveRight j ≤ y) ∧
        ∀ j, (∃ i, x ≤ (y.moveRight j).moveLeft i) ∨ ∃ j', x.moveRight j' ≤ y.moveRight j := by
  rw [le_iff_forall_lf]
  conv =>
    lhs
    simp only [lf_iff_exists_le]

/-- The definition of `x ⧏ y` on pre-games, in terms of `⧏` two moves later. -/
theorem lf_def {x y : PGame} :
    x ⧏ y ↔
      (∃ i, (∀ i', x.moveLeft i' ⧏ y.moveLeft i) ∧ ∀ j, x ⧏ (y.moveLeft i).moveRight j) ∨
        ∃ j, (∀ i, (x.moveRight j).moveLeft i ⧏ y) ∧ ∀ j', x.moveRight j ⧏ y.moveRight j' := by
  rw [lf_iff_exists_le]
  conv =>
    lhs
    simp only [le_iff_forall_lf]

/-- The definition of `0 ≤ x` on pre-games, in terms of `0 ⧏`. -/
theorem zero_le_lf {x : PGame} : 0 ≤ x ↔ ∀ j, 0 ⧏ x.moveRight j := by
  rw [le_iff_forall_lf]
  simp

/-- The definition of `x ≤ 0` on pre-games, in terms of `⧏ 0`. -/
theorem le_zero_lf {x : PGame} : x ≤ 0 ↔ ∀ i, x.moveLeft i ⧏ 0 := by
  rw [le_iff_forall_lf]
  simp

/-- The definition of `0 ⧏ x` on pre-games, in terms of `0 ≤`. -/
theorem zero_lf_le {x : PGame} : 0 ⧏ x ↔ ∃ i, 0 ≤ x.moveLeft i := by
  rw [lf_iff_exists_le]
  simp

/-- The definition of `x ⧏ 0` on pre-games, in terms of `≤ 0`. -/
theorem lf_zero_le {x : PGame} : x ⧏ 0 ↔ ∃ j, x.moveRight j ≤ 0 := by
  rw [lf_iff_exists_le]
  simp

/-- The definition of `0 ≤ x` on pre-games, in terms of `0 ≤` two moves later. -/
theorem zero_le {x : PGame} : 0 ≤ x ↔ ∀ j, ∃ i, 0 ≤ (x.moveRight j).moveLeft i := by
  rw [le_def]
  simp

/-- The definition of `x ≤ 0` on pre-games, in terms of `≤ 0` two moves later. -/
theorem le_zero {x : PGame} : x ≤ 0 ↔ ∀ i, ∃ j, (x.moveLeft i).moveRight j ≤ 0 := by
  rw [le_def]
  simp

/-- The definition of `0 ⧏ x` on pre-games, in terms of `0 ⧏` two moves later. -/
theorem zero_lf {x : PGame} : 0 ⧏ x ↔ ∃ i, ∀ j, 0 ⧏ (x.moveLeft i).moveRight j := by
  rw [lf_def]
  simp

/-- The definition of `x ⧏ 0` on pre-games, in terms of `⧏ 0` two moves later. -/
theorem lf_zero {x : PGame} : x ⧏ 0 ↔ ∃ j, ∀ i, (x.moveRight j).moveLeft i ⧏ 0 := by
  rw [lf_def]
  simp

@[simp]
theorem zero_le_of_isEmpty_rightMoves (x : PGame) [IsEmpty x.RightMoves] : 0 ≤ x :=
  zero_le.2 isEmptyElim

@[simp]
theorem le_zero_of_isEmpty_leftMoves (x : PGame) [IsEmpty x.LeftMoves] : x ≤ 0 :=
  le_zero.2 isEmptyElim

/-- Given a game won by the right player when they play second, provide a response to any move by
left. -/
noncomputable def rightResponse {x : PGame} (h : x ≤ 0) (i : x.LeftMoves) :
    (x.moveLeft i).RightMoves :=
  Classical.choose <| (le_zero.1 h) i

/-- Show that the response for right provided by `rightResponse` preserves the right-player-wins
condition. -/
theorem rightResponse_spec {x : PGame} (h : x ≤ 0) (i : x.LeftMoves) :
    (x.moveLeft i).moveRight (rightResponse h i) ≤ 0 :=
  Classical.choose_spec <| (le_zero.1 h) i

/-- Given a game won by the left player when they play second, provide a response to any move by
right. -/
noncomputable def leftResponse {x : PGame} (h : 0 ≤ x) (j : x.RightMoves) :
    (x.moveRight j).LeftMoves :=
  Classical.choose <| (zero_le.1 h) j

/-- Show that the response for left provided by `leftResponse` preserves the left-player-wins
condition. -/
theorem leftResponse_spec {x : PGame} (h : 0 ≤ x) (j : x.RightMoves) :
    0 ≤ (x.moveRight j).moveLeft (leftResponse h j) :=
  Classical.choose_spec <| (zero_le.1 h) j

/-- A small family of pre-games is bounded above. -/
lemma bddAbove_range_of_small {ι : Type*} [Small.{u} ι] (f : ι → PGame.{u}) :
    BddAbove (Set.range f) := by
  let x : PGame.{u} := ⟨Σ i, (f $ (equivShrink.{u} ι).symm i).LeftMoves, PEmpty,
    fun x ↦ moveLeft _ x.2, PEmpty.elim⟩
  refine ⟨x, Set.forall_mem_range.2 fun i ↦ ?_⟩
  rw [← (equivShrink ι).symm_apply_apply i, le_iff_forall_lf]
  simpa [x] using fun j ↦ @moveLeft_lf x ⟨equivShrink ι i, j⟩

/-- A small set of pre-games is bounded above. -/
lemma bddAbove_of_small (s : Set PGame.{u}) [Small.{u} s] : BddAbove s := by
  simpa using bddAbove_range_of_small (Subtype.val : s → PGame.{u})

/-- A small family of pre-games is bounded below. -/
lemma bddBelow_range_of_small {ι : Type*} [Small.{u} ι] (f : ι → PGame.{u}) :
    BddBelow (Set.range f) := by
  let x : PGame.{u} := ⟨PEmpty, Σ i, (f $ (equivShrink.{u} ι).symm i).RightMoves, PEmpty.elim,
    fun x ↦ moveRight _ x.2⟩
  refine ⟨x, Set.forall_mem_range.2 fun i ↦ ?_⟩
  rw [← (equivShrink ι).symm_apply_apply i, le_iff_forall_lf]
  simpa [x] using fun j ↦ @lf_moveRight x ⟨equivShrink ι i, j⟩

/-- A small set of pre-games is bounded below. -/
lemma bddBelow_of_small (s : Set PGame.{u}) [Small.{u} s] : BddBelow s := by
  simpa using bddBelow_range_of_small (Subtype.val : s → PGame.{u})

/-- The equivalence relation on pre-games. Two pre-games `x`, `y` are equivalent if `x ≤ y` and
`y ≤ x`.

If `x ≈ 0`, then the second player can always win `x`. -/
def Equiv (x y : PGame) : Prop :=
  x ≤ y ∧ y ≤ x

-- Porting note: deleted the scoped notation due to notation overloading with the setoid
-- instance and this causes the PGame.equiv docstring to not show up on hover.

instance : IsEquiv _ PGame.Equiv where
  refl _ := ⟨le_rfl, le_rfl⟩
  trans := fun _ _ _ ⟨xy, yx⟩ ⟨yz, zy⟩ => ⟨xy.trans yz, zy.trans yx⟩
  symm _ _ := And.symm

-- Porting note: moved the setoid instance from Basic.lean to here

instance setoid : Setoid PGame :=
  ⟨Equiv, refl, symm, Trans.trans⟩

theorem equiv_def {x y : PGame} : x ≈ y ↔ x ≤ y ∧ y ≤ x := Iff.rfl

theorem Equiv.le {x y : PGame} (h : x ≈ y) : x ≤ y :=
  h.1

theorem Equiv.ge {x y : PGame} (h : x ≈ y) : y ≤ x :=
  h.2

@[refl, simp]
theorem equiv_rfl {x : PGame} : x ≈ x :=
  refl x

theorem equiv_refl (x : PGame) : x ≈ x :=
  refl x

@[symm]
protected theorem Equiv.symm {x y : PGame} : (x ≈ y) → (y ≈ x) :=
  symm

@[trans]
protected theorem Equiv.trans {x y z : PGame} : (x ≈ y) → (y ≈ z) → (x ≈ z) :=
  _root_.trans

protected theorem equiv_comm {x y : PGame} : (x ≈ y) ↔ (y ≈ x) :=
  comm

theorem equiv_of_eq {x y : PGame} (h : x = y) : x ≈ y := by subst h; rfl

@[trans]
theorem le_of_le_of_equiv {x y z : PGame} (h₁ : x ≤ y) (h₂ : y ≈ z) : x ≤ z :=
  h₁.trans h₂.1

instance : Trans
    ((· ≤ ·) : PGame → PGame → Prop)
    ((· ≈ ·) : PGame → PGame → Prop)
    ((· ≤ ·) : PGame → PGame → Prop) where
  trans := le_of_le_of_equiv

@[trans]
theorem le_of_equiv_of_le {x y z : PGame} (h₁ : x ≈ y) : y ≤ z → x ≤ z :=
  h₁.1.trans

instance : Trans
    ((· ≈ ·) : PGame → PGame → Prop)
    ((· ≤ ·) : PGame → PGame → Prop)
    ((· ≤ ·) : PGame → PGame → Prop) where
  trans := le_of_equiv_of_le

theorem LF.not_equiv {x y : PGame} (h : x ⧏ y) : ¬(x ≈ y) := fun h' => h.not_ge h'.2

theorem LF.not_equiv' {x y : PGame} (h : x ⧏ y) : ¬(y ≈ x) := fun h' => h.not_ge h'.1

theorem LF.not_gt {x y : PGame} (h : x ⧏ y) : ¬y < x := fun h' => h.not_ge h'.le

theorem le_congr_imp {x₁ y₁ x₂ y₂ : PGame} (hx : x₁ ≈ x₂) (hy : y₁ ≈ y₂) (h : x₁ ≤ y₁) : x₂ ≤ y₂ :=
  hx.2.trans (h.trans hy.1)

theorem le_congr {x₁ y₁ x₂ y₂ : PGame} (hx : x₁ ≈ x₂) (hy : y₁ ≈ y₂) : x₁ ≤ y₁ ↔ x₂ ≤ y₂ :=
  ⟨le_congr_imp hx hy, le_congr_imp (Equiv.symm hx) (Equiv.symm hy)⟩

theorem le_congr_left {x₁ x₂ y : PGame} (hx : x₁ ≈ x₂) : x₁ ≤ y ↔ x₂ ≤ y :=
  le_congr hx equiv_rfl

theorem le_congr_right {x y₁ y₂ : PGame} (hy : y₁ ≈ y₂) : x ≤ y₁ ↔ x ≤ y₂ :=
  le_congr equiv_rfl hy

theorem lf_congr {x₁ y₁ x₂ y₂ : PGame} (hx : x₁ ≈ x₂) (hy : y₁ ≈ y₂) : x₁ ⧏ y₁ ↔ x₂ ⧏ y₂ :=
  PGame.not_le.symm.trans <| (not_congr (le_congr hy hx)).trans PGame.not_le

theorem lf_congr_imp {x₁ y₁ x₂ y₂ : PGame} (hx : x₁ ≈ x₂) (hy : y₁ ≈ y₂) : x₁ ⧏ y₁ → x₂ ⧏ y₂ :=
  (lf_congr hx hy).1

theorem lf_congr_left {x₁ x₂ y : PGame} (hx : x₁ ≈ x₂) : x₁ ⧏ y ↔ x₂ ⧏ y :=
  lf_congr hx equiv_rfl

theorem lf_congr_right {x y₁ y₂ : PGame} (hy : y₁ ≈ y₂) : x ⧏ y₁ ↔ x ⧏ y₂ :=
  lf_congr equiv_rfl hy

@[trans]
theorem lf_of_lf_of_equiv {x y z : PGame} (h₁ : x ⧏ y) (h₂ : y ≈ z) : x ⧏ z :=
  lf_congr_imp equiv_rfl h₂ h₁

instance : Trans (· ⧏ ·) (· ≈ ·) (· ⧏ ·) := ⟨lf_of_lf_of_equiv⟩

@[trans]
theorem lf_of_equiv_of_lf {x y z : PGame} (h₁ : x ≈ y) : y ⧏ z → x ⧏ z :=
  lf_congr_imp (Equiv.symm h₁) equiv_rfl

instance : Trans (· ≈ ·) (· ⧏ ·) (· ⧏ ·) := ⟨lf_of_equiv_of_lf⟩

@[trans]
theorem lt_of_lt_of_equiv {x y z : PGame} (h₁ : x < y) (h₂ : y ≈ z) : x < z :=
  h₁.trans_le h₂.1

instance : Trans
    ((· < ·) : PGame → PGame → Prop)
    ((· ≈ ·) : PGame → PGame → Prop)
    ((· < ·) : PGame → PGame → Prop) where
  trans := lt_of_lt_of_equiv

@[trans]
theorem lt_of_equiv_of_lt {x y z : PGame} (h₁ : x ≈ y) : y < z → x < z :=
  h₁.1.trans_lt

instance : Trans
    ((· ≈ ·) : PGame → PGame → Prop)
    ((· < ·) : PGame → PGame → Prop)
    ((· < ·) : PGame → PGame → Prop) where
  trans := lt_of_equiv_of_lt

theorem lt_congr_imp {x₁ y₁ x₂ y₂ : PGame} (hx : x₁ ≈ x₂) (hy : y₁ ≈ y₂) (h : x₁ < y₁) : x₂ < y₂ :=
  hx.2.trans_lt (h.trans_le hy.1)

theorem lt_congr {x₁ y₁ x₂ y₂ : PGame} (hx : x₁ ≈ x₂) (hy : y₁ ≈ y₂) : x₁ < y₁ ↔ x₂ < y₂ :=
  ⟨lt_congr_imp hx hy, lt_congr_imp (Equiv.symm hx) (Equiv.symm hy)⟩

theorem lt_congr_left {x₁ x₂ y : PGame} (hx : x₁ ≈ x₂) : x₁ < y ↔ x₂ < y :=
  lt_congr hx equiv_rfl

theorem lt_congr_right {x y₁ y₂ : PGame} (hy : y₁ ≈ y₂) : x < y₁ ↔ x < y₂ :=
  lt_congr equiv_rfl hy

theorem lt_or_equiv_of_le {x y : PGame} (h : x ≤ y) : x < y ∨ (x ≈ y) :=
  and_or_left.mp ⟨h, (em <| y ≤ x).symm.imp_left PGame.not_le.1⟩

theorem lf_or_equiv_or_gf (x y : PGame) : x ⧏ y ∨ (x ≈ y) ∨ y ⧏ x := by
  by_cases h : x ⧏ y
  · exact Or.inl h
  · right
    cases' lt_or_equiv_of_le (PGame.not_lf.1 h) with h' h'
    · exact Or.inr h'.lf
    · exact Or.inl (Equiv.symm h')

theorem equiv_congr_left {y₁ y₂ : PGame} : (y₁ ≈ y₂) ↔ ∀ x₁, (x₁ ≈ y₁) ↔ (x₁ ≈ y₂) :=
  ⟨fun h _ => ⟨fun h' => Equiv.trans h' h, fun h' => Equiv.trans h' (Equiv.symm h)⟩,
   fun h => (h y₁).1 <| equiv_rfl⟩

theorem equiv_congr_right {x₁ x₂ : PGame} : (x₁ ≈ x₂) ↔ ∀ y₁, (x₁ ≈ y₁) ↔ (x₂ ≈ y₁) :=
  ⟨fun h _ => ⟨fun h' => Equiv.trans (Equiv.symm h) h', fun h' => Equiv.trans h h'⟩,
   fun h => (h x₂).2 <| equiv_rfl⟩

theorem equiv_of_mk_equiv {x y : PGame} (L : x.LeftMoves ≃ y.LeftMoves)
    (R : x.RightMoves ≃ y.RightMoves) (hl : ∀ i, x.moveLeft i ≈ y.moveLeft (L i))
    (hr : ∀ j, x.moveRight j ≈ y.moveRight (R j)) : x ≈ y := by
  constructor <;> rw [le_def]
  · exact ⟨fun i => Or.inl ⟨_, (hl i).1⟩, fun j => Or.inr ⟨_, by simpa using (hr (R.symm j)).1⟩⟩
  · exact ⟨fun i => Or.inl ⟨_, by simpa using (hl (L.symm i)).2⟩, fun j => Or.inr ⟨_, (hr j).2⟩⟩

/-- The fuzzy, confused, or incomparable relation on pre-games.

If `x ‖ 0`, then the first player can always win `x`. -/
def Fuzzy (x y : PGame) : Prop :=
  x ⧏ y ∧ y ⧏ x

@[inherit_doc]
scoped infixl:50 " ‖ " => PGame.Fuzzy

@[symm]
theorem Fuzzy.swap {x y : PGame} : x ‖ y → y ‖ x :=
  And.symm

instance : IsSymm _ (· ‖ ·) :=
  ⟨fun _ _ => Fuzzy.swap⟩

theorem Fuzzy.swap_iff {x y : PGame} : x ‖ y ↔ y ‖ x :=
  ⟨Fuzzy.swap, Fuzzy.swap⟩

theorem fuzzy_irrefl (x : PGame) : ¬x ‖ x := fun h => lf_irrefl x h.1

instance : IsIrrefl _ (· ‖ ·) :=
  ⟨fuzzy_irrefl⟩

theorem lf_iff_lt_or_fuzzy {x y : PGame} : x ⧏ y ↔ x < y ∨ x ‖ y := by
  simp only [lt_iff_le_and_lf, Fuzzy, ← PGame.not_le]
  tauto

theorem lf_of_fuzzy {x y : PGame} (h : x ‖ y) : x ⧏ y :=
  lf_iff_lt_or_fuzzy.2 (Or.inr h)

alias Fuzzy.lf := lf_of_fuzzy

theorem lt_or_fuzzy_of_lf {x y : PGame} : x ⧏ y → x < y ∨ x ‖ y :=
  lf_iff_lt_or_fuzzy.1

theorem Fuzzy.not_equiv {x y : PGame} (h : x ‖ y) : ¬(x ≈ y) := fun h' => h'.1.not_gf h.2

theorem Fuzzy.not_equiv' {x y : PGame} (h : x ‖ y) : ¬(y ≈ x) := fun h' => h'.2.not_gf h.2

theorem not_fuzzy_of_le {x y : PGame} (h : x ≤ y) : ¬x ‖ y := fun h' => h'.2.not_ge h

theorem not_fuzzy_of_ge {x y : PGame} (h : y ≤ x) : ¬x ‖ y := fun h' => h'.1.not_ge h

theorem Equiv.not_fuzzy {x y : PGame} (h : x ≈ y) : ¬x ‖ y :=
  not_fuzzy_of_le h.1

theorem Equiv.not_fuzzy' {x y : PGame} (h : x ≈ y) : ¬y ‖ x :=
  not_fuzzy_of_le h.2

theorem fuzzy_congr {x₁ y₁ x₂ y₂ : PGame} (hx : x₁ ≈ x₂) (hy : y₁ ≈ y₂) : x₁ ‖ y₁ ↔ x₂ ‖ y₂ :=
  show _ ∧ _ ↔ _ ∧ _ by rw [lf_congr hx hy, lf_congr hy hx]

theorem fuzzy_congr_imp {x₁ y₁ x₂ y₂ : PGame} (hx : x₁ ≈ x₂) (hy : y₁ ≈ y₂) : x₁ ‖ y₁ → x₂ ‖ y₂ :=
  (fuzzy_congr hx hy).1

theorem fuzzy_congr_left {x₁ x₂ y : PGame} (hx : x₁ ≈ x₂) : x₁ ‖ y ↔ x₂ ‖ y :=
  fuzzy_congr hx equiv_rfl

theorem fuzzy_congr_right {x y₁ y₂ : PGame} (hy : y₁ ≈ y₂) : x ‖ y₁ ↔ x ‖ y₂ :=
  fuzzy_congr equiv_rfl hy

@[trans]
theorem fuzzy_of_fuzzy_of_equiv {x y z : PGame} (h₁ : x ‖ y) (h₂ : y ≈ z) : x ‖ z :=
  (fuzzy_congr_right h₂).1 h₁

@[trans]
theorem fuzzy_of_equiv_of_fuzzy {x y z : PGame} (h₁ : x ≈ y) (h₂ : y ‖ z) : x ‖ z :=
  (fuzzy_congr_left h₁).2 h₂

/-- Exactly one of the following is true (although we don't prove this here). -/
theorem lt_or_equiv_or_gt_or_fuzzy (x y : PGame) : x < y ∨ (x ≈ y) ∨ y < x ∨ x ‖ y := by
  cases' le_or_gf x y with h₁ h₁ <;> cases' le_or_gf y x with h₂ h₂
  · right
    left
    exact ⟨h₁, h₂⟩
  · left
    exact ⟨h₁, h₂⟩
  · right
    right
    left
    exact ⟨h₂, h₁⟩
  · right
    right
    right
    exact ⟨h₂, h₁⟩

theorem lt_or_equiv_or_gf (x y : PGame) : x < y ∨ (x ≈ y) ∨ y ⧏ x := by
  rw [lf_iff_lt_or_fuzzy, Fuzzy.swap_iff]
  exact lt_or_equiv_or_gt_or_fuzzy x y

/-! ### Relabellings -/


/-- `Relabelling x y` says that `x` and `y` are really the same game, just dressed up differently.
Specifically, there is a bijection between the moves for Left in `x` and in `y`, and similarly
for Right, and under these bijections we inductively have `Relabelling`s for the consequent games.
-/
inductive Relabelling : PGame.{u} → PGame.{u} → Type (u + 1)
  |
  mk :
    ∀ {x y : PGame} (L : x.LeftMoves ≃ y.LeftMoves) (R : x.RightMoves ≃ y.RightMoves),
      (∀ i, Relabelling (x.moveLeft i) (y.moveLeft (L i))) →
        (∀ j, Relabelling (x.moveRight j) (y.moveRight (R j))) → Relabelling x y

@[inherit_doc]
scoped infixl:50 " ≡r " => PGame.Relabelling

namespace Relabelling

variable {x y : PGame.{u}}

/-- A constructor for relabellings swapping the equivalences. -/
def mk' (L : y.LeftMoves ≃ x.LeftMoves) (R : y.RightMoves ≃ x.RightMoves)
    (hL : ∀ i, x.moveLeft (L i) ≡r y.moveLeft i) (hR : ∀ j, x.moveRight (R j) ≡r y.moveRight j) :
    x ≡r y :=
  ⟨L.symm, R.symm, fun i => by simpa using hL (L.symm i), fun j => by simpa using hR (R.symm j)⟩

/-- The equivalence between left moves of `x` and `y` given by the relabelling. -/
def leftMovesEquiv : x ≡r y → x.LeftMoves ≃ y.LeftMoves
  | ⟨L,_, _,_⟩ => L

@[simp]
theorem mk_leftMovesEquiv {x y L R hL hR} : (@Relabelling.mk x y L R hL hR).leftMovesEquiv = L :=
  rfl

@[simp]
theorem mk'_leftMovesEquiv {x y L R hL hR} :
    (@Relabelling.mk' x y L R hL hR).leftMovesEquiv = L.symm :=
  rfl

/-- The equivalence between right moves of `x` and `y` given by the relabelling. -/
def rightMovesEquiv : x ≡r y → x.RightMoves ≃ y.RightMoves
  | ⟨_, R, _, _⟩ => R

@[simp]
theorem mk_rightMovesEquiv {x y L R hL hR} : (@Relabelling.mk x y L R hL hR).rightMovesEquiv = R :=
  rfl

@[simp]
theorem mk'_rightMovesEquiv {x y L R hL hR} :
    (@Relabelling.mk' x y L R hL hR).rightMovesEquiv = R.symm :=
  rfl

/-- A left move of `x` is a relabelling of a left move of `y`. -/
def moveLeft : ∀ (r : x ≡r y) (i : x.LeftMoves), x.moveLeft i ≡r y.moveLeft (r.leftMovesEquiv i)
  | ⟨_, _, hL, _⟩ => hL

/-- A left move of `y` is a relabelling of a left move of `x`. -/
def moveLeftSymm :
    ∀ (r : x ≡r y) (i : y.LeftMoves), x.moveLeft (r.leftMovesEquiv.symm i) ≡r y.moveLeft i
  | ⟨L, R, hL, hR⟩, i => by simpa using hL (L.symm i)

/-- A right move of `x` is a relabelling of a right move of `y`. -/
def moveRight :
    ∀ (r : x ≡r y) (i : x.RightMoves), x.moveRight i ≡r y.moveRight (r.rightMovesEquiv i)
  | ⟨_, _, _, hR⟩ => hR

/-- A right move of `y` is a relabelling of a right move of `x`. -/
def moveRightSymm :
    ∀ (r : x ≡r y) (i : y.RightMoves), x.moveRight (r.rightMovesEquiv.symm i) ≡r y.moveRight i
  | ⟨L, R, hL, hR⟩, i => by simpa using hR (R.symm i)

/-- The identity relabelling. -/
@[refl]
def refl (x : PGame) : x ≡r x :=
  ⟨Equiv.refl _, Equiv.refl _, fun i => refl _, fun j => refl _⟩
termination_by x

instance (x : PGame) : Inhabited (x ≡r x) :=
  ⟨refl _⟩

/-- Flip a relabelling. -/
@[symm]
def symm : ∀ {x y : PGame}, x ≡r y → y ≡r x
  | _, _, ⟨L, R, hL, hR⟩ => mk' L R (fun i => (hL i).symm) fun j => (hR j).symm

theorem le {x y : PGame} (r : x ≡r y) : x ≤ y :=
  le_def.2
    ⟨fun i => Or.inl ⟨_, (r.moveLeft i).le⟩, fun j =>
      Or.inr ⟨_, (r.moveRightSymm j).le⟩⟩
termination_by x

theorem ge {x y : PGame} (r : x ≡r y) : y ≤ x :=
  r.symm.le

/-- A relabelling lets us prove equivalence of games. -/
theorem equiv (r : x ≡r y) : x ≈ y :=
  ⟨r.le, r.ge⟩

/-- Transitivity of relabelling. -/
@[trans]
def trans : ∀ {x y z : PGame}, x ≡r y → y ≡r z → x ≡r z
  | _, _, _, ⟨L₁, R₁, hL₁, hR₁⟩, ⟨L₂, R₂, hL₂, hR₂⟩ =>
    ⟨L₁.trans L₂, R₁.trans R₂, fun i => (hL₁ i).trans (hL₂ _), fun j => (hR₁ j).trans (hR₂ _)⟩

/-- Any game without left or right moves is a relabelling of 0. -/
def isEmpty (x : PGame) [IsEmpty x.LeftMoves] [IsEmpty x.RightMoves] : x ≡r 0 :=
  ⟨Equiv.equivPEmpty _, Equiv.equivOfIsEmpty _ _, isEmptyElim, isEmptyElim⟩

end Relabelling

theorem Equiv.isEmpty (x : PGame) [IsEmpty x.LeftMoves] [IsEmpty x.RightMoves] : x ≈ 0 :=
  (Relabelling.isEmpty x).equiv

instance {x y : PGame} : Coe (x ≡r y) (x ≈ y) :=
  ⟨Relabelling.equiv⟩

/-- Replace the types indexing the next moves for Left and Right by equivalent types. -/
def relabel {x : PGame} {xl' xr'} (el : xl' ≃ x.LeftMoves) (er : xr' ≃ x.RightMoves) : PGame :=
  ⟨xl', xr', x.moveLeft ∘ el, x.moveRight ∘ er⟩

@[simp]
theorem relabel_moveLeft' {x : PGame} {xl' xr'} (el : xl' ≃ x.LeftMoves) (er : xr' ≃ x.RightMoves)
    (i : xl') : moveLeft (relabel el er) i = x.moveLeft (el i) :=
  rfl

theorem relabel_moveLeft {x : PGame} {xl' xr'} (el : xl' ≃ x.LeftMoves) (er : xr' ≃ x.RightMoves)
    (i : x.LeftMoves) : moveLeft (relabel el er) (el.symm i) = x.moveLeft i := by simp

@[simp]
theorem relabel_moveRight' {x : PGame} {xl' xr'} (el : xl' ≃ x.LeftMoves) (er : xr' ≃ x.RightMoves)
    (j : xr') : moveRight (relabel el er) j = x.moveRight (er j) :=
  rfl

theorem relabel_moveRight {x : PGame} {xl' xr'} (el : xl' ≃ x.LeftMoves) (er : xr' ≃ x.RightMoves)
    (j : x.RightMoves) : moveRight (relabel el er) (er.symm j) = x.moveRight j := by simp

/-- The game obtained by relabelling the next moves is a relabelling of the original game. -/
def relabelRelabelling {x : PGame} {xl' xr'} (el : xl' ≃ x.LeftMoves) (er : xr' ≃ x.RightMoves) :
    x ≡r relabel el er :=
  -- Porting note: needed to add `rfl`
  Relabelling.mk' el er (fun i => by simp; rfl) (fun j => by simp; rfl)

/-! ### Negation -/


/-- The negation of `{L | R}` is `{-R | -L}`. -/
def neg : PGame → PGame
  | ⟨l, r, L, R⟩ => ⟨r, l, fun i => neg (R i), fun i => neg (L i)⟩

instance : Neg PGame :=
  ⟨neg⟩

@[simp]
theorem neg_def {xl xr xL xR} : -mk xl xr xL xR = mk xr xl (fun j => -xR j) fun i => -xL i :=
  rfl

instance : InvolutiveNeg PGame :=
  { inferInstanceAs (Neg PGame) with
    neg_neg := fun x => by
      induction' x with xl xr xL xR ihL ihR
      simp_rw [neg_def, ihL, ihR] }

instance : NegZeroClass PGame :=
  { inferInstanceAs (Zero PGame), inferInstanceAs (Neg PGame) with
    neg_zero := by
      dsimp [Zero.zero, Neg.neg, neg]
      congr <;> funext i <;> cases i }

@[simp]
theorem neg_ofLists (L R : List PGame) :
    -ofLists L R = ofLists (R.map fun x => -x) (L.map fun x => -x) := by
  simp only [ofLists, neg_def, List.getElem_map, mk.injEq, List.length_map, true_and]
  constructor
  all_goals
    apply hfunext
    · simp
    · rintro ⟨⟨a, ha⟩⟩ ⟨⟨b, hb⟩⟩ h
      have :
        ∀ {m n} (_ : m = n) {b : ULift (Fin m)} {c : ULift (Fin n)} (_ : HEq b c),
          (b.down : ℕ) = ↑c.down := by
        rintro m n rfl b c
        simp only [heq_eq_eq]
        rintro rfl
        rfl
      simp only [heq_eq_eq]
      congr 5
      exact this (List.length_map _ _).symm h

theorem isOption_neg {x y : PGame} : IsOption x (-y) ↔ IsOption (-x) y := by
  rw [isOption_iff, isOption_iff, or_comm]
  cases y
  apply or_congr <;>
    · apply exists_congr
      intro
      rw [neg_eq_iff_eq_neg]
      rfl

@[simp]
theorem isOption_neg_neg {x y : PGame} : IsOption (-x) (-y) ↔ IsOption x y := by
  rw [isOption_neg, neg_neg]

theorem leftMoves_neg : ∀ x : PGame, (-x).LeftMoves = x.RightMoves
  | ⟨_, _, _, _⟩ => rfl

theorem rightMoves_neg : ∀ x : PGame, (-x).RightMoves = x.LeftMoves
  | ⟨_, _, _, _⟩ => rfl

/-- Turns a right move for `x` into a left move for `-x` and vice versa.

Even though these types are the same (not definitionally so), this is the preferred way to convert
between them. -/
def toLeftMovesNeg {x : PGame} : x.RightMoves ≃ (-x).LeftMoves :=
  Equiv.cast (leftMoves_neg x).symm

/-- Turns a left move for `x` into a right move for `-x` and vice versa.

Even though these types are the same (not definitionally so), this is the preferred way to convert
between them. -/
def toRightMovesNeg {x : PGame} : x.LeftMoves ≃ (-x).RightMoves :=
  Equiv.cast (rightMoves_neg x).symm

theorem moveLeft_neg {x : PGame} (i) : (-x).moveLeft (toLeftMovesNeg i) = -x.moveRight i := by
  cases x
  rfl

@[simp]
theorem moveLeft_neg' {x : PGame} (i) : (-x).moveLeft i = -x.moveRight (toLeftMovesNeg.symm i) := by
  cases x
  rfl

theorem moveRight_neg {x : PGame} (i) : (-x).moveRight (toRightMovesNeg i) = -x.moveLeft i := by
  cases x
  rfl

@[simp]
theorem moveRight_neg' {x : PGame} (i) :
    (-x).moveRight i = -x.moveLeft (toRightMovesNeg.symm i) := by
  cases x
  rfl

theorem moveLeft_neg_symm {x : PGame} (i) :
    x.moveLeft (toRightMovesNeg.symm i) = -(-x).moveRight i := by simp

theorem moveLeft_neg_symm' {x : PGame} (i) :
    x.moveLeft i = -(-x).moveRight (toRightMovesNeg i) := by simp

theorem moveRight_neg_symm {x : PGame} (i) :
    x.moveRight (toLeftMovesNeg.symm i) = -(-x).moveLeft i := by simp

theorem moveRight_neg_symm' {x : PGame} (i) :
    x.moveRight i = -(-x).moveLeft (toLeftMovesNeg i) := by simp

/-- If `x` has the same moves as `y`, then `-x` has the same moves as `-y`. -/
def Relabelling.negCongr : ∀ {x y : PGame}, x ≡r y → -x ≡r -y
  | ⟨_, _, _, _⟩, ⟨_, _, _, _⟩, ⟨L, R, hL, hR⟩ =>
    ⟨R, L, fun j => (hR j).negCongr, fun i => (hL i).negCongr⟩

private theorem neg_le_lf_neg_iff : ∀ {x y : PGame.{u}}, (-y ≤ -x ↔ x ≤ y) ∧ (-y ⧏ -x ↔ x ⧏ y)
  | mk xl xr xL xR, mk yl yr yL yR => by
    simp_rw [neg_def, mk_le_mk, mk_lf_mk, ← neg_def]
    constructor
    · rw [and_comm]
      apply and_congr <;> exact forall_congr' fun _ => neg_le_lf_neg_iff.2
    · rw [or_comm]
      apply or_congr <;> exact exists_congr fun _ => neg_le_lf_neg_iff.1
termination_by x y => (x, y)

@[simp]
theorem neg_le_neg_iff {x y : PGame} : -y ≤ -x ↔ x ≤ y :=
  neg_le_lf_neg_iff.1

@[simp]
theorem neg_lf_neg_iff {x y : PGame} : -y ⧏ -x ↔ x ⧏ y :=
  neg_le_lf_neg_iff.2

@[simp]
theorem neg_lt_neg_iff {x y : PGame} : -y < -x ↔ x < y := by
  rw [lt_iff_le_and_lf, lt_iff_le_and_lf, neg_le_neg_iff, neg_lf_neg_iff]

@[simp]
theorem neg_equiv_neg_iff {x y : PGame} : (-x ≈ -y) ↔ (x ≈ y) := by
  show Equiv (-x) (-y) ↔ Equiv x y
  rw [Equiv, Equiv, neg_le_neg_iff, neg_le_neg_iff, and_comm]

@[simp]
theorem neg_fuzzy_neg_iff {x y : PGame} : -x ‖ -y ↔ x ‖ y := by
  rw [Fuzzy, Fuzzy, neg_lf_neg_iff, neg_lf_neg_iff, and_comm]

theorem neg_le_iff {x y : PGame} : -y ≤ x ↔ -x ≤ y := by rw [← neg_neg x, neg_le_neg_iff, neg_neg]

theorem neg_lf_iff {x y : PGame} : -y ⧏ x ↔ -x ⧏ y := by rw [← neg_neg x, neg_lf_neg_iff, neg_neg]

theorem neg_lt_iff {x y : PGame} : -y < x ↔ -x < y := by rw [← neg_neg x, neg_lt_neg_iff, neg_neg]

theorem neg_equiv_iff {x y : PGame} : (-x ≈ y) ↔ (x ≈ -y) := by
  rw [← neg_neg y, neg_equiv_neg_iff, neg_neg]

theorem neg_fuzzy_iff {x y : PGame} : -x ‖ y ↔ x ‖ -y := by
  rw [← neg_neg y, neg_fuzzy_neg_iff, neg_neg]

theorem le_neg_iff {x y : PGame} : y ≤ -x ↔ x ≤ -y := by rw [← neg_neg x, neg_le_neg_iff, neg_neg]

theorem lf_neg_iff {x y : PGame} : y ⧏ -x ↔ x ⧏ -y := by rw [← neg_neg x, neg_lf_neg_iff, neg_neg]

theorem lt_neg_iff {x y : PGame} : y < -x ↔ x < -y := by rw [← neg_neg x, neg_lt_neg_iff, neg_neg]

@[simp]
theorem neg_le_zero_iff {x : PGame} : -x ≤ 0 ↔ 0 ≤ x := by rw [neg_le_iff, neg_zero]

@[simp]
theorem zero_le_neg_iff {x : PGame} : 0 ≤ -x ↔ x ≤ 0 := by rw [le_neg_iff, neg_zero]

@[simp]
theorem neg_lf_zero_iff {x : PGame} : -x ⧏ 0 ↔ 0 ⧏ x := by rw [neg_lf_iff, neg_zero]

@[simp]
theorem zero_lf_neg_iff {x : PGame} : 0 ⧏ -x ↔ x ⧏ 0 := by rw [lf_neg_iff, neg_zero]

@[simp]
theorem neg_lt_zero_iff {x : PGame} : -x < 0 ↔ 0 < x := by rw [neg_lt_iff, neg_zero]

@[simp]
theorem zero_lt_neg_iff {x : PGame} : 0 < -x ↔ x < 0 := by rw [lt_neg_iff, neg_zero]

@[simp]
theorem neg_equiv_zero_iff {x : PGame} : (-x ≈ 0) ↔ (x ≈ 0) := by rw [neg_equiv_iff, neg_zero]

@[simp]
theorem neg_fuzzy_zero_iff {x : PGame} : -x ‖ 0 ↔ x ‖ 0 := by rw [neg_fuzzy_iff, neg_zero]

@[simp]
theorem zero_equiv_neg_iff {x : PGame} : (0 ≈ -x) ↔ (0 ≈ x) := by rw [← neg_equiv_iff, neg_zero]

@[simp]
theorem zero_fuzzy_neg_iff {x : PGame} : 0 ‖ -x ↔ 0 ‖ x := by rw [← neg_fuzzy_iff, neg_zero]

/-! ### Addition and subtraction -/

/-- The sum of `x = {xL | xR}` and `y = {yL | yR}` is `{xL + y, x + yL | xR + y, x + yR}`. -/
instance : Add PGame.{u} :=
  ⟨fun x y => by
    induction' x with xl xr _ _ IHxl IHxr generalizing y
    induction' y with yl yr yL yR IHyl IHyr
    have y := mk yl yr yL yR
    refine ⟨xl ⊕ yl, xr ⊕ yr, Sum.rec ?_ ?_, Sum.rec ?_ ?_⟩
    · exact fun i => IHxl i y
    · exact IHyl
    · exact fun i => IHxr i y
    · exact IHyr⟩

/-- The pre-game `((0 + 1) + ⋯) + 1`.

Note that this is **not** the usual recursive definition `n = {0, 1, … | }`. For instance,
`2 = 0 + 1 + 1 = {0 + 0 + 1, 0 + 1 + 0 | }` does not contain any left option equivalent to `0`. For
an implementation of said definition, see `Ordinal.toPGame`. -/
instance : NatCast PGame :=
  ⟨Nat.unaryCast⟩

@[simp]
protected theorem nat_succ (n : ℕ) : ((n + 1 : ℕ) : PGame) = n + 1 :=
  rfl

instance isEmpty_leftMoves_add (x y : PGame.{u}) [IsEmpty x.LeftMoves] [IsEmpty y.LeftMoves] :
    IsEmpty (x + y).LeftMoves := by
  cases x
  cases y
  apply isEmpty_sum.2 ⟨_, _⟩
  assumption'

instance isEmpty_rightMoves_add (x y : PGame.{u}) [IsEmpty x.RightMoves] [IsEmpty y.RightMoves] :
    IsEmpty (x + y).RightMoves := by
  cases x
  cases y
  apply isEmpty_sum.2 ⟨_, _⟩
  assumption'

/-- `x + 0` has exactly the same moves as `x`. -/
def addZeroRelabelling : ∀ x : PGame.{u}, x + 0 ≡r x
  | ⟨xl, xr, xL, xR⟩ => by
    refine ⟨Equiv.sumEmpty xl PEmpty, Equiv.sumEmpty xr PEmpty, ?_, ?_⟩ <;> rintro (⟨i⟩ | ⟨⟨⟩⟩) <;>
      apply addZeroRelabelling
termination_by x => x

/-- `x + 0` is equivalent to `x`. -/
theorem add_zero_equiv (x : PGame.{u}) : x + 0 ≈ x :=
  (addZeroRelabelling x).equiv

/-- `0 + x` has exactly the same moves as `x`. -/
def zeroAddRelabelling : ∀ x : PGame.{u}, 0 + x ≡r x
  | ⟨xl, xr, xL, xR⟩ => by
    refine ⟨Equiv.emptySum PEmpty xl, Equiv.emptySum PEmpty xr, ?_, ?_⟩ <;> rintro (⟨⟨⟩⟩ | ⟨i⟩) <;>
      apply zeroAddRelabelling

/-- `0 + x` is equivalent to `x`. -/
theorem zero_add_equiv (x : PGame.{u}) : 0 + x ≈ x :=
  (zeroAddRelabelling x).equiv

theorem leftMoves_add : ∀ x y : PGame.{u}, (x + y).LeftMoves = (x.LeftMoves ⊕ y.LeftMoves)
  | ⟨_, _, _, _⟩, ⟨_, _, _, _⟩ => rfl

theorem rightMoves_add : ∀ x y : PGame.{u}, (x + y).RightMoves = (x.RightMoves ⊕ y.RightMoves)
  | ⟨_, _, _, _⟩, ⟨_, _, _, _⟩ => rfl

/-- Converts a left move for `x` or `y` into a left move for `x + y` and vice versa.

Even though these types are the same (not definitionally so), this is the preferred way to convert
between them. -/
def toLeftMovesAdd {x y : PGame} : x.LeftMoves ⊕ y.LeftMoves ≃ (x + y).LeftMoves :=
  Equiv.cast (leftMoves_add x y).symm

/-- Converts a right move for `x` or `y` into a right move for `x + y` and vice versa.

Even though these types are the same (not definitionally so), this is the preferred way to convert
between them. -/
def toRightMovesAdd {x y : PGame} : x.RightMoves ⊕ y.RightMoves ≃ (x + y).RightMoves :=
  Equiv.cast (rightMoves_add x y).symm

@[simp]
theorem mk_add_moveLeft_inl {xl xr yl yr} {xL xR yL yR} {i} :
    (mk xl xr xL xR + mk yl yr yL yR).moveLeft (Sum.inl i) =
      (mk xl xr xL xR).moveLeft i + mk yl yr yL yR :=
  rfl

@[simp]
theorem add_moveLeft_inl {x : PGame} (y : PGame) (i) :
    (x + y).moveLeft (toLeftMovesAdd (Sum.inl i)) = x.moveLeft i + y := by
  cases x
  cases y
  rfl

@[simp]
theorem mk_add_moveRight_inl {xl xr yl yr} {xL xR yL yR} {i} :
    (mk xl xr xL xR + mk yl yr yL yR).moveRight (Sum.inl i) =
      (mk xl xr xL xR).moveRight i + mk yl yr yL yR :=
  rfl

@[simp]
theorem add_moveRight_inl {x : PGame} (y : PGame) (i) :
    (x + y).moveRight (toRightMovesAdd (Sum.inl i)) = x.moveRight i + y := by
  cases x
  cases y
  rfl

@[simp]
theorem mk_add_moveLeft_inr {xl xr yl yr} {xL xR yL yR} {i} :
    (mk xl xr xL xR + mk yl yr yL yR).moveLeft (Sum.inr i) =
      mk xl xr xL xR + (mk yl yr yL yR).moveLeft i :=
  rfl

@[simp]
theorem add_moveLeft_inr (x : PGame) {y : PGame} (i) :
    (x + y).moveLeft (toLeftMovesAdd (Sum.inr i)) = x + y.moveLeft i := by
  cases x
  cases y
  rfl

@[simp]
theorem mk_add_moveRight_inr {xl xr yl yr} {xL xR yL yR} {i} :
    (mk xl xr xL xR + mk yl yr yL yR).moveRight (Sum.inr i) =
      mk xl xr xL xR + (mk yl yr yL yR).moveRight i :=
  rfl

@[simp]
theorem add_moveRight_inr (x : PGame) {y : PGame} (i) :
    (x + y).moveRight (toRightMovesAdd (Sum.inr i)) = x + y.moveRight i := by
  cases x
  cases y
  rfl

theorem leftMoves_add_cases {x y : PGame} (k) {P : (x + y).LeftMoves → Prop}
    (hl : ∀ i, P <| toLeftMovesAdd (Sum.inl i)) (hr : ∀ i, P <| toLeftMovesAdd (Sum.inr i)) :
    P k := by
  rw [← toLeftMovesAdd.apply_symm_apply k]
  cases' toLeftMovesAdd.symm k with i i
  · exact hl i
  · exact hr i

theorem rightMoves_add_cases {x y : PGame} (k) {P : (x + y).RightMoves → Prop}
    (hl : ∀ j, P <| toRightMovesAdd (Sum.inl j)) (hr : ∀ j, P <| toRightMovesAdd (Sum.inr j)) :
    P k := by
  rw [← toRightMovesAdd.apply_symm_apply k]
  cases' toRightMovesAdd.symm k with i i
  · exact hl i
  · exact hr i

instance isEmpty_nat_rightMoves : ∀ n : ℕ, IsEmpty (RightMoves n)
  | 0 => inferInstanceAs (IsEmpty PEmpty)
  | n + 1 => by
    haveI := isEmpty_nat_rightMoves n
    rw [PGame.nat_succ, rightMoves_add]
    infer_instance

/-- If `w` has the same moves as `x` and `y` has the same moves as `z`,
then `w + y` has the same moves as `x + z`. -/
def Relabelling.addCongr : ∀ {w x y z : PGame.{u}}, w ≡r x → y ≡r z → w + y ≡r x + z
  | ⟨wl, wr, wL, wR⟩, ⟨xl, xr, xL, xR⟩, ⟨yl, yr, yL, yR⟩, ⟨zl, zr, zL, zR⟩, ⟨L₁, R₁, hL₁, hR₁⟩,
    ⟨L₂, R₂, hL₂, hR₂⟩ => by
    let Hwx : ⟨wl, wr, wL, wR⟩ ≡r ⟨xl, xr, xL, xR⟩ := ⟨L₁, R₁, hL₁, hR₁⟩
    let Hyz : ⟨yl, yr, yL, yR⟩ ≡r ⟨zl, zr, zL, zR⟩ := ⟨L₂, R₂, hL₂, hR₂⟩
    refine ⟨Equiv.sumCongr L₁ L₂, Equiv.sumCongr R₁ R₂, ?_, ?_⟩ <;> rintro (i | j)
    · exact (hL₁ i).addCongr Hyz
    · exact Hwx.addCongr (hL₂ j)
    · exact (hR₁ i).addCongr Hyz
    · exact Hwx.addCongr (hR₂ j)
termination_by _ x _ z => (x, z)

instance : Sub PGame :=
  ⟨fun x y => x + -y⟩

@[simp]
theorem sub_zero (x : PGame) : x - 0 = x + 0 :=
  show x + -0 = x + 0 by rw [neg_zero]

/-- If `w` has the same moves as `x` and `y` has the same moves as `z`,
then `w - y` has the same moves as `x - z`. -/
def Relabelling.subCongr {w x y z : PGame} (h₁ : w ≡r x) (h₂ : y ≡r z) : w - y ≡r x - z :=
  h₁.addCongr h₂.negCongr

/-- `-(x + y)` has exactly the same moves as `-x + -y`. -/
def negAddRelabelling : ∀ x y : PGame, -(x + y) ≡r -x + -y
  | ⟨xl, xr, xL, xR⟩, ⟨yl, yr, yL, yR⟩ => by
    refine ⟨Equiv.refl _, Equiv.refl _, ?_, ?_⟩
    all_goals
      exact fun j =>
        Sum.casesOn j (fun j => negAddRelabelling _ _) fun j =>
          negAddRelabelling ⟨xl, xr, xL, xR⟩ _
termination_by x y => (x, y)

theorem neg_add_le {x y : PGame} : -(x + y) ≤ -x + -y :=
  (negAddRelabelling x y).le

/-- `x + y` has exactly the same moves as `y + x`. -/
def addCommRelabelling : ∀ x y : PGame.{u}, x + y ≡r y + x
  | mk xl xr xL xR, mk yl yr yL yR => by
    refine ⟨Equiv.sumComm _ _, Equiv.sumComm _ _, ?_, ?_⟩ <;> rintro (_ | _) <;>
      · dsimp
        apply addCommRelabelling
termination_by x y => (x, y)

theorem add_comm_le {x y : PGame} : x + y ≤ y + x :=
  (addCommRelabelling x y).le

theorem add_comm_equiv {x y : PGame} : x + y ≈ y + x :=
  (addCommRelabelling x y).equiv

/-- `(x + y) + z` has exactly the same moves as `x + (y + z)`. -/
def addAssocRelabelling : ∀ x y z : PGame.{u}, x + y + z ≡r x + (y + z)
  | ⟨xl, xr, xL, xR⟩, ⟨yl, yr, yL, yR⟩, ⟨zl, zr, zL, zR⟩ => by
    refine ⟨Equiv.sumAssoc _ _ _, Equiv.sumAssoc _ _ _, ?_, ?_⟩
    · rintro (⟨i | i⟩ | i)
      · apply addAssocRelabelling
      · apply addAssocRelabelling ⟨xl, xr, xL, xR⟩ (yL i)
      · apply addAssocRelabelling ⟨xl, xr, xL, xR⟩ ⟨yl, yr, yL, yR⟩ (zL i)
    · rintro (⟨i | i⟩ | i)
      · apply addAssocRelabelling
      · apply addAssocRelabelling ⟨xl, xr, xL, xR⟩ (yR i)
      · apply addAssocRelabelling ⟨xl, xr, xL, xR⟩ ⟨yl, yr, yL, yR⟩ (zR i)
termination_by x y z => (x, y, z)

theorem add_assoc_equiv {x y z : PGame} : x + y + z ≈ x + (y + z) :=
  (addAssocRelabelling x y z).equiv

theorem neg_add_cancel_le_zero : ∀ x : PGame, -x + x ≤ 0
  | ⟨xl, xr, xL, xR⟩ =>
    le_zero.2 fun i => by
      cases' i with i i
      · -- If Left played in -x, Right responds with the same move in x.
        refine ⟨@toRightMovesAdd _ ⟨_, _, _, _⟩ (Sum.inr i), ?_⟩
        convert @neg_add_cancel_le_zero (xR i)
        apply add_moveRight_inr
      · -- If Left in x, Right responds with the same move in -x.
        dsimp
        refine ⟨@toRightMovesAdd ⟨_, _, _, _⟩ _ (Sum.inl i), ?_⟩
        convert @neg_add_cancel_le_zero (xL i)
        apply add_moveRight_inl

theorem zero_le_neg_add_cancel (x : PGame) : 0 ≤ -x + x := by
  rw [← neg_le_neg_iff, neg_zero]
  exact neg_add_le.trans (neg_add_cancel_le_zero _)

theorem neg_add_cancel_equiv (x : PGame) : -x + x ≈ 0 :=
  ⟨neg_add_cancel_le_zero x, zero_le_neg_add_cancel x⟩

theorem add_neg_cancel_le_zero (x : PGame) : x + -x ≤ 0 :=
  add_comm_le.trans (neg_add_cancel_le_zero x)

theorem zero_le_add_neg_cancel (x : PGame) : 0 ≤ x + -x :=
  (zero_le_neg_add_cancel x).trans add_comm_le

theorem add_neg_cancel_equiv (x : PGame) : x + -x ≈ 0 :=
  ⟨add_neg_cancel_le_zero x, zero_le_add_neg_cancel x⟩

theorem sub_self_equiv : ∀ (x : PGame), x - x ≈ 0 :=
  add_neg_cancel_equiv

private theorem add_le_add_right' : ∀ {x y z : PGame}, x ≤ y → x + z ≤ y + z
  | mk xl xr xL xR, mk yl yr yL yR, mk zl zr zL zR => fun h => by
    refine le_def.2 ⟨fun i => ?_, fun i => ?_⟩ <;> cases' i with i i
    · rw [le_def] at h
      cases' h with h_left h_right
      rcases h_left i with (⟨i', ih⟩ | ⟨j, jh⟩)
      · exact Or.inl ⟨toLeftMovesAdd (Sum.inl i'), add_le_add_right' ih⟩
      · refine Or.inr ⟨toRightMovesAdd (Sum.inl j), ?_⟩
        convert add_le_add_right' jh
        apply add_moveRight_inl
    · exact Or.inl ⟨@toLeftMovesAdd _ ⟨_, _, _, _⟩ (Sum.inr i), add_le_add_right' h⟩
    · rw [le_def] at h
      rcases h.right i with (⟨i, ih⟩ | ⟨j', jh⟩)
      · refine Or.inl ⟨toLeftMovesAdd (Sum.inl i), ?_⟩
        convert add_le_add_right' ih
        apply add_moveLeft_inl
      · exact Or.inr ⟨toRightMovesAdd (Sum.inl j'), add_le_add_right' jh⟩
    · exact
        Or.inr ⟨@toRightMovesAdd _ ⟨_, _, _, _⟩ (Sum.inr i), add_le_add_right' h⟩
termination_by x y z => (x, y, z)

instance covariantClass_swap_add_le : CovariantClass PGame PGame (swap (· + ·)) (· ≤ ·) :=
  ⟨fun _ _ _ => add_le_add_right'⟩

instance covariantClass_add_le : CovariantClass PGame PGame (· + ·) (· ≤ ·) :=
  ⟨fun x _ _ h => (add_comm_le.trans (add_le_add_right h x)).trans add_comm_le⟩

theorem add_lf_add_right {y z : PGame} (h : y ⧏ z) (x) : y + x ⧏ z + x :=
  suffices z + x ≤ y + x → z ≤ y by
    rw [← PGame.not_le] at h ⊢
    exact mt this h
  fun w =>
  calc
    z ≤ z + 0 := (addZeroRelabelling _).symm.le
    _ ≤ z + (x + -x) := add_le_add_left (zero_le_add_neg_cancel x) _
    _ ≤ z + x + -x := (addAssocRelabelling _ _ _).symm.le
    _ ≤ y + x + -x := add_le_add_right w _
    _ ≤ y + (x + -x) := (addAssocRelabelling _ _ _).le
    _ ≤ y + 0 := add_le_add_left (add_neg_cancel_le_zero x) _
    _ ≤ y := (addZeroRelabelling _).le

theorem add_lf_add_left {y z : PGame} (h : y ⧏ z) (x) : x + y ⧏ x + z := by
  rw [lf_congr add_comm_equiv add_comm_equiv]
  apply add_lf_add_right h

instance covariantClass_swap_add_lt : CovariantClass PGame PGame (swap (· + ·)) (· < ·) :=
  ⟨fun x _ _ h => ⟨add_le_add_right h.1 x, add_lf_add_right h.2 x⟩⟩

instance covariantClass_add_lt : CovariantClass PGame PGame (· + ·) (· < ·) :=
  ⟨fun x _ _ h => ⟨add_le_add_left h.1 x, add_lf_add_left h.2 x⟩⟩

theorem add_lf_add_of_lf_of_le {w x y z : PGame} (hwx : w ⧏ x) (hyz : y ≤ z) : w + y ⧏ x + z :=
  lf_of_lf_of_le (add_lf_add_right hwx y) (add_le_add_left hyz x)

theorem add_lf_add_of_le_of_lf {w x y z : PGame} (hwx : w ≤ x) (hyz : y ⧏ z) : w + y ⧏ x + z :=
  lf_of_le_of_lf (add_le_add_right hwx y) (add_lf_add_left hyz x)

theorem add_congr {w x y z : PGame} (h₁ : w ≈ x) (h₂ : y ≈ z) : w + y ≈ x + z :=
  ⟨(add_le_add_left h₂.1 w).trans (add_le_add_right h₁.1 z),
    (add_le_add_left h₂.2 x).trans (add_le_add_right h₁.2 y)⟩

theorem add_congr_left {x y z : PGame} (h : x ≈ y) : x + z ≈ y + z :=
  add_congr h equiv_rfl

theorem add_congr_right {x y z : PGame} : (y ≈ z) → (x + y ≈ x + z) :=
  add_congr equiv_rfl

theorem sub_congr {w x y z : PGame} (h₁ : w ≈ x) (h₂ : y ≈ z) : w - y ≈ x - z :=
  add_congr h₁ (neg_equiv_neg_iff.2 h₂)

theorem sub_congr_left {x y z : PGame} (h : x ≈ y) : x - z ≈ y - z :=
  sub_congr h equiv_rfl

theorem sub_congr_right {x y z : PGame} : (y ≈ z) → (x - y ≈ x - z) :=
  sub_congr equiv_rfl

theorem le_iff_sub_nonneg {x y : PGame} : x ≤ y ↔ 0 ≤ y - x :=
  ⟨fun h => (zero_le_add_neg_cancel x).trans (add_le_add_right h _), fun h =>
    calc
      x ≤ 0 + x := (zeroAddRelabelling x).symm.le
      _ ≤ y - x + x := add_le_add_right h _
      _ ≤ y + (-x + x) := (addAssocRelabelling _ _ _).le
      _ ≤ y + 0 := add_le_add_left (neg_add_cancel_le_zero x) _
      _ ≤ y := (addZeroRelabelling y).le
      ⟩

theorem lf_iff_sub_zero_lf {x y : PGame} : x ⧏ y ↔ 0 ⧏ y - x :=
  ⟨fun h => (zero_le_add_neg_cancel x).trans_lf (add_lf_add_right h _), fun h =>
    calc
      x ≤ 0 + x := (zeroAddRelabelling x).symm.le
      _ ⧏ y - x + x := add_lf_add_right h _
      _ ≤ y + (-x + x) := (addAssocRelabelling _ _ _).le
      _ ≤ y + 0 := add_le_add_left (neg_add_cancel_le_zero x) _
      _ ≤ y := (addZeroRelabelling y).le
      ⟩

theorem lt_iff_sub_pos {x y : PGame} : x < y ↔ 0 < y - x :=
  ⟨fun h => lt_of_le_of_lt (zero_le_add_neg_cancel x) (add_lt_add_right h _), fun h =>
    calc
      x ≤ 0 + x := (zeroAddRelabelling x).symm.le
      _ < y - x + x := add_lt_add_right h _
      _ ≤ y + (-x + x) := (addAssocRelabelling _ _ _).le
      _ ≤ y + 0 := add_le_add_left (neg_add_cancel_le_zero x) _
      _ ≤ y := (addZeroRelabelling y).le
      ⟩

/-! ### Inserting an option -/

/-- The pregame constructed by inserting `x'` as a new left option into x. -/
def insertLeft (x x' : PGame.{u}) : PGame :=
  match x with
  | mk xl xr xL xR => mk (xl ⊕ PUnit) xr (Sum.elim xL fun _ => x') xR

/-- A new left option cannot hurt Left. -/
lemma le_insertLeft (x x' : PGame) : x ≤ insertLeft x x' := by
  rw [le_def]
  constructor
  · intro i
    left
    rcases x with ⟨xl, xr, xL, xR⟩
    simp only [insertLeft, leftMoves_mk, moveLeft_mk, Sum.exists, Sum.elim_inl]
    left
    use i
  · intro j
    right
    rcases x with ⟨xl, xr, xL, xR⟩
    simp only [rightMoves_mk, moveRight_mk, insertLeft]
    use j

/-- Adding a gift horse left option does not change the value of `x`. A gift horse left option is
 a game `x'` with `x' ⧏ x`. It is called "gift horse" because it seems like Left has gotten the
 "gift" of a new option, but actually the value of the game did not change. -/
lemma insertLeft_equiv_of_lf {x x' : PGame} (h : x' ⧏ x) : insertLeft x x' ≈ x := by
  rw [equiv_def]
  constructor
  · rw [le_def]
    constructor
    · intro i
      rcases x with ⟨xl, xr, xL, xR⟩
      simp only [insertLeft, leftMoves_mk, moveLeft_mk] at i ⊢
      rcases i with i | _
      · simp only [Sum.elim_inl]
        left
        use i
      · simp only [Sum.elim_inr]
        rw [lf_iff_exists_le] at h
        simp only [leftMoves_mk, moveLeft_mk] at h
        exact h
    · intro j
      right
      rcases x with ⟨xl, xr, xL, xR⟩
      simp only [insertLeft, rightMoves_mk, moveRight_mk]
      use j
  · apply le_insertLeft

/-- The pregame constructed by inserting `x'` as a new right option into x. -/
def insertRight (x x' : PGame.{u}) : PGame :=
  match x with
  | mk xl xr xL xR => mk xl (xr ⊕ PUnit) xL (Sum.elim xR fun _ => x')

theorem neg_insertRight_neg (x x' : PGame.{u}) : (-x).insertRight (-x') = -x.insertLeft x' := by
  cases x
  cases x'
  dsimp [insertRight, insertLeft]
  congr! with (i | j)

theorem neg_insertLeft_neg (x x' : PGame.{u}) : (-x).insertLeft (-x') = -x.insertRight x' := by
  rw [← neg_eq_iff_eq_neg, ← neg_insertRight_neg, neg_neg, neg_neg]

/-- A new right option cannot hurt Right. -/
lemma insertRight_le (x x' : PGame) : insertRight x x' ≤ x := by
  rw [← neg_le_neg_iff, ← neg_insertLeft_neg]
  exact le_insertLeft _ _

/-- Adding a gift horse right option does not change the value of `x`. A gift horse right option is
 a game `x'` with `x ⧏ x'`. It is called "gift horse" because it seems like Right has gotten the
 "gift" of a new option, but actually the value of the game did not change. -/
lemma insertRight_equiv_of_lf {x x' : PGame} (h : x ⧏ x') : insertRight x x' ≈ x := by
  rw [← neg_equiv_neg_iff, ← neg_insertLeft_neg]
  exact insertLeft_equiv_of_lf (neg_lf_neg_iff.mpr h)

/-- Inserting on the left and right commutes. -/
theorem insertRight_insertLeft {x x' x'' : PGame} :
    insertRight (insertLeft x x') x'' = insertLeft (insertRight x x'') x' := by
  cases x; cases x'; cases x''
  dsimp [insertLeft, insertRight]

/-! ### Special pre-games -/


/-- The pre-game `star`, which is fuzzy with zero. -/
def star : PGame.{u} :=
  ⟨PUnit, PUnit, fun _ => 0, fun _ => 0⟩

@[simp]
theorem star_leftMoves : star.LeftMoves = PUnit :=
  rfl

@[simp]
theorem star_rightMoves : star.RightMoves = PUnit :=
  rfl

@[simp]
theorem star_moveLeft (x) : star.moveLeft x = 0 :=
  rfl

@[simp]
theorem star_moveRight (x) : star.moveRight x = 0 :=
  rfl

instance uniqueStarLeftMoves : Unique star.LeftMoves :=
  PUnit.unique

instance uniqueStarRightMoves : Unique star.RightMoves :=
  PUnit.unique

theorem zero_lf_star : 0 ⧏ star := by
  rw [zero_lf]
  use default
  rintro ⟨⟩

theorem star_lf_zero : star ⧏ 0 := by
  rw [lf_zero]
  use default
  rintro ⟨⟩

theorem star_fuzzy_zero : star ‖ 0 :=
  ⟨star_lf_zero, zero_lf_star⟩

@[simp]
theorem neg_star : -star = star := by simp [star]

@[simp]
protected theorem zero_lt_one : (0 : PGame) < 1 :=
  lt_of_le_of_lf (zero_le_of_isEmpty_rightMoves 1) (zero_lf_le.2 ⟨default, le_rfl⟩)

instance : ZeroLEOneClass PGame :=
  ⟨PGame.zero_lt_one.le⟩

@[simp]
theorem zero_lf_one : (0 : PGame) ⧏ 1 :=
  PGame.zero_lt_one.lf

end PGame

end SetTheory<|MERGE_RESOLUTION|>--- conflicted
+++ resolved
@@ -174,11 +174,7 @@
 
 @[simp]
 theorem ofLists_moveLeft' {L R : List PGame} (i : (ofLists L R).LeftMoves) :
-<<<<<<< HEAD
-    (ofLists L R).moveLeft i = L[i.down] :=
-=======
     (ofLists L R).moveLeft i = L[i.down.val] :=
->>>>>>> 15ebcdf3
   rfl
 
 theorem ofLists_moveLeft {L R : List PGame} (i : Fin L.length) :
@@ -187,15 +183,11 @@
 
 @[simp]
 theorem ofLists_moveRight' {L R : List PGame} (i : (ofLists L R).RightMoves) :
-<<<<<<< HEAD
-    (ofLists L R).moveRight i = R[i.down] :=
-=======
     (ofLists L R).moveRight i = R[i.down.val] :=
   rfl
 
 theorem ofLists_moveRight {L R : List PGame} (i : Fin R.length) :
     (ofLists L R).moveRight (ULift.up i) = R[i] :=
->>>>>>> 15ebcdf3
   rfl
 
 /-- A variant of `PGame.recOn` expressed in terms of `PGame.moveLeft` and `PGame.moveRight`.
