/-
Copyright (c) 2021 Aaron Anderson. All rights reserved.
Released under Apache 2.0 license as described in the file LICENSE.
Authors: Aaron Anderson
-/
import Mathlib.ModelTheory.Satisfiability

/-!
# Quantifier Complexity

This file defines quantifier complexity of first-order formulas, and constructs prenex normal forms.

## Main Definitions

- `FirstOrder.Language.BoundedFormula.IsAtomic` defines atomic formulas - those which are
  constructed only from terms and relations.
- `FirstOrder.Language.BoundedFormula.IsQF` defines quantifier-free formulas - those which are
  constructed only from atomic formulas and boolean operations.
- `FirstOrder.Language.BoundedFormula.IsPrenex` defines when a formula is in prenex normal form -
  when it consists of a series of quantifiers applied to a quantifier-free formula.
- `FirstOrder.Language.BoundedFormula.toPrenex` constructs a prenex normal form of a given formula.


## Main Results

- `FirstOrder.Language.BoundedFormula.realize_toPrenex` shows that the prenex normal form of a
  formula has the same realization as the original formula.

-/

universe u v w u' v'

namespace FirstOrder

namespace Language

variable {L : Language.{u, v}} {L' : Language}
variable {M : Type w} {N P : Type*} [L.Structure M] [L.Structure N] [L.Structure P]
variable {α : Type u'} {β : Type v'} {γ : Type*}
variable {n l : ℕ} {φ ψ : L.BoundedFormula α l} {θ : L.BoundedFormula α l.succ}
variable {v : α → M} {xs : Fin l → M}

open FirstOrder Structure Fin

namespace BoundedFormula

/-- An atomic formula is either equality or a relation symbol applied to terms.
Note that `⊥` and `⊤` are not considered atomic in this convention. -/
inductive IsAtomic : L.BoundedFormula α n → Prop
  | equal (t₁ t₂ : L.Term (α ⊕ (Fin n))) : IsAtomic (t₁.bdEqual t₂)
  | rel {l : ℕ} (R : L.Relations l) (ts : Fin l → L.Term (α ⊕ (Fin n))) :
    IsAtomic (R.boundedFormula ts)

theorem not_all_isAtomic (φ : L.BoundedFormula α (n + 1)) : ¬φ.all.IsAtomic := fun con => by
  cases con

theorem not_ex_isAtomic (φ : L.BoundedFormula α (n + 1)) : ¬φ.ex.IsAtomic := fun con => by cases con

theorem IsAtomic.relabel {m : ℕ} {φ : L.BoundedFormula α m} (h : φ.IsAtomic)
    (f : α → β ⊕ (Fin n)) : (φ.relabel f).IsAtomic :=
  IsAtomic.recOn h (fun _ _ => IsAtomic.equal _ _) fun _ _ => IsAtomic.rel _ _

theorem IsAtomic.liftAt {k m : ℕ} (h : IsAtomic φ) : (φ.liftAt k m).IsAtomic :=
  IsAtomic.recOn h (fun _ _ => IsAtomic.equal _ _) fun _ _ => IsAtomic.rel _ _

theorem IsAtomic.castLE {h : l ≤ n} (hφ : IsAtomic φ) : (φ.castLE h).IsAtomic :=
  IsAtomic.recOn hφ (fun _ _ => IsAtomic.equal _ _) fun _ _ => IsAtomic.rel _ _

/-- A quantifier-free formula is a formula defined without quantifiers. These are all equivalent
to boolean combinations of atomic formulas. -/
inductive IsQF : L.BoundedFormula α n → Prop
  | falsum : IsQF falsum
  | of_isAtomic {φ} (h : IsAtomic φ) : IsQF φ
  | imp {φ₁ φ₂} (h₁ : IsQF φ₁) (h₂ : IsQF φ₂) : IsQF (φ₁.imp φ₂)

theorem IsAtomic.isQF {φ : L.BoundedFormula α n} : IsAtomic φ → IsQF φ :=
  IsQF.of_isAtomic

theorem isQF_bot : IsQF (⊥ : L.BoundedFormula α n) :=
  IsQF.falsum

namespace IsQF

theorem not {φ : L.BoundedFormula α n} (h : IsQF φ) : IsQF φ.not :=
  h.imp isQF_bot

<<<<<<< HEAD
theorem IsQF.top : IsQF (⊤ : L.BoundedFormula α n) := isQF_bot.not

theorem IsQF.sup {φ ψ : L.BoundedFormula α n} (hφ : IsQF φ) (hψ : IsQF ψ) : IsQF (φ ⊔ ψ) :=
  hφ.not.imp hψ

theorem IsQF.inf {φ ψ : L.BoundedFormula α n} (hφ : IsQF φ) (hψ : IsQF ψ) : IsQF (φ ⊓ ψ) :=
  (hφ.imp hψ.not).not

theorem IsQF.relabel {m : ℕ} {φ : L.BoundedFormula α m} (h : φ.IsQF) (f : α → β ⊕ (Fin n)) :
=======
theorem top : IsQF (⊤ : L.BoundedFormula α n) := isQF_bot.not

theorem sup {φ ψ : L.BoundedFormula α n} (hφ : IsQF φ) (hψ : IsQF ψ) : IsQF (φ ⊔ ψ) :=
  hφ.not.imp hψ

theorem inf {φ ψ : L.BoundedFormula α n} (hφ : IsQF φ) (hψ : IsQF ψ) : IsQF (φ ⊓ ψ) :=
  (hφ.imp hψ.not).not

theorem relabel {m : ℕ} {φ : L.BoundedFormula α m} (h : φ.IsQF) (f : α → β ⊕ (Fin n)) :
>>>>>>> c481ae06
    (φ.relabel f).IsQF :=
  IsQF.recOn h isQF_bot (fun h => (h.relabel f).isQF) fun _ _ h1 h2 => h1.imp h2

theorem liftAt {k m : ℕ} (h : IsQF φ) : (φ.liftAt k m).IsQF :=
  IsQF.recOn h isQF_bot (fun ih => ih.liftAt.isQF) fun _ _ ih1 ih2 => ih1.imp ih2

theorem castLE {h : l ≤ n} (hφ : IsQF φ) : (φ.castLE h).IsQF :=
  IsQF.recOn hφ isQF_bot (fun ih => ih.castLE.isQF) fun _ _ ih1 ih2 => ih1.imp ih2

end IsQF

theorem not_all_isQF (φ : L.BoundedFormula α (n + 1)) : ¬φ.all.IsQF := fun con => by
  cases' con with _ con
  exact φ.not_all_isAtomic con

theorem not_ex_isQF (φ : L.BoundedFormula α (n + 1)) : ¬φ.ex.IsQF := fun con => by
  cases' con with _ con _ _ con
  · exact φ.not_ex_isAtomic con
  · exact not_all_isQF _ con

/-- Indicates that a bounded formula is in prenex normal form - that is, it consists of quantifiers
  applied to a quantifier-free formula. -/
inductive IsPrenex : ∀ {n}, L.BoundedFormula α n → Prop
  | of_isQF {n} {φ : L.BoundedFormula α n} (h : IsQF φ) : IsPrenex φ
  | all {n} {φ : L.BoundedFormula α (n + 1)} (h : IsPrenex φ) : IsPrenex φ.all
  | ex {n} {φ : L.BoundedFormula α (n + 1)} (h : IsPrenex φ) : IsPrenex φ.ex

theorem IsQF.isPrenex {φ : L.BoundedFormula α n} : IsQF φ → IsPrenex φ :=
  IsPrenex.of_isQF

theorem IsAtomic.isPrenex {φ : L.BoundedFormula α n} (h : IsAtomic φ) : IsPrenex φ :=
  h.isQF.isPrenex

theorem IsPrenex.induction_on_all_not {P : ∀ {n}, L.BoundedFormula α n → Prop}
    {φ : L.BoundedFormula α n} (h : IsPrenex φ)
    (hq : ∀ {m} {ψ : L.BoundedFormula α m}, ψ.IsQF → P ψ)
    (ha : ∀ {m} {ψ : L.BoundedFormula α (m + 1)}, P ψ → P ψ.all)
    (hn : ∀ {m} {ψ : L.BoundedFormula α m}, P ψ → P ψ.not) : P φ :=
  IsPrenex.recOn h hq (fun _ => ha) fun _ ih => hn (ha (hn ih))

theorem IsPrenex.relabel {m : ℕ} {φ : L.BoundedFormula α m} (h : φ.IsPrenex)
    (f : α → β ⊕ (Fin n)) : (φ.relabel f).IsPrenex :=
  IsPrenex.recOn h (fun h => (h.relabel f).isPrenex) (fun _ h => by simp [h.all])
    fun _ h => by simp [h.ex]

theorem IsPrenex.castLE (hφ : IsPrenex φ) : ∀ {n} {h : l ≤ n}, (φ.castLE h).IsPrenex :=
  IsPrenex.recOn (motive := @fun l φ _ => ∀ (n : ℕ) (h : l ≤ n), (φ.castLE h).IsPrenex) hφ
    (@fun _ _ ih _ _ => ih.castLE.isPrenex)
    (@fun _ _ _ ih _ _ => (ih _ _).all)
    (@fun _ _ _ ih _ _ => (ih _ _).ex) _ _

theorem IsPrenex.liftAt {k m : ℕ} (h : IsPrenex φ) : (φ.liftAt k m).IsPrenex :=
  IsPrenex.recOn h (fun ih => ih.liftAt.isPrenex) (fun _ ih => ih.castLE.all)
    fun _ ih => ih.castLE.ex

-- Porting note: universes in different order
/-- An auxiliary operation to `FirstOrder.Language.BoundedFormula.toPrenex`.
  If `φ` is quantifier-free and `ψ` is in prenex normal form, then `φ.toPrenexImpRight ψ`
  is a prenex normal form for `φ.imp ψ`. -/
def toPrenexImpRight : ∀ {n}, L.BoundedFormula α n → L.BoundedFormula α n → L.BoundedFormula α n
  | n, φ, BoundedFormula.ex ψ => ((φ.liftAt 1 n).toPrenexImpRight ψ).ex
  | n, φ, all ψ => ((φ.liftAt 1 n).toPrenexImpRight ψ).all
  | _n, φ, ψ => φ.imp ψ

theorem IsQF.toPrenexImpRight {φ : L.BoundedFormula α n} :
    ∀ {ψ : L.BoundedFormula α n}, IsQF ψ → φ.toPrenexImpRight ψ = φ.imp ψ
  | _, IsQF.falsum => rfl
  | _, IsQF.of_isAtomic (IsAtomic.equal _ _) => rfl
  | _, IsQF.of_isAtomic (IsAtomic.rel _ _) => rfl
  | _, IsQF.imp IsQF.falsum _ => rfl
  | _, IsQF.imp (IsQF.of_isAtomic (IsAtomic.equal _ _)) _ => rfl
  | _, IsQF.imp (IsQF.of_isAtomic (IsAtomic.rel _ _)) _ => rfl
  | _, IsQF.imp (IsQF.imp _ _) _ => rfl

theorem isPrenex_toPrenexImpRight {φ ψ : L.BoundedFormula α n} (hφ : IsQF φ) (hψ : IsPrenex ψ) :
    IsPrenex (φ.toPrenexImpRight ψ) := by
  induction' hψ with _ _ hψ _ _ _ ih1 _ _ _ ih2
  · rw [hψ.toPrenexImpRight]
    exact (hφ.imp hψ).isPrenex
  · exact (ih1 hφ.liftAt).all
  · exact (ih2 hφ.liftAt).ex

-- Porting note: universes in different order
/-- An auxiliary operation to `FirstOrder.Language.BoundedFormula.toPrenex`.
  If `φ` and `ψ` are in prenex normal form, then `φ.toPrenexImp ψ`
  is a prenex normal form for `φ.imp ψ`. -/
def toPrenexImp : ∀ {n}, L.BoundedFormula α n → L.BoundedFormula α n → L.BoundedFormula α n
  | n, BoundedFormula.ex φ, ψ => (φ.toPrenexImp (ψ.liftAt 1 n)).all
  | n, all φ, ψ => (φ.toPrenexImp (ψ.liftAt 1 n)).ex
  | _, φ, ψ => φ.toPrenexImpRight ψ

theorem IsQF.toPrenexImp :
    ∀ {φ ψ : L.BoundedFormula α n}, φ.IsQF → φ.toPrenexImp ψ = φ.toPrenexImpRight ψ
  | _, _, IsQF.falsum => rfl
  | _, _, IsQF.of_isAtomic (IsAtomic.equal _ _) => rfl
  | _, _, IsQF.of_isAtomic (IsAtomic.rel _ _) => rfl
  | _, _, IsQF.imp IsQF.falsum _ => rfl
  | _, _, IsQF.imp (IsQF.of_isAtomic (IsAtomic.equal _ _)) _ => rfl
  | _, _, IsQF.imp (IsQF.of_isAtomic (IsAtomic.rel _ _)) _ => rfl
  | _, _, IsQF.imp (IsQF.imp _ _) _ => rfl

theorem isPrenex_toPrenexImp {φ ψ : L.BoundedFormula α n} (hφ : IsPrenex φ) (hψ : IsPrenex ψ) :
    IsPrenex (φ.toPrenexImp ψ) := by
  induction' hφ with _ _ hφ _ _ _ ih1 _ _ _ ih2
  · rw [hφ.toPrenexImp]
    exact isPrenex_toPrenexImpRight hφ hψ
  · exact (ih1 hψ.liftAt).ex
  · exact (ih2 hψ.liftAt).all

-- Porting note: universes in different order
/-- For any bounded formula `φ`, `φ.toPrenex` is a semantically-equivalent formula in prenex normal
  form. -/
def toPrenex : ∀ {n}, L.BoundedFormula α n → L.BoundedFormula α n
  | _, falsum => ⊥
  | _, equal t₁ t₂ => t₁.bdEqual t₂
  | _, rel R ts => rel R ts
  | _, imp f₁ f₂ => f₁.toPrenex.toPrenexImp f₂.toPrenex
  | _, all f => f.toPrenex.all

theorem toPrenex_isPrenex (φ : L.BoundedFormula α n) : φ.toPrenex.IsPrenex :=
  BoundedFormula.recOn φ isQF_bot.isPrenex (fun _ _ => (IsAtomic.equal _ _).isPrenex)
    (fun _ _ => (IsAtomic.rel _ _).isPrenex) (fun _ _ h1 h2 => isPrenex_toPrenexImp h1 h2)
    fun _ => IsPrenex.all

variable [Nonempty M]

theorem realize_toPrenexImpRight {φ ψ : L.BoundedFormula α n} (hφ : IsQF φ) (hψ : IsPrenex ψ)
    {v : α → M} {xs : Fin n → M} :
    (φ.toPrenexImpRight ψ).Realize v xs ↔ (φ.imp ψ).Realize v xs := by
  induction' hψ with _ _ hψ _ _ _hψ ih _ _ _hψ ih
  · rw [hψ.toPrenexImpRight]
  · refine _root_.trans (forall_congr' fun _ => ih hφ.liftAt) ?_
    simp only [realize_imp, realize_liftAt_one_self, snoc_comp_castSucc, realize_all]
    exact ⟨fun h1 a h2 => h1 h2 a, fun h1 h2 a => h1 a h2⟩
  · unfold toPrenexImpRight
    rw [realize_ex]
    refine _root_.trans (exists_congr fun _ => ih hφ.liftAt) ?_
    simp only [realize_imp, realize_liftAt_one_self, snoc_comp_castSucc, realize_ex]
    refine ⟨?_, fun h' => ?_⟩
    · rintro ⟨a, ha⟩ h
      exact ⟨a, ha h⟩
    · by_cases h : φ.Realize v xs
      · obtain ⟨a, ha⟩ := h' h
        exact ⟨a, fun _ => ha⟩
      · inhabit M
        exact ⟨default, fun h'' => (h h'').elim⟩

theorem realize_toPrenexImp {φ ψ : L.BoundedFormula α n} (hφ : IsPrenex φ) (hψ : IsPrenex ψ)
    {v : α → M} {xs : Fin n → M} : (φ.toPrenexImp ψ).Realize v xs ↔ (φ.imp ψ).Realize v xs := by
  revert ψ
  induction' hφ with _ _ hφ _ _ _hφ ih _ _ _hφ ih <;> intro ψ hψ
  · rw [hφ.toPrenexImp]
    exact realize_toPrenexImpRight hφ hψ
  · unfold toPrenexImp
    rw [realize_ex]
    refine _root_.trans (exists_congr fun _ => ih hψ.liftAt) ?_
    simp only [realize_imp, realize_liftAt_one_self, snoc_comp_castSucc, realize_all]
    refine ⟨?_, fun h' => ?_⟩
    · rintro ⟨a, ha⟩ h
      exact ha (h a)
    · by_cases h : ψ.Realize v xs
      · inhabit M
        exact ⟨default, fun _h'' => h⟩
      · obtain ⟨a, ha⟩ := not_forall.1 (h ∘ h')
        exact ⟨a, fun h => (ha h).elim⟩
  · refine _root_.trans (forall_congr' fun _ => ih hψ.liftAt) ?_
    simp

@[simp]
theorem realize_toPrenex (φ : L.BoundedFormula α n) {v : α → M} :
    ∀ {xs : Fin n → M}, φ.toPrenex.Realize v xs ↔ φ.Realize v xs := by
  induction' φ with _ _ _ _ _ _ _ _ _ f1 f2 h1 h2 _ _ h
  · exact Iff.rfl
  · exact Iff.rfl
  · exact Iff.rfl
  · intros
    rw [toPrenex, realize_toPrenexImp f1.toPrenex_isPrenex f2.toPrenex_isPrenex, realize_imp,
      realize_imp, h1, h2]
  · intros
    rw [realize_all, toPrenex, realize_all]
    exact forall_congr' fun a => h

theorem IsQF.induction_on_sup_not {P : L.BoundedFormula α n → Prop} {φ : L.BoundedFormula α n}
    (h : IsQF φ) (hf : P (⊥ : L.BoundedFormula α n))
    (ha : ∀ ψ : L.BoundedFormula α n, IsAtomic ψ → P ψ)
    (hsup : ∀ {φ₁ φ₂}, P φ₁ → P φ₂ → P (φ₁ ⊔ φ₂)) (hnot : ∀ {φ}, P φ → P φ.not)
    (hse :
      ∀ {φ₁ φ₂ : L.BoundedFormula α n}, Theory.SemanticallyEquivalent ∅ φ₁ φ₂ → (P φ₁ ↔ P φ₂)) :
    P φ :=
  IsQF.recOn h hf @(ha) fun {φ₁ φ₂} _ _ h1 h2 =>
    (hse (φ₁.imp_semanticallyEquivalent_not_sup φ₂)).2 (hsup (hnot h1) h2)

theorem IsQF.induction_on_inf_not {P : L.BoundedFormula α n → Prop} {φ : L.BoundedFormula α n}
    (h : IsQF φ) (hf : P (⊥ : L.BoundedFormula α n))
    (ha : ∀ ψ : L.BoundedFormula α n, IsAtomic ψ → P ψ)
    (hinf : ∀ {φ₁ φ₂}, P φ₁ → P φ₂ → P (φ₁ ⊓ φ₂)) (hnot : ∀ {φ}, P φ → P φ.not)
    (hse :
      ∀ {φ₁ φ₂ : L.BoundedFormula α n}, Theory.SemanticallyEquivalent ∅ φ₁ φ₂ → (P φ₁ ↔ P φ₂)) :
    P φ :=
  h.induction_on_sup_not hf ha
    (fun {φ₁ φ₂} h1 h2 =>
      (hse (φ₁.sup_semanticallyEquivalent_not_inf_not φ₂)).2 (hnot (hinf (hnot h1) (hnot h2))))
    (fun {_} => hnot) fun {_ _} => hse

theorem semanticallyEquivalent_toPrenex (φ : L.BoundedFormula α n) :
    (∅ : L.Theory).SemanticallyEquivalent φ φ.toPrenex := fun M v xs => by
  rw [realize_iff, realize_toPrenex]

theorem induction_on_all_ex {P : ∀ {m}, L.BoundedFormula α m → Prop} (φ : L.BoundedFormula α n)
    (hqf : ∀ {m} {ψ : L.BoundedFormula α m}, IsQF ψ → P ψ)
    (hall : ∀ {m} {ψ : L.BoundedFormula α (m + 1)}, P ψ → P ψ.all)
    (hex : ∀ {m} {φ : L.BoundedFormula α (m + 1)}, P φ → P φ.ex)
    (hse : ∀ {m} {φ₁ φ₂ : L.BoundedFormula α m},
      Theory.SemanticallyEquivalent ∅ φ₁ φ₂ → (P φ₁ ↔ P φ₂)) :
    P φ := by
  suffices h' : ∀ {m} {φ : L.BoundedFormula α m}, φ.IsPrenex → P φ from
    (hse φ.semanticallyEquivalent_toPrenex).2 (h' φ.toPrenex_isPrenex)
  intro m φ hφ
  induction' hφ with _ _ hφ _ _ _ hφ _ _ _ hφ
  · exact hqf hφ
  · exact hall hφ
  · exact hex hφ

theorem induction_on_exists_not {P : ∀ {m}, L.BoundedFormula α m → Prop} (φ : L.BoundedFormula α n)
    (hqf : ∀ {m} {ψ : L.BoundedFormula α m}, IsQF ψ → P ψ)
    (hnot : ∀ {m} {φ : L.BoundedFormula α m}, P φ → P φ.not)
    (hex : ∀ {m} {φ : L.BoundedFormula α (m + 1)}, P φ → P φ.ex)
    (hse : ∀ {m} {φ₁ φ₂ : L.BoundedFormula α m},
      Theory.SemanticallyEquivalent ∅ φ₁ φ₂ → (P φ₁ ↔ P φ₂)) :
    P φ :=
  φ.induction_on_all_ex (fun {_ _} => hqf)
    (fun {_ φ} hφ => (hse φ.all_semanticallyEquivalent_not_ex_not).2 (hnot (hex (hnot hφ))))
    (fun {_ _} => hex) fun {_ _ _} => hse

<<<<<<< HEAD
lemma IsAtomic.realize_hom_of_injective {φ : L.BoundedFormula α n} (hA : φ.IsAtomic)
    {M : Type*} [L.Structure M] {N : Type*} [L.Structure N] {f : M →[L] N}
    (hInj : Function.Injective f) {v : α → M} {xs : Fin n → M} :
    φ.Realize v xs → φ.Realize (f ∘ v) (f ∘ xs) := by
  induction hA with
  | equal t₁ t₂ => simp only [realize_bdEqual, ← Sum.comp_elim, Hom.realize_term, hInj.eq_iff,
    imp_self]
  | rel R ts =>
    simp only [realize_rel, ← Sum.comp_elim, Hom.realize_term]
    exact f.map_rel R (fun i => Term.realize (Sum.elim v xs) (ts i))

lemma IsQF.realize_embedding {φ : L.BoundedFormula α n} (hQF : φ.IsQF)
    {M : Type*} [L.Structure M] {N : Type*} [L.Structure N]
    (f : M ↪[L] N) {v : α → M} {xs : Fin n → M} :
=======
section Preservation

variable {M : Type*} [L.Structure M] {N : Type*} [L.Structure N]
variable {F : Type*} [FunLike F M N]

lemma IsAtomic.realize_comp_of_injective {φ : L.BoundedFormula α n} (hA : φ.IsAtomic)
    [L.HomClass F M N] {f : F} (hInj : Function.Injective f) {v : α → M} {xs : Fin n → M} :
    φ.Realize v xs → φ.Realize (f ∘ v) (f ∘ xs) := by
  induction hA with
  | equal t₁ t₂ => simp only [realize_bdEqual, ← Sum.comp_elim, HomClass.realize_term, hInj.eq_iff,
    imp_self]
  | rel R ts =>
    simp only [realize_rel, ← Sum.comp_elim, HomClass.realize_term]
    exact HomClass.map_rel f R (fun i => Term.realize (Sum.elim v xs) (ts i))

lemma IsAtomic.realize_comp {φ : L.BoundedFormula α n} (hA : φ.IsAtomic)
    [EmbeddingLike F M N] [L.HomClass F M N] (f : F) {v : α → M} {xs : Fin n → M} :
    φ.Realize v xs → φ.Realize (f ∘ v) (f ∘ xs) :=
  hA.realize_comp_of_injective (EmbeddingLike.injective f)

lemma IsQF.realize_embedding {φ : L.BoundedFormula α n} (hQF : φ.IsQF)
    [EmbeddingLike F M N] [L.StrongHomClass F M N] (f : F) {v : α → M} {xs : Fin n → M} :
>>>>>>> c481ae06
    φ.Realize (f ∘ v) (f ∘ xs) ↔ φ.Realize v xs := by
  induction hQF with
  | falsum => rfl
  | of_isAtomic hA => induction hA with
<<<<<<< HEAD
    | equal t₁ t₂ => simp only [realize_bdEqual, ← Sum.comp_elim, Embedding.realize_term,
        f.injective.eq_iff]
    | rel R ts =>
      simp only [realize_rel, ← Sum.comp_elim, Embedding.realize_term]
      exact f.map_rel R (fun i => Term.realize (Sum.elim v xs) (ts i))
  | imp _ _ ihφ ihψ => simp only [realize_imp, ihφ, ihψ]

lemma IsQF.realize_equiv {φ : L.BoundedFormula α n} (hQF : φ.IsQF)
    {M : Type*} [L.Structure M] {N : Type*} [L.Structure N]
    (f : M ≃[L] N) {v : α → M} {xs : Fin n → M} :
    φ.Realize (f ∘ v) (f ∘ xs) ↔ φ.Realize v xs := hQF.realize_embedding f.toEmbedding

/-- A universal formula is a formula defined by applying only universal quantifiers to a
quantifier-free formula. -/
inductive IsUniversal : ∀ {n}, L.BoundedFormula α n → Prop
  | of_isQF {n} {φ : L.BoundedFormula α n} (h : IsQF φ) : IsUniversal φ
  | all {n} {φ : L.BoundedFormula α (n + 1)} (h : IsUniversal φ) : IsUniversal φ.all

lemma IsUniversal.realize_embedding {φ : L.BoundedFormula α n} (hU : φ.IsUniversal)
    {M : Type*} [L.Structure M] {N : Type*} [L.Structure N]
    (f : M ↪[L] N) {v : α → M} {xs : Fin n → M} :
    φ.Realize (f ∘ v) (f ∘ xs) → φ.Realize v xs := by
  induction hU with
  | of_isQF hQF => simp [hQF.realize_embedding]
  | all _ ih =>
    simp only [realize_all, Nat.succ_eq_add_one]
    refine fun h a => ih ?_
    rw [Fin.comp_snoc]
    exact h (f a)

lemma IsQF.isUniversal {φ : L.BoundedFormula α n} : IsQF φ → IsUniversal φ :=
  IsUniversal.of_isQF

lemma IsAtomic.isUniversal {φ : L.BoundedFormula α n} (h : IsAtomic φ) : IsUniversal φ :=
  h.isQF.isUniversal

/-- An existential formula is a formula defined by applying only existential quantifiers to a
quantifier-free formula. -/
inductive IsExistential : ∀ {n}, L.BoundedFormula α n → Prop
  | of_isQF {n} {φ : L.BoundedFormula α n} (h : IsQF φ) : IsExistential φ
  | ex {n} {φ : L.BoundedFormula α (n + 1)} (h : IsExistential φ) : IsExistential φ.ex

lemma IsExistential.realize_embedding {φ : L.BoundedFormula α n} (hE : φ.IsExistential)
    {M : Type*} [L.Structure M] {N : Type*} [L.Structure N]
    (f : M ↪[L] N) {v : α → M} {xs : Fin n → M} :
    φ.Realize v xs → φ.Realize (f ∘ v) (f ∘ xs) := by
  induction hE with
  | of_isQF hQF => simp [hQF.realize_embedding]
  | ex _ ih =>
    simp only [realize_ex, Nat.succ_eq_add_one]
    refine fun ⟨a, ha⟩ => ⟨f a, ?_⟩
    rw [← Fin.comp_snoc]
    exact ih ha
=======
    | equal t₁ t₂ => simp only [realize_bdEqual, ← Sum.comp_elim, HomClass.realize_term,
        (EmbeddingLike.injective f).eq_iff]
    | rel R ts =>
      simp only [realize_rel, ← Sum.comp_elim, HomClass.realize_term]
      exact StrongHomClass.map_rel f R (fun i => Term.realize (Sum.elim v xs) (ts i))
  | imp _ _ ihφ ihψ => simp only [realize_imp, ihφ, ihψ]

end Preservation
>>>>>>> c481ae06

end BoundedFormula

/-- A theory is universal when it is comprised only of universal sentences - these theories apply
also to substructures. -/
class Theory.IsUniversal (T : L.Theory) : Prop where
  isUniversal_of_mem : ∀ {φ}, φ ∈ T → φ.IsUniversal

lemma Theory.IsUniversal.models_of_embedding {T : L.Theory} [hT : T.IsUniversal]
    {N : Type*} [L.Structure N] [N ⊨ T] (f : M ↪[L] N) : M ⊨ T := by
  simp only [model_iff]
  refine fun φ hφ => (hT.isUniversal_of_mem hφ).realize_embedding f (?_)
  rw [Subsingleton.elim (f ∘ default) default, Subsingleton.elim (f ∘ default) default]
  exact Theory.realize_sentence_of_mem T hφ

instance Substructure.models_of_isUniversal
    (S : L.Substructure M) (T : L.Theory) [T.IsUniversal] [M ⊨ T] : S ⊨ T :=
  Theory.IsUniversal.models_of_embedding (Substructure.subtype S)

namespace Relations

open BoundedFormula

lemma isAtomic (r : L.Relations l) (ts : Fin l → L.Term (α ⊕ (Fin n))) :
    IsAtomic (r.boundedFormula ts) := IsAtomic.rel r ts

lemma isQF (r : L.Relations l) (ts : Fin l → L.Term (α ⊕ (Fin n))) :
    IsQF (r.boundedFormula ts) := (r.isAtomic ts).isQF

variable (r : L.Relations 2)

protected lemma reflexive_isUniversal : r.reflexive.IsUniversal :=
  (r.isQF _).isUniversal.all

protected lemma irreflexive_isUniversal : r.irreflexive.IsUniversal :=
  (r.isAtomic _).isQF.not.isUniversal.all

protected lemma symmetric_isUniversal : r.symmetric.IsUniversal :=
  ((r.isQF _).imp (r.isQF _)).isUniversal.all.all

protected lemma antisymmetric_isUniversal : r.antisymmetric.IsUniversal :=
  ((r.isQF _).imp ((r.isQF _).imp (IsAtomic.equal _ _).isQF)).isUniversal.all.all

protected lemma transitive_isUniversal : r.transitive.IsUniversal :=
  ((r.isQF _).imp ((r.isQF _).imp (r.isQF _))).isUniversal.all.all.all

protected lemma total_isUniversal : r.total.IsUniversal :=
  ((r.isQF _).sup (r.isQF _)).isUniversal.all.all

end Relations

theorem Formula.isAtomic_graph (f : L.Functions n) : (Formula.graph f).IsAtomic :=
  BoundedFormula.IsAtomic.equal _ _

end Language

end FirstOrder<|MERGE_RESOLUTION|>--- conflicted
+++ resolved
@@ -84,7 +84,6 @@
 theorem not {φ : L.BoundedFormula α n} (h : IsQF φ) : IsQF φ.not :=
   h.imp isQF_bot
 
-<<<<<<< HEAD
 theorem IsQF.top : IsQF (⊤ : L.BoundedFormula α n) := isQF_bot.not
 
 theorem IsQF.sup {φ ψ : L.BoundedFormula α n} (hφ : IsQF φ) (hψ : IsQF ψ) : IsQF (φ ⊔ ψ) :=
@@ -94,17 +93,6 @@
   (hφ.imp hψ.not).not
 
 theorem IsQF.relabel {m : ℕ} {φ : L.BoundedFormula α m} (h : φ.IsQF) (f : α → β ⊕ (Fin n)) :
-=======
-theorem top : IsQF (⊤ : L.BoundedFormula α n) := isQF_bot.not
-
-theorem sup {φ ψ : L.BoundedFormula α n} (hφ : IsQF φ) (hψ : IsQF ψ) : IsQF (φ ⊔ ψ) :=
-  hφ.not.imp hψ
-
-theorem inf {φ ψ : L.BoundedFormula α n} (hφ : IsQF φ) (hψ : IsQF ψ) : IsQF (φ ⊓ ψ) :=
-  (hφ.imp hψ.not).not
-
-theorem relabel {m : ℕ} {φ : L.BoundedFormula α m} (h : φ.IsQF) (f : α → β ⊕ (Fin n)) :
->>>>>>> c481ae06
     (φ.relabel f).IsQF :=
   IsQF.recOn h isQF_bot (fun h => (h.relabel f).isQF) fun _ _ h1 h2 => h1.imp h2
 
@@ -339,22 +327,30 @@
     (fun {_ φ} hφ => (hse φ.all_semanticallyEquivalent_not_ex_not).2 (hnot (hex (hnot hφ))))
     (fun {_ _} => hex) fun {_ _ _} => hse
 
-<<<<<<< HEAD
-lemma IsAtomic.realize_hom_of_injective {φ : L.BoundedFormula α n} (hA : φ.IsAtomic)
-    {M : Type*} [L.Structure M] {N : Type*} [L.Structure N] {f : M →[L] N}
-    (hInj : Function.Injective f) {v : α → M} {xs : Fin n → M} :
-    φ.Realize v xs → φ.Realize (f ∘ v) (f ∘ xs) := by
-  induction hA with
-  | equal t₁ t₂ => simp only [realize_bdEqual, ← Sum.comp_elim, Hom.realize_term, hInj.eq_iff,
-    imp_self]
-  | rel R ts =>
-    simp only [realize_rel, ← Sum.comp_elim, Hom.realize_term]
-    exact f.map_rel R (fun i => Term.realize (Sum.elim v xs) (ts i))
-
-lemma IsQF.realize_embedding {φ : L.BoundedFormula α n} (hQF : φ.IsQF)
-    {M : Type*} [L.Structure M] {N : Type*} [L.Structure N]
-    (f : M ↪[L] N) {v : α → M} {xs : Fin n → M} :
-=======
+/-- A universal formula is a formula defined by applying only universal quantifiers to a
+quantifier-free formula. -/
+inductive IsUniversal : ∀ {n}, L.BoundedFormula α n → Prop
+  | of_isQF {n} {φ : L.BoundedFormula α n} (h : IsQF φ) : IsUniversal φ
+  | all {n} {φ : L.BoundedFormula α (n + 1)} (h : IsUniversal φ) : IsUniversal φ.all
+
+lemma IsQF.isUniversal {φ : L.BoundedFormula α n} : IsQF φ → IsUniversal φ :=
+  IsUniversal.of_isQF
+
+lemma IsAtomic.isUniversal {φ : L.BoundedFormula α n} (h : IsAtomic φ) : IsUniversal φ :=
+  h.isQF.isUniversal
+
+/-- An existential formula is a formula defined by applying only existential quantifiers to a
+quantifier-free formula. -/
+inductive IsExistential : ∀ {n}, L.BoundedFormula α n → Prop
+  | of_isQF {n} {φ : L.BoundedFormula α n} (h : IsQF φ) : IsExistential φ
+  | ex {n} {φ : L.BoundedFormula α (n + 1)} (h : IsExistential φ) : IsExistential φ.ex
+
+lemma IsQF.isExistential {φ : L.BoundedFormula α n} : IsQF φ → IsExistential φ :=
+  IsExistential.of_isQF
+
+lemma IsAtomic.isExistential {φ : L.BoundedFormula α n} (h : IsAtomic φ) : IsExistential φ :=
+  h.isQF.isExistential
+
 section Preservation
 
 variable {M : Type*} [L.Structure M] {N : Type*} [L.Structure N]
@@ -375,35 +371,23 @@
     φ.Realize v xs → φ.Realize (f ∘ v) (f ∘ xs) :=
   hA.realize_comp_of_injective (EmbeddingLike.injective f)
 
+variable [EmbeddingLike F M N] [L.StrongHomClass F M N]
+
 lemma IsQF.realize_embedding {φ : L.BoundedFormula α n} (hQF : φ.IsQF)
-    [EmbeddingLike F M N] [L.StrongHomClass F M N] (f : F) {v : α → M} {xs : Fin n → M} :
->>>>>>> c481ae06
+    (f : F) {v : α → M} {xs : Fin n → M} :
     φ.Realize (f ∘ v) (f ∘ xs) ↔ φ.Realize v xs := by
   induction hQF with
   | falsum => rfl
   | of_isAtomic hA => induction hA with
-<<<<<<< HEAD
-    | equal t₁ t₂ => simp only [realize_bdEqual, ← Sum.comp_elim, Embedding.realize_term,
-        f.injective.eq_iff]
+    | equal t₁ t₂ => simp only [realize_bdEqual, ← Sum.comp_elim, HomClass.realize_term,
+        (EmbeddingLike.injective f).eq_iff]
     | rel R ts =>
-      simp only [realize_rel, ← Sum.comp_elim, Embedding.realize_term]
-      exact f.map_rel R (fun i => Term.realize (Sum.elim v xs) (ts i))
+      simp only [realize_rel, ← Sum.comp_elim, HomClass.realize_term]
+      exact StrongHomClass.map_rel f R (fun i => Term.realize (Sum.elim v xs) (ts i))
   | imp _ _ ihφ ihψ => simp only [realize_imp, ihφ, ihψ]
 
-lemma IsQF.realize_equiv {φ : L.BoundedFormula α n} (hQF : φ.IsQF)
-    {M : Type*} [L.Structure M] {N : Type*} [L.Structure N]
-    (f : M ≃[L] N) {v : α → M} {xs : Fin n → M} :
-    φ.Realize (f ∘ v) (f ∘ xs) ↔ φ.Realize v xs := hQF.realize_embedding f.toEmbedding
-
-/-- A universal formula is a formula defined by applying only universal quantifiers to a
-quantifier-free formula. -/
-inductive IsUniversal : ∀ {n}, L.BoundedFormula α n → Prop
-  | of_isQF {n} {φ : L.BoundedFormula α n} (h : IsQF φ) : IsUniversal φ
-  | all {n} {φ : L.BoundedFormula α (n + 1)} (h : IsUniversal φ) : IsUniversal φ.all
-
 lemma IsUniversal.realize_embedding {φ : L.BoundedFormula α n} (hU : φ.IsUniversal)
-    {M : Type*} [L.Structure M] {N : Type*} [L.Structure N]
-    (f : M ↪[L] N) {v : α → M} {xs : Fin n → M} :
+    (f : F) {v : α → M} {xs : Fin n → M} :
     φ.Realize (f ∘ v) (f ∘ xs) → φ.Realize v xs := by
   induction hU with
   | of_isQF hQF => simp [hQF.realize_embedding]
@@ -413,21 +397,8 @@
     rw [Fin.comp_snoc]
     exact h (f a)
 
-lemma IsQF.isUniversal {φ : L.BoundedFormula α n} : IsQF φ → IsUniversal φ :=
-  IsUniversal.of_isQF
-
-lemma IsAtomic.isUniversal {φ : L.BoundedFormula α n} (h : IsAtomic φ) : IsUniversal φ :=
-  h.isQF.isUniversal
-
-/-- An existential formula is a formula defined by applying only existential quantifiers to a
-quantifier-free formula. -/
-inductive IsExistential : ∀ {n}, L.BoundedFormula α n → Prop
-  | of_isQF {n} {φ : L.BoundedFormula α n} (h : IsQF φ) : IsExistential φ
-  | ex {n} {φ : L.BoundedFormula α (n + 1)} (h : IsExistential φ) : IsExistential φ.ex
-
 lemma IsExistential.realize_embedding {φ : L.BoundedFormula α n} (hE : φ.IsExistential)
-    {M : Type*} [L.Structure M] {N : Type*} [L.Structure N]
-    (f : M ↪[L] N) {v : α → M} {xs : Fin n → M} :
+    (f : F) {v : α → M} {xs : Fin n → M} :
     φ.Realize v xs → φ.Realize (f ∘ v) (f ∘ xs) := by
   induction hE with
   | of_isQF hQF => simp [hQF.realize_embedding]
@@ -436,16 +407,8 @@
     refine fun ⟨a, ha⟩ => ⟨f a, ?_⟩
     rw [← Fin.comp_snoc]
     exact ih ha
-=======
-    | equal t₁ t₂ => simp only [realize_bdEqual, ← Sum.comp_elim, HomClass.realize_term,
-        (EmbeddingLike.injective f).eq_iff]
-    | rel R ts =>
-      simp only [realize_rel, ← Sum.comp_elim, HomClass.realize_term]
-      exact StrongHomClass.map_rel f R (fun i => Term.realize (Sum.elim v xs) (ts i))
-  | imp _ _ ihφ ihψ => simp only [realize_imp, ihφ, ihψ]
 
 end Preservation
->>>>>>> c481ae06
 
 end BoundedFormula
 
