/-
Copyright (c) 2024 Gabin Kolly. All rights reserved.
Released under Apache 2.0 license as described in the file LICENSE.
Authors: Aaron Anderson, Gabin Kolly
-/
import Mathlib.ModelTheory.DirectLimit
import Mathlib.Order.Ideal

/-!
# Partial Isomorphisms
This file defines partial isomorphisms between first-order structures.

## Main Definitions
- `FirstOrder.Language.Substructure.PartialEquiv` is defined so that `L.PartialEquiv M N`, annotated
  `M ≃ₚ[L] N`, is the type of equivalences between substructures of `M` and `N`.
-/

universe u v w w'

namespace FirstOrder

namespace Language

variable (L : Language.{u, v}) (M : Type w) (N : Type w') {P : Type*}
variable [L.Structure M] [L.Structure N] [L.Structure P]

open FirstOrder Structure Substructure

/-- A partial `L`-equivalence, implemented as an equivalence between substructures. -/
structure PartialEquiv where
  /-- The substructure which is the domain of the equivalence. -/
  dom : L.Substructure M
  /-- The substructure which is the codomain of the equivalence. -/
  cod : L.Substructure N
  /-- The equivalence between the two subdomains. -/
  toEquiv : dom ≃[L] cod

@[inherit_doc]
scoped[FirstOrder] notation:25 M " ≃ₚ[" L "] " N =>
  FirstOrder.Language.PartialEquiv L M N

variable {L M N}

namespace PartialEquiv

noncomputable instance instInhabited_self : Inhabited (M ≃ₚ[L] M) :=
  ⟨⊤, ⊤, Equiv.refl L (⊤ : L.Substructure M)⟩

/-- Maps to the symmetric partial equivalence. -/
def symm (f : M ≃ₚ[L] N) : N ≃ₚ[L] M where
  dom := f.cod
  cod := f.dom
  toEquiv := f.toEquiv.symm

@[simp]
theorem symm_symm (f : M ≃ₚ[L] N) : f.symm.symm = f :=
  rfl

@[simp]
theorem symm_apply (f : M ≃ₚ[L] N) (x : f.cod) : f.symm.toEquiv x = f.toEquiv.symm x :=
  rfl

instance : LE (M ≃ₚ[L] N) :=
  ⟨fun f g ↦ ∃h : f.dom ≤ g.dom,
    (subtype _).comp (g.toEquiv.toEmbedding.comp (Substructure.inclusion h)) =
      (subtype _).comp f.toEquiv.toEmbedding⟩

theorem le_def (f g : M ≃ₚ[L] N) : f ≤ g ↔ ∃ h : f.dom ≤ g.dom,
    (subtype _).comp (g.toEquiv.toEmbedding.comp (Substructure.inclusion h)) =
      (subtype _).comp f.toEquiv.toEmbedding :=
  Iff.rfl

@[gcongr] theorem dom_le_dom {f g : M ≃ₚ[L] N} : f ≤ g → f.dom ≤ g.dom := fun ⟨le, _⟩ ↦ le

@[gcongr] theorem cod_le_cod {f g : M ≃ₚ[L] N} : f ≤ g → f.cod ≤ g.cod := by
  rintro ⟨_, eq_fun⟩ n hn
  let m := f.toEquiv.symm ⟨n, hn⟩
  have  : ((subtype _).comp f.toEquiv.toEmbedding) m = n := by simp only [m, Embedding.comp_apply,
    Equiv.coe_toEmbedding, Equiv.apply_symm_apply, coeSubtype]
  rw [← this, ← eq_fun]
  simp only [Embedding.comp_apply, coe_inclusion, Equiv.coe_toEmbedding, coeSubtype,
    SetLike.coe_mem]

theorem subtype_toEquiv_inclusion {f g : M ≃ₚ[L] N} (h : f ≤ g) :
    (subtype _).comp (g.toEquiv.toEmbedding.comp (Substructure.inclusion (dom_le_dom h))) =
      (subtype _).comp f.toEquiv.toEmbedding := by
  let ⟨_, eq⟩ := h; exact eq

theorem toEquiv_inclusion {f g : M ≃ₚ[L] N} (h : f ≤ g) :
    g.toEquiv.toEmbedding.comp (Substructure.inclusion (dom_le_dom h)) =
      (Substructure.inclusion (cod_le_cod h)).comp f.toEquiv.toEmbedding := by
  rw [← (subtype _).comp_inj, subtype_toEquiv_inclusion h]
  rfl

theorem toEquiv_inclusion_apply {f g : M ≃ₚ[L] N} (h : f ≤ g) (x : f.dom) :
    g.toEquiv (Substructure.inclusion (dom_le_dom h) x) =
      Substructure.inclusion (cod_le_cod h) (f.toEquiv x) := by
  apply (subtype _).injective
  change (subtype _).comp (g.toEquiv.toEmbedding.comp (inclusion _)) x = _
  rw [subtype_toEquiv_inclusion h]
  rfl

theorem le_iff {f g : M ≃ₚ[L] N} : f ≤ g ↔
    ∃ dom_le_dom : f.dom ≤ g.dom,
    ∃ cod_le_cod : f.cod ≤ g.cod,
    ∀ x, inclusion cod_le_cod (f.toEquiv x) = g.toEquiv (inclusion dom_le_dom x) := by
  constructor
  · exact fun h ↦ ⟨dom_le_dom h, cod_le_cod h,
      by intro x; apply (subtype _).inj'; rwa [toEquiv_inclusion_apply]⟩
  · rintro ⟨dom_le_dom, le_cod, h_eq⟩
    rw [le_def]
    exact ⟨dom_le_dom, by ext; change subtype _ (g.toEquiv _) = _; rw [← h_eq]; rfl⟩

theorem le_trans (f g h : M ≃ₚ[L] N) : f ≤ g → g ≤ h → f ≤ h := by
  rintro ⟨le_fg, eq_fg⟩ ⟨le_gh, eq_gh⟩
  refine ⟨le_fg.trans le_gh, ?_⟩
  rw [← eq_fg, ← Embedding.comp_assoc (g := g.toEquiv.toEmbedding), ← eq_gh]
  rfl

private theorem le_refl (f : M ≃ₚ[L] N) : f ≤ f := ⟨le_rfl, rfl⟩

private theorem le_antisymm (f g : M ≃ₚ[L] N) (le_fg : f ≤ g) (le_gf : g ≤ f) : f = g := by
  let ⟨dom_f, cod_f, equiv_f⟩ := f
  cases _root_.le_antisymm (dom_le_dom le_fg) (dom_le_dom le_gf)
  cases _root_.le_antisymm (cod_le_cod le_fg) (cod_le_cod le_gf)
  convert rfl
  exact Equiv.injective_toEmbedding ((subtype _).comp_injective (subtype_toEquiv_inclusion le_fg))

instance : PartialOrder (M ≃ₚ[L] N) where
  le_refl := le_refl
  le_trans := le_trans
  le_antisymm := le_antisymm

@[gcongr] lemma symm_le_symm {f g : M ≃ₚ[L] N} (hfg : f ≤ g) : f.symm ≤ g.symm := by
  rw [le_iff]
  refine ⟨cod_le_cod hfg, dom_le_dom hfg, ?_⟩
  intro x
  apply g.toEquiv.injective
  change g.toEquiv (inclusion _ (f.toEquiv.symm x)) = g.toEquiv (g.toEquiv.symm _)
  rw [g.toEquiv.apply_symm_apply, (Equiv.apply_symm_apply f.toEquiv x).symm,
    f.toEquiv.symm_apply_apply]
  exact toEquiv_inclusion_apply hfg _

theorem monotone_symm : Monotone (fun (f : M ≃ₚ[L] N) ↦ f.symm) := fun _ _ => symm_le_symm

theorem symm_le_iff {f : M ≃ₚ[L] N} {g : N ≃ₚ[L] M} : f.symm ≤ g ↔ f ≤ g.symm :=
  ⟨by intro h; rw [← f.symm_symm]; exact monotone_symm h,
    by intro h; rw  [← g.symm_symm]; exact monotone_symm h⟩

theorem ext {f g : M ≃ₚ[L] N} (h_dom : f.dom = g.dom) : (∀ x : M, ∀ h : x ∈ f.dom,
    subtype _ (f.toEquiv ⟨x, h⟩) = subtype _ (g.toEquiv ⟨x, (h_dom ▸ h)⟩)) → f = g := by
  intro h
  rcases f with ⟨dom_f, cod_f, equiv_f⟩
  cases h_dom
  apply le_antisymm <;> (rw [le_def]; use (by rfl); ext ⟨x, hx⟩)
  · exact (h x hx).symm
  · exact h x hx

theorem ext_iff {f g : M ≃ₚ[L] N} : f = g ↔ ∃ h_dom : f.dom = g.dom,
    ∀ x : M, ∀ h : x ∈ f.dom,
    subtype _ (f.toEquiv ⟨x, h⟩) = subtype _ (g.toEquiv ⟨x, (h_dom ▸ h)⟩) := by
  constructor
  · intro h_eq
    rcases f with ⟨dom_f, cod_f, equiv_f⟩
    cases h_eq
    exact ⟨rfl, fun _ _ ↦ rfl⟩
  · rintro ⟨h, H⟩; exact ext h H

theorem monotone_dom : Monotone (fun f : M ≃ₚ[L] N ↦ f.dom) := fun _ _ ↦ dom_le_dom

theorem monotone_cod : Monotone (fun f : M ≃ₚ[L] N ↦ f.cod) := fun _ _ ↦ cod_le_cod

/-- Restriction of a partial equivalence to a substructure of the domain. -/
noncomputable def domRestrict (f : M ≃ₚ[L] N) {A : L.Substructure M} (h : A ≤ f.dom) :
    M ≃ₚ[L] N := by
  let g := (subtype _).comp (f.toEquiv.toEmbedding.comp (A.inclusion h))
  exact {
    dom := A
    cod := g.toHom.range
    toEquiv := g.equivRange
  }

theorem domRestrict_le (f : M ≃ₚ[L] N) {A : L.Substructure M} (h : A ≤ f.dom) :
    f.domRestrict h ≤ f := ⟨h, rfl⟩

theorem le_domRestrict (f g : M ≃ₚ[L] N) {A : L.Substructure M} (hf : f.dom ≤ A)
    (hg : A ≤ g.dom) (hfg : f ≤ g) : f ≤ g.domRestrict hg :=
  ⟨hf, by rw [← (subtype_toEquiv_inclusion hfg)]; rfl⟩

/-- Restriction of a partial equivalence to a substructure of the codomain. -/
noncomputable def codRestrict (f : M ≃ₚ[L] N) {A : L.Substructure N} (h : A ≤ f.cod) :
    M ≃ₚ[L] N :=
  (f.symm.domRestrict h).symm

theorem codRestrict_le (f : M ≃ₚ[L] N) {A : L.Substructure N} (h : A ≤ f.cod) :
    codRestrict f h ≤ f :=
  symm_le_iff.2 (f.symm.domRestrict_le h)

theorem le_codRestrict (f g : M ≃ₚ[L] N) {A : L.Substructure N} (hf : f.cod ≤ A)
    (hg : A ≤ g.cod) (hfg : f ≤ g) : f ≤ g.codRestrict hg :=
  symm_le_iff.1 (le_domRestrict f.symm g.symm hf hg (monotone_symm hfg))

/-- A partial equivalence as an embedding from its domain. -/
def toEmbedding (f : M ≃ₚ[L] N) : f.dom ↪[L] N :=
  (subtype _).comp f.toEquiv.toEmbedding

@[simp]
theorem toEmbedding_apply {f : M ≃ₚ[L] N} (m : f.dom) :
    f.toEmbedding m = f.toEquiv m := by
  rcases f with ⟨dom, cod, g⟩
  rfl

/-- Given a partial equivalence which has the whole structure as domain,
  returns the corresponding embedding. -/
def toEmbeddingOfEqTop {f : M ≃ₚ[L] N} (h : f.dom = ⊤) : M ↪[L] N :=
  (h ▸ f.toEmbedding).comp topEquiv.symm.toEmbedding

@[simp]
theorem toEmbeddingOfEqTop__apply {f : M ≃ₚ[L] N} (h : f.dom = ⊤) (m : M) :
    toEmbeddingOfEqTop h m = f.toEquiv ⟨m, h.symm ▸ mem_top m⟩ := by
  rcases f with ⟨dom, cod, g⟩
  cases h
  rfl

/-- Given a partial equivalence which has the whole structure as domain and
  as codomain, returns the corresponding equivalence. -/
def toEquivOfEqTop {f : M ≃ₚ[L] N} (h_dom : f.dom = ⊤)
    (h_cod : f.cod = ⊤) : M ≃[L] N :=
  (topEquiv (M := N)).comp ((h_dom ▸ h_cod ▸ f.toEquiv).comp (topEquiv (M := M)).symm)

@[simp]
theorem toEquivOfEqTop_toEmbedding {f : M ≃ₚ[L] N} (h_dom : f.dom = ⊤)
    (h_cod : f.cod = ⊤) :
    (toEquivOfEqTop h_dom h_cod).toEmbedding = toEmbeddingOfEqTop h_dom := by
  rcases f with ⟨dom, cod, g⟩
  cases h_dom
  cases h_cod
  rfl

end PartialEquiv

namespace Embedding

/-- Given an embedding, returns the corresponding partial equivalence with `⊤` as domain. -/
noncomputable def toPartialEquiv (f : M ↪[L] N) : M ≃ₚ[L] N :=
  ⟨⊤, f.toHom.range, f.equivRange.comp (Substructure.topEquiv)⟩

theorem toPartialEquiv_injective :
    Function.Injective (fun f : M ↪[L] N ↦ f.toPartialEquiv) := by
  intro _ _ h
  ext
  rw [PartialEquiv.ext_iff] at h
  rcases h with ⟨_, H⟩
  exact H _ (Substructure.mem_top _)

@[simp]
theorem toEmbedding_toPartialEquiv (f : M ↪[L] N) :
    PartialEquiv.toEmbeddingOfEqTop (f := f.toPartialEquiv) rfl = f :=
  rfl

@[simp]
theorem toPartialEquiv_toEmbedding {f :  M ≃ₚ[L] N} (h : f.dom = ⊤) :
    (PartialEquiv.toEmbeddingOfEqTop h).toPartialEquiv = f := by
  rcases f with ⟨_, _, _⟩
  cases h
  apply PartialEquiv.ext
  intro _ _
  rfl; rfl

end Embedding

<<<<<<< HEAD
namespace PartialEquiv

/-- Map of a self-partial equivalence through an embedding. -/
noncomputable def map (f : M ↪[L] N) (g : M ≃ₚ[L] M) : N ≃ₚ[L] N where
  dom := g.dom.map f.toHom
  cod := g.cod.map f.toHom
  equiv := (f.substructureEquivMap g.cod).comp <|
    g.equiv.comp (f.substructureEquivMap g.dom).symm

@[simp]
theorem map_dom (f : M ↪[L] N) (g : M ≃ₚ[L] M) : (g.map f).dom = g.dom.map f.toHom := rfl

@[simp]
theorem map_cod (f : M ↪[L] N) (g : M ≃ₚ[L] M) : (g.map f).cod = g.cod.map f.toHom := rfl

theorem map_comp_comm (f : M ↪[L] N) (g : M ≃ₚ[L] M) :
    (g.map f).equiv.comp (f.substructureEquivMap g.dom) =
      (f.substructureEquivMap g.cod).comp g.equiv := by
  unfold map
  ext
  simp only [Equiv.comp_apply, Equiv.symm_apply_apply, Embedding.substructureEquivMap_apply]

theorem map_comp_comm_apply (f : M ↪[L] N) (g : M ≃ₚ[L] M) (m : g.dom) :
    (g.map f).equiv ⟨f m, g.dom.apply_coe_mem_map _ _⟩ =
      ⟨f (g.equiv m), g.cod.apply_coe_mem_map _ _⟩ := by
  exact congr_fun (congr_arg DFunLike.coe (g.map_comp_comm f)) m

theorem map_monotone (f : M ↪[L] N) : Monotone (fun g : M ≃ₚ[L] M ↦ g.map f) := by
  intro g g' h
  rw [le_iff]
  use Substructure.monotone_map (dom_le_dom h)
  use Substructure.monotone_map (cod_le_cod h)
  rintro ⟨x, hx⟩
  unfold map
  let ⟨u, u_mem, eq_u_x⟩ := mem_map.2 hx
  cases eq_u_x
  apply Subtype.coe_injective
  simp only [Embedding.coe_toHom, Equiv.comp_apply, coe_inclusion, map_coe, Set.coe_inclusion,
    Embedding.substructureEquivMap_apply, Set.inclusion_mk, EmbeddingLike.apply_eq_iff_eq]
  let ⟨_, _, eq⟩ := le_iff.1 h
  have eq := congr_arg (Subtype.val) (eq ((Equiv.symm (Embedding.substructureEquivMap f g.dom))
    { val := f u, property := (g.dom.mem_map).2 ⟨u, u_mem, rfl⟩}))
  simp only [coe_inclusion, Set.coe_inclusion] at eq
  rw [← coe_inclusion] at eq
  rw [eq, Subtype.coe_inj]
  apply congr_arg g'.equiv
  apply Subtype.coe_injective
  change subtype _ ((Equiv.symm (Embedding.substructureEquivMap f g.dom))
    (f.substructureEquivMap g.dom ⟨u, u_mem⟩)) =
    subtype _ ((Equiv.symm (Embedding.substructureEquivMap f g'.dom))
      (f.substructureEquivMap g'.dom ⟨u, dom_le_dom h u_mem⟩))
  simp only [Equiv.symm_apply_apply, coeSubtype]

theorem fg_iff {N : Type*} [L.Structure N] (f : M ≃ₚ[L] N) :
    f.dom.FG ↔ f.cod.FG := by
  rw [Substructure.fg_iff_structure_fg, f.equiv.fg_iff, Substructure.fg_iff_structure_fg]

end PartialEquiv

namespace DirectLimit

open PartialEquiv

variable {ι : Type*} [Preorder ι] [Nonempty ι] [IsDirected ι (· ≤ ·)]
variable (S : ι →o M ≃ₚ[L] N)

instance : DirectedSystem (fun i ↦ (S i).dom) (fun _ _ h ↦
  Substructure.inclusion (dom_le_dom (S.monotone h))) where
  map_self' := fun _ _ _ ↦ rfl
  map_map' := fun _ _ _ ↦ rfl

instance : DirectedSystem (fun i ↦ (S i).cod) (fun _ _ h ↦
  Substructure.inclusion (cod_le_cod (S.monotone h))) where
  map_self' := fun _ _ _ ↦ rfl
  map_map' := fun _ _ _ ↦ rfl

/-- The limit of a directed system of PartialEquivs.-/
noncomputable def partialEquivLimit : M ≃ₚ[L] N where
  dom := iSup (fun i ↦ (S i).dom)
  cod := iSup (fun i ↦ (S i).cod)
  equiv :=
    (Equiv_iSup {
      toFun := (fun i ↦ (S i).cod)
      monotone' := monotone_cod.comp S.monotone}
    ).comp
      ((DirectLimit.equiv_lift L ι (fun i ↦ (S i).dom)
        (fun _ _ hij ↦ Substructure.inclusion (dom_le_dom (S.monotone hij)))
        (fun i ↦ (S i).cod)
        (fun _ _ hij ↦ Substructure.inclusion (cod_le_cod (S.monotone hij)))
        (fun i ↦ (S i).equiv)
        (fun _ _ hij _ ↦ equiv_inclusion_apply (S.monotone hij) _)
      ).comp
        (Equiv_iSup {
          toFun := (fun i ↦ (S i).dom)
          monotone' := monotone_dom.comp S.monotone}).symm)

@[simp]
theorem partialEquiv_limit_dom : (partialEquivLimit S).dom = iSup (fun x ↦ (S x).dom) := rfl

@[simp]
theorem partialEquiv_limit_cod : (partialEquivLimit S).cod = iSup (fun x ↦ (S x).cod) := rfl

@[simp]
lemma partialEquivLimit_comp_inclusion {i : ι} :
    (partialEquivLimit S).equiv.toEmbedding.comp (Substructure.inclusion (le_iSup _ i)) =
    (Substructure.inclusion (le_iSup _ i)).comp (S i).equiv.toEmbedding := by
  simp only [partialEquivLimit, Equiv.comp_toEmbedding, Embedding.comp_assoc]
  rw [Equiv_iSup_symm_inclusion]
  congr

theorem le_partialEquivLimit : ∀ i, S i ≤ partialEquivLimit S :=
  fun i => ⟨le_iSup (f := fun i ↦ (S i).dom) _, by
    simp only [partialEquiv_limit_cod, partialEquiv_limit_dom, partialEquivLimit_comp_inclusion, ←
      Embedding.comp_assoc, subtype_comp_inclusion]⟩

end DirectLimit

section FGPartialEquiv

open PartialEquiv Set DirectLimit

variable (M) (N) (L)

/-- The type of equivalences between finitely generated substructures. -/
abbrev FiniteEquiv := {f : M ≃ₚ[L] N // f.dom.FG}

variable {M} {N} {L}

/-- The cofinal set of finite equivalences with a given element in their domain. -/
def definedAtLeft
    (h : ∀ f : (M ≃ₚ[L] N), ∀ _ : f.dom.FG, ∀ m : M, ∃ g : (M ≃ₚ[L] N), f ≤ g ∧ m ∈ g.dom)
    (m : M) : Order.Cofinal (FiniteEquiv L M N) where
  carrier := {f | m ∈ f.val.dom}
  mem_gt := by
    intro f
    rcases h f.val f.2 m with ⟨g, f_le_g, m_in_dom⟩
    have closure_le_dom : (Substructure.closure L (f.val.dom ∪ {m})) ≤ g.dom := by
      rw [Substructure.closure_le, union_subset_iff]
      exact ⟨dom_le_dom f_le_g, singleton_subset_iff.2 m_in_dom⟩
    have closure_fg : (Substructure.closure L (f.val.dom ∪ {m})).FG := by
      rw [Substructure.closure_union, Substructure.closure_eq]
      exact Substructure.FG.sup f.property (Substructure.fg_closure_singleton _)
    use ⟨domRestrict g closure_le_dom, closure_fg⟩
    constructor
    · simp only [union_singleton]
      exact Substructure.subset_closure <| mem_insert_iff.2 <| Or.inl <| refl m
    · apply le_domRestrict
      rw [Substructure.closure_union]
      simp only [Substructure.closure_eq, ge_iff_le,
        Substructure.closure_le, singleton_subset_iff, le_sup_left]
      exact f_le_g

/-- The cofinal set of finite equivalences with a given element in their codomain. -/
def definedAtRight
  (h : ∀ f : (M ≃ₚ[L] N), ∀ _ : f.dom.FG, ∀ n : N, ∃ g : (M ≃ₚ[L] N), f ≤ g ∧ n ∈ g.cod)
  (n : N) : Order.Cofinal (FiniteEquiv L M N) where
  carrier := {f | n ∈ f.val.cod}
  mem_gt := by
    intro f
    rcases h f.val f.2 n with ⟨g, f_le_g, n_in_cod⟩
    have closure_le_cod : (Substructure.closure L (f.val.cod ∪ {n})) ≤ g.cod := by
      rw [Substructure.closure_le, union_subset_iff]
      exact ⟨cod_le_cod f_le_g, singleton_subset_iff.2 n_in_cod⟩
    have closure_fg : (Substructure.closure L (f.val.cod ∪ {n})).FG := by
      rw [Substructure.closure_union, Substructure.closure_eq]
      exact Substructure.FG.sup ((f.1.fg_iff).1 f.prop) (Substructure.fg_closure_singleton _)
    use ⟨codRestrict g closure_le_cod, (codRestrict g closure_le_cod).fg_iff.2 closure_fg⟩
    constructor
    · simp only [union_singleton]
      exact Substructure.subset_closure <| mem_insert_iff.2 <| Or.inl <| refl n
    · apply le_codRestrict
      rw [Substructure.closure_union]
      simp only [Substructure.closure_eq, ge_iff_le,
        Substructure.closure_le, singleton_subset_iff, le_sup_left]
      exact f_le_g

theorem back_iff_symm_of_forth :
    (∀ f : (M ≃ₚ[L] N), ∀ _ : f.dom.FG, ∀ n : N, ∃ g : (M ≃ₚ[L] N), f ≤ g ∧ n ∈ g.cod) ↔
    ∀ f : (N ≃ₚ[L] M), ∀ _ : f.dom.FG, ∀ n : N, ∃ g : (N ≃ₚ[L] M), f ≤ g ∧ n ∈ g.dom := by
  constructor <;>
  · intro H f fg x
    let ⟨g, g_prop⟩ := H f.symm (f.fg_iff.1 fg) x
    use g.symm
    convert g_prop
    exact symm_le_iff.symm

/-- For a countably generated structure `M` and a structure `N`, if any partial equivalence
  between finitely generated substructures can be extended to any element in the domain,
  then there exists an embedding of `M` in `N`. -/
theorem embedding_from_cg (M_cg : Structure.CG L M) (h : (M ≃ₚ[L] N)) (h_fg : h.dom.FG)
    (H : ∀ f : M ≃ₚ[L] N, ∀ _ : f.dom.FG, ∀ m : M, ∃ g : (M ≃ₚ[L] N), f ≤ g ∧ m ∈ g.dom) :
    ∃ f : M ↪[L] N, h ≤ f.toPartialEquiv := by
  rcases M_cg with ⟨X, _, X_gen⟩
  have _ : Countable (↑X : Type _) := by simpa only [countable_coe_iff]
  have _ : Encodable (↑X : Type _) := Encodable.ofCountable _
  let D : X → Order.Cofinal (FiniteEquiv L M N) := fun x ↦ definedAtLeft H x
  let S : ℕ →o M ≃ₚ[L] N :=
    ⟨Subtype.val ∘ (Order.sequenceOfCofinals ⟨h, h_fg⟩ D),
      (Subtype.mono_coe _).comp (Order.sequenceOfCofinals.monotone _ _)⟩
  let F := DirectLimit.partialEquivLimit S
  have _ : X ⊆ F.dom := by
    intro x hx
    have := Order.sequenceOfCofinals.encode_mem ⟨h, h_fg⟩ D ⟨x, hx⟩
    exact dom_le_dom
      (le_partialEquivLimit S (Encodable.encode (⟨x, hx⟩ : X) + 1)) this
  have isTop : F.dom = ⊤ := by rwa [← top_le_iff, ← X_gen, Substructure.closure_le]
  exact ⟨dom_top_toEmbedding isTop,
        by convert (le_partialEquivLimit S 0); apply Embedding.toPartialEquiv_toEmbedding⟩

/-- For two countably generated structure `M` and `N`, if any PartialEquiv
between finitely generated substructures can be extended to any element in the domain and to
any element in the codomain, then there exists an equivalence between `M` and `N`. -/
theorem equiv_between_cg (M_cg : Structure.CG L M) (N_cg : Structure.CG L N)
    (h : (M ≃ₚ[L] N)) (h_fg : h.dom.FG)
    (ext_dom : ∀ f : M ≃ₚ[L] N, ∀ _ : f.dom.FG, ∀ m : M, ∃ g : (M ≃ₚ[L] N),
      f ≤ g ∧ m ∈ g.dom)
    (ext_cod : ∀ f : M ≃ₚ[L] N, ∀ _ : f.dom.FG, ∀ n : N, ∃ g : (M ≃ₚ[L] N),
      f ≤ g ∧ n ∈ g.cod) :
    ∃ f : M ≃[L] N, h ≤ f.toEmbedding.toPartialEquiv := by
  rcases M_cg with ⟨X, X_count, X_gen⟩
  rcases N_cg with ⟨Y, Y_count, Y_gen⟩
  have _ : Countable (↑X : Type _) := by simpa only [countable_coe_iff]
  have _ : Encodable (↑X : Type _) := Encodable.ofCountable _
  have _ : Countable (↑Y : Type _) := by simpa only [countable_coe_iff]
  have _ : Encodable (↑Y : Type _) := Encodable.ofCountable _
  let D : Sum X Y → Order.Cofinal (FiniteEquiv L M N) := fun p ↦
    Sum.recOn p (fun x ↦ definedAtLeft ext_dom x) (fun y ↦ definedAtRight ext_cod y)
  let S : ℕ →o M ≃ₚ[L] N :=
    ⟨Subtype.val ∘ (Order.sequenceOfCofinals ⟨h, h_fg⟩ D),
      (Subtype.mono_coe _).comp (Order.sequenceOfCofinals.monotone _ _)⟩
  let F := @DirectLimit.partialEquivLimit L M N _ _ ℕ _ _ _ S
  have _ : X ⊆ F.dom := by
    intro x hx
    have := Order.sequenceOfCofinals.encode_mem ⟨h, h_fg⟩ D (Sum.inl ⟨x, hx⟩)
    exact dom_le_dom
      (le_partialEquivLimit S (Encodable.encode (Sum.inl (⟨x, hx⟩ : X)) + 1)) this
  have _ : Y ⊆ F.cod := by
    intro y hy
    have := Order.sequenceOfCofinals.encode_mem ⟨h, h_fg⟩ D (Sum.inr ⟨y, hy⟩)
    exact cod_le_cod
      (le_partialEquivLimit S (Encodable.encode (Sum.inr (⟨y, hy⟩ : Y)) + 1)) this
  have dom_top : F.dom = ⊤ := by rwa [← top_le_iff, ← X_gen, Substructure.closure_le]
  have cod_top : F.cod = ⊤ := by rwa [← top_le_iff, ← Y_gen, Substructure.closure_le]
  refine ⟨dom_cod_top_toEquiv dom_top cod_top, ?_⟩
  convert le_partialEquivLimit S 0
  rw [dom_cod_top_toEquiv_toEmbedding]
  apply Embedding.toPartialEquiv_toEmbedding

theorem Substructure.countable_self_FGPartialEquiv_of_countable [Countable M] :
    Countable { f : M ≃ₚ[L] M // f.dom.FG } := by
  let g : { f : M ≃ₚ[L] M // f.dom.FG } →
      Σ U : { S : L.Substructure M // S.FG }, U.val →[L] M :=
    fun f ↦ ⟨⟨f.val.dom, f.prop⟩, (subtype _).toHom.comp f.val.equiv.toHom⟩
  have g_inj : Function.Injective g := by
    intro f f' h
    ext
    let ⟨⟨dom_f, cod_f, equiv_f⟩, f_fin⟩ := f
    cases congr_arg (·.1) h
    apply PartialEquiv.ext (by rfl)
    simp only [g, Sigma.mk.inj_iff, heq_eq_eq, true_and] at h
    exact fun x hx ↦ congr_fun (congr_arg (↑) h) ⟨x, hx⟩
  have : ∀ U : { S : L.Substructure M // S.FG }, Structure.FG L U.val :=
    fun U ↦ (U.val.fg_iff_structure_fg.1 U.prop)
  exact Function.Embedding.countable ⟨g, g_inj⟩

instance inhabited_self_FGPartialEquiv : Inhabited { f : M ≃ₚ[L] M // f.dom.FG } :=
  ⟨⟨⟨⊥, ⊥, Equiv.refl L (⊥ : L.Substructure M)⟩, fg_bot⟩⟩

end FGPartialEquiv

=======
>>>>>>> ab3f2dec
end Language

end FirstOrder<|MERGE_RESOLUTION|>--- conflicted
+++ resolved
@@ -11,7 +11,7 @@
 This file defines partial isomorphisms between first-order structures.
 
 ## Main Definitions
-- `FirstOrder.Language.Substructure.PartialEquiv` is defined so that `L.PartialEquiv M N`, annotated
+- `FirstOrder.Language.PartialEquiv` is defined so that `L.PartialEquiv M N`, annotated
   `M ≃ₚ[L] N`, is the type of equivalences between substructures of `M` and `N`.
 -/
 
@@ -237,6 +237,10 @@
   cases h_cod
   rfl
 
+theorem fg_iff {N : Type*} [L.Structure N] (f : M ≃ₚ[L] N) :
+    f.dom.FG ↔ f.cod.FG := by
+  rw [Substructure.fg_iff_structure_fg, f.equiv.fg_iff, Substructure.fg_iff_structure_fg]
+
 end PartialEquiv
 
 namespace Embedding
@@ -268,66 +272,6 @@
   rfl; rfl
 
 end Embedding
-
-<<<<<<< HEAD
-namespace PartialEquiv
-
-/-- Map of a self-partial equivalence through an embedding. -/
-noncomputable def map (f : M ↪[L] N) (g : M ≃ₚ[L] M) : N ≃ₚ[L] N where
-  dom := g.dom.map f.toHom
-  cod := g.cod.map f.toHom
-  equiv := (f.substructureEquivMap g.cod).comp <|
-    g.equiv.comp (f.substructureEquivMap g.dom).symm
-
-@[simp]
-theorem map_dom (f : M ↪[L] N) (g : M ≃ₚ[L] M) : (g.map f).dom = g.dom.map f.toHom := rfl
-
-@[simp]
-theorem map_cod (f : M ↪[L] N) (g : M ≃ₚ[L] M) : (g.map f).cod = g.cod.map f.toHom := rfl
-
-theorem map_comp_comm (f : M ↪[L] N) (g : M ≃ₚ[L] M) :
-    (g.map f).equiv.comp (f.substructureEquivMap g.dom) =
-      (f.substructureEquivMap g.cod).comp g.equiv := by
-  unfold map
-  ext
-  simp only [Equiv.comp_apply, Equiv.symm_apply_apply, Embedding.substructureEquivMap_apply]
-
-theorem map_comp_comm_apply (f : M ↪[L] N) (g : M ≃ₚ[L] M) (m : g.dom) :
-    (g.map f).equiv ⟨f m, g.dom.apply_coe_mem_map _ _⟩ =
-      ⟨f (g.equiv m), g.cod.apply_coe_mem_map _ _⟩ := by
-  exact congr_fun (congr_arg DFunLike.coe (g.map_comp_comm f)) m
-
-theorem map_monotone (f : M ↪[L] N) : Monotone (fun g : M ≃ₚ[L] M ↦ g.map f) := by
-  intro g g' h
-  rw [le_iff]
-  use Substructure.monotone_map (dom_le_dom h)
-  use Substructure.monotone_map (cod_le_cod h)
-  rintro ⟨x, hx⟩
-  unfold map
-  let ⟨u, u_mem, eq_u_x⟩ := mem_map.2 hx
-  cases eq_u_x
-  apply Subtype.coe_injective
-  simp only [Embedding.coe_toHom, Equiv.comp_apply, coe_inclusion, map_coe, Set.coe_inclusion,
-    Embedding.substructureEquivMap_apply, Set.inclusion_mk, EmbeddingLike.apply_eq_iff_eq]
-  let ⟨_, _, eq⟩ := le_iff.1 h
-  have eq := congr_arg (Subtype.val) (eq ((Equiv.symm (Embedding.substructureEquivMap f g.dom))
-    { val := f u, property := (g.dom.mem_map).2 ⟨u, u_mem, rfl⟩}))
-  simp only [coe_inclusion, Set.coe_inclusion] at eq
-  rw [← coe_inclusion] at eq
-  rw [eq, Subtype.coe_inj]
-  apply congr_arg g'.equiv
-  apply Subtype.coe_injective
-  change subtype _ ((Equiv.symm (Embedding.substructureEquivMap f g.dom))
-    (f.substructureEquivMap g.dom ⟨u, u_mem⟩)) =
-    subtype _ ((Equiv.symm (Embedding.substructureEquivMap f g'.dom))
-      (f.substructureEquivMap g'.dom ⟨u, dom_le_dom h u_mem⟩))
-  simp only [Equiv.symm_apply_apply, coeSubtype]
-
-theorem fg_iff {N : Type*} [L.Structure N] (f : M ≃ₚ[L] N) :
-    f.dom.FG ↔ f.cod.FG := by
-  rw [Substructure.fg_iff_structure_fg, f.equiv.fg_iff, Substructure.fg_iff_structure_fg]
-
-end PartialEquiv
 
 namespace DirectLimit
 
@@ -540,8 +484,6 @@
 
 end FGPartialEquiv
 
-=======
->>>>>>> ab3f2dec
 end Language
 
 end FirstOrder