--- conflicted
+++ resolved
@@ -113,12 +113,6 @@
 @[simp]
 theorem leibniz : D (a * b) = a • D b + b • D a :=
   D.leibniz' _ _
-<<<<<<< HEAD
-#align derivation.leibniz Derivation.leibniz
-
-#noalign derivation.map_sum
-=======
->>>>>>> 59de845a
 
 @[simp]
 theorem map_smul_of_tower {S : Type*} [SMul S A] [SMul S M] [LinearMap.CompatibleSMul A M S R]
@@ -137,10 +131,6 @@
 @[simp]
 theorem map_natCast (n : ℕ) : D (n : A) = 0 := by
   rw [← nsmul_one, D.map_smul_of_tower n, map_one_eq_zero, smul_zero]
-<<<<<<< HEAD
-#align derivation.map_coe_nat Derivation.map_natCast
-=======
->>>>>>> 59de845a
 
 @[simp]
 theorem leibniz_pow (n : ℕ) : D (a ^ n) = n • a ^ (n - 1) • D a := by
@@ -376,17 +366,9 @@
 @[simp]
 theorem map_intCast (n : ℤ) : D (n : A) = 0 := by
   rw [← zsmul_one, D.map_smul_of_tower n, map_one_eq_zero, smul_zero]
-<<<<<<< HEAD
-#align derivation.map_coe_int Derivation.map_intCast
-
--- 2024-04-05
-@[deprecated] alias map_coe_nat := map_natCast
-@[deprecated] alias map_coe_int := map_intCast
-=======
 
 @[deprecated (since := "2024-04-05")] alias map_coe_nat := map_natCast
 @[deprecated (since := "2024-04-05")] alias map_coe_int := map_intCast
->>>>>>> 59de845a
 
 theorem leibniz_of_mul_eq_one {a b : A} (h : a * b = 1) : D a = -a ^ 2 • D b := by
   rw [neg_smul]
