--- conflicted
+++ resolved
@@ -443,15 +443,9 @@
 
 section CanonicallyOrderedAddCommMonoid
 
-<<<<<<< HEAD
 variable [OrderedAddCommMonoid M] [CanonicallyOrderedAdd M] {w : σ → M} (φ : MvPolynomial σ R)
 
 /-- If `M` is a canonically `OrderedAddCommMonoid`, then the `weightedHomogeneousComponent`
-=======
-variable [CanonicallyOrderedAddCommMonoid M] {w : σ → M} (φ : MvPolynomial σ R)
-
-/-- If `M` is a `CanonicallyOrderedAddCommMonoid`, then the `weightedHomogeneousComponent`
->>>>>>> 08a8af0b
   of weighted degree `0` of a polynomial is its constant coefficient. -/
 @[simp]
 theorem weightedHomogeneousComponent_zero [NoZeroSMulDivisors ℕ M] (hw : ∀ i : σ, w i ≠ 0) :
