--- conflicted
+++ resolved
@@ -143,15 +143,8 @@
 over a field. Let `v` be a valuation on some field `F` and `O` be its integers. For every element
 `x` in `O`, `x` is a unit in `O` if and only if the image of `x` in `F` has valuation 1.
 -/
-<<<<<<< HEAD
-theorem isUnit_of_one' {x : O} (hvx : v (algebraMap O F x) = 1) :
-    IsUnit x := by
-  apply isUnit_of_one hv _ hvx
-  apply IsUnit.mk0
-=======
 theorem isUnit_of_one' {x : O} (hvx : v (algebraMap O F x) = 1) : IsUnit x := by
   refine isUnit_of_one hv (IsUnit.mk0 _ ?_) hvx
->>>>>>> c4d01264
   simp only [← v.ne_zero_iff, hvx, ne_eq, one_ne_zero, not_false_eq_true]
 
 theorem eq_algebraMap_or_inv_eq_algebraMap (x : F) :
