/-
Copyright (c) 2020 Johan Commelin. All rights reserved.
Released under Apache 2.0 license as described in the file LICENSE.
Authors: Johan Commelin, Julian Kuelshammer, Heather Macbeth, Mitchell Lee
-/
import Mathlib.Algebra.Polynomial.Derivative
import Mathlib.Tactic.LinearCombination

#align_import ring_theory.polynomial.chebyshev from "leanprover-community/mathlib"@"d774451114d6045faeb6751c396bea1eb9058946"

/-!
# Chebyshev polynomials

The Chebyshev polynomials are families of polynomials indexed by `ℤ`,
with integral coefficients.

## Main definitions

* `Polynomial.Chebyshev.T`: the Chebyshev polynomials of the first kind.
* `Polynomial.Chebyshev.U`: the Chebyshev polynomials of the second kind.
* `Polynomial.Chebyshev.C`: the rescaled Chebyshev polynomials of the first kind (also known as the
  Vieta–Lucas polynomials), given by $C_n(2x) = 2T_n(x)$.
* `Polynomial.Chebyshev.S`: the rescaled Chebyshev polynomials of the second kind (also known as the
  Vieta–Fibonacci polynomials), given by $S_n(2x) = U_n(x)$.

## Main statements

* The formal derivative of the Chebyshev polynomials of the first kind is a scalar multiple of the
  Chebyshev polynomials of the second kind.
* `Polynomial.Chebyshev.mul_T`, the product of the `m`-th and `k`-th Chebyshev polynomials of
  the first kind is the sum of the `m + k`-th and `m - k`-th Chebyshev polynomials of the first
  kind.
* `Polynomial.Chebyshev.T_mul`, the `(m * n)`-th Chebyshev polynomial of the first kind is the
  composition of the `m`-th and `n`-th Chebyshev polynomials of the first kind.

## Implementation details

Since Chebyshev polynomials have interesting behaviour over the complex numbers and modulo `p`,
we define them to have coefficients in an arbitrary commutative ring, even though
technically `ℤ` would suffice.
The benefit of allowing arbitrary coefficient rings, is that the statements afterwards are clean,
and do not have `map (Int.castRingHom R)` interfering all the time.

## References

[Lionel Ponton, _Roots of the Chebyshev polynomials: A purely algebraic approach_]
[ponton2020chebyshev]

## TODO

* Redefine and/or relate the definition of Chebyshev polynomials to `LinearRecurrence`.
* Add explicit formula involving square roots for Chebyshev polynomials
* Compute zeroes and extrema of Chebyshev polynomials.
* Prove that the roots of the Chebyshev polynomials (except 0) are irrational.
* Prove minimax properties of Chebyshev polynomials.
-/

namespace Polynomial.Chebyshev
set_option linter.uppercaseLean3 false -- `T` `U` `C` `S` `X`

open Polynomial

local macro "int_ring_nf" : tactic => `(tactic | (
  try simp only [Int.negSucc_eq, Int.ofNat_eq_coe]
  try push_cast
  ring_nf))

variable (R R' : Type*) [CommRing R] [CommRing R']

/-- `T n` is the `n`-th Chebyshev polynomial of the first kind. -/
noncomputable def T : ℤ → R[X]
  | 0 => 1
  | 1 => X
  | (n : ℕ) + 2 => 2 * X * T (n + 1) - T n
  | -((n : ℕ) + 1) => 2 * X * T (-n) - T (-n + 1)
  termination_by n => Int.natAbs n + Int.natAbs (n - 1)
#align polynomial.chebyshev.T Polynomial.Chebyshev.T

@[simp]
theorem T_add_two : ∀ n, T R (n + 2) = 2 * X * T R (n + 1) - T R n
  | (k : ℕ) => T.eq_3 R k
  | -(k + 1 : ℕ) => by linear_combination (norm := int_ring_nf) T.eq_4 R k
#align polynomial.chebyshev.T_add_two Polynomial.Chebyshev.T_add_two

theorem T_add_one (n : ℤ) : T R (n + 1) = 2 * X * T R n - T R (n - 1) := by
  linear_combination (norm := ring_nf) T_add_two R (n - 1)

theorem T_sub_two (n : ℤ) : T R (n - 2) = 2 * X * T R (n - 1) - T R n := by
  linear_combination (norm := ring_nf) T_add_two R (n - 2)

theorem T_sub_one (n : ℤ) : T R (n - 1) = 2 * X * T R n - T R (n + 1) := by
  linear_combination (norm := ring_nf) T_add_two R (n - 1)

theorem T_eq (n : ℤ) : T R n = 2 * X * T R (n - 1) - T R (n - 2) := by
  linear_combination (norm := ring_nf) T_add_two R (n - 2)
#align polynomial.chebyshev.T_of_two_le Polynomial.Chebyshev.T_eq

@[simp]
theorem T_zero : T R 0 = 1 := rfl
#align polynomial.chebyshev.T_zero Polynomial.Chebyshev.T_zero

@[simp]
theorem T_one : T R 1 = X := rfl
#align polynomial.chebyshev.T_one Polynomial.Chebyshev.T_one

theorem T_neg_one : T R (-1) = X := (by ring : 2 * X * 1 - X = X)

theorem T_two : T R 2 = 2 * X ^ 2 - 1 := by
  simpa [pow_two, mul_assoc] using T_add_two R 0
#align polynomial.chebyshev.T_two Polynomial.Chebyshev.T_two

@[simp]
theorem T_neg (n : ℤ) : T R (-n) = T R n := by
  induction n using T.induct R with
  | case1 => rfl
  | case2 => show 2 * X * 1 - X = X; ring
  | case3 n ih1 ih2 =>
    have h₁ := T_add_two R n
    have h₂ := T_sub_two R (-n)
    linear_combination (norm := int_ring_nf) (2 * (X:R[X])) * ih1 - ih2 - h₁ + h₂
  | case4 n ih1 ih2 =>
    have h₁ := T_add_one R n
    have h₂ := T_sub_one R (-n)
    linear_combination (norm := int_ring_nf) (2 * (X:R[X])) * ih1 - ih2 + h₁ - h₂

theorem T_neg_two : T R (-2) = 2 * X ^ 2 - 1 := by simp [T_two]

/-- `U n` is the `n`-th Chebyshev polynomial of the second kind. -/
noncomputable def U : ℤ → R[X]
  | 0 => 1
  | 1 => 2 * X
  | (n : ℕ) + 2 => 2 * X * U (n + 1) - U n
  | -((n : ℕ) + 1) => 2 * X * U (-n) - U (-n + 1)
  termination_by n => Int.natAbs n + Int.natAbs (n - 1)
#align polynomial.chebyshev.U Polynomial.Chebyshev.U

@[simp]
theorem U_add_two : ∀ n, U R (n + 2) = 2 * X * U R (n + 1) - U R n
  | (k : ℕ) => U.eq_3 R k
  | -(k + 1 : ℕ) => by linear_combination (norm := int_ring_nf) U.eq_4 R k

theorem U_add_one (n : ℤ) : U R (n + 1) = 2 * X * U R n - U R (n - 1) := by
  linear_combination (norm := ring_nf) U_add_two R (n - 1)

theorem U_sub_two (n : ℤ) : U R (n - 2) = 2 * X * U R (n - 1) - U R n := by
  linear_combination (norm := ring_nf) U_add_two R (n - 2)

theorem U_sub_one (n : ℤ) : U R (n - 1) = 2 * X * U R n - U R (n + 1) := by
  linear_combination (norm := ring_nf) U_add_two R (n - 1)

theorem U_eq (n : ℤ) : U R n = 2 * X * U R (n - 1) - U R (n - 2) := by
  linear_combination (norm := ring_nf) U_add_two R (n - 2)
#align polynomial.chebyshev.U_of_two_le Polynomial.Chebyshev.U_eq

@[simp]
theorem U_zero : U R 0 = 1 := rfl
#align polynomial.chebyshev.U_zero Polynomial.Chebyshev.U_zero

@[simp]
theorem U_one : U R 1 = 2 * X := rfl
#align polynomial.chebyshev.U_one Polynomial.Chebyshev.U_one

@[simp]
theorem U_neg_one : U R (-1) = 0 := by simpa using U_sub_one R 0

theorem U_two : U R 2 = 4 * X ^ 2 - 1 := by
  have := U_add_two R 0
  simp only [zero_add, U_one, U_zero] at this
  linear_combination this
#align polynomial.chebyshev.U_two Polynomial.Chebyshev.U_two

@[simp]
theorem U_neg_two : U R (-2) = -1 := by
  simpa [zero_sub, Int.reduceNeg, U_neg_one, mul_zero, U_zero] using U_sub_two R 0

theorem U_neg_sub_one (n : ℤ) : U R (-n - 1) = -U R (n - 1) := by
  induction n using U.induct R with
  | case1 => simp
  | case2 => simp
  | case3 n ih1 ih2 =>
    have h₁ := U_add_one R n
    have h₂ := U_sub_two R (-n - 1)
    linear_combination (norm := int_ring_nf) 2 * (X:R[X]) * ih1 - ih2 + h₁ + h₂
  | case4 n ih1 ih2 =>
    have h₁ := U_eq R n
    have h₂ := U_sub_two R (-n)
    linear_combination (norm := int_ring_nf) 2 * (X:R[X]) * ih1 - ih2 + h₁ + h₂

theorem U_neg (n : ℤ) : U R (-n) = -U R (n - 2) := by simpa [sub_sub] using U_neg_sub_one R (n - 1)

@[simp]
theorem U_neg_sub_two (n : ℤ) : U R (-n - 2) = -U R n := by
  simpa [sub_eq_add_neg, add_comm] using U_neg R (n + 2)

theorem U_eq_X_mul_U_add_T (n : ℤ) : U R (n + 1) = X * U R n + T R (n + 1) := by
  induction n using U.induct R with
  | case1 => simp [two_mul]
  | case2 => simp [U_two, T_two]; ring
  | case3 n ih1 ih2 =>
    have h₁ := U_add_two R (n + 1)
    have h₂ := U_add_two R n
    have h₃ := T_add_two R (n + 1)
    linear_combination (norm := int_ring_nf) -h₃ - (X:R[X]) * h₂ + h₁ + 2 * (X:R[X]) * ih1 - ih2
  | case4 n ih1 ih2 =>
    have h₁ := U_add_two R (-n - 1)
    have h₂ := U_add_two R (-n)
    have h₃ := T_add_two R (-n)
    linear_combination (norm := int_ring_nf) -h₃ + h₂ - (X:R[X]) * h₁ - ih2 + 2 * (X:R[X]) * ih1
#align polynomial.chebyshev.U_eq_X_mul_U_add_T Polynomial.Chebyshev.U_eq_X_mul_U_add_T

theorem T_eq_U_sub_X_mul_U (n : ℤ) : T R n = U R n - X * U R (n - 1) := by
  linear_combination (norm := ring_nf) - U_eq_X_mul_U_add_T R (n - 1)
#align polynomial.chebyshev.T_eq_U_sub_X_mul_U Polynomial.Chebyshev.T_eq_U_sub_X_mul_U

theorem T_eq_X_mul_T_sub_pol_U (n : ℤ) : T R (n + 2) = X * T R (n + 1) - (1 - X ^ 2) * U R n := by
  have h₁ := U_eq_X_mul_U_add_T R n
  have h₂ := U_eq_X_mul_U_add_T R (n + 1)
  have h₃ := U_add_two R n
  linear_combination (norm := ring_nf) h₃ - h₂ + (X:R[X]) * h₁
#align polynomial.chebyshev.T_eq_X_mul_T_sub_pol_U Polynomial.Chebyshev.T_eq_X_mul_T_sub_pol_U

theorem one_sub_X_sq_mul_U_eq_pol_in_T (n : ℤ) :
    (1 - X ^ 2) * U R n = X * T R (n + 1) - T R (n + 2) := by
  linear_combination T_eq_X_mul_T_sub_pol_U R n
#align polynomial.chebyshev.one_sub_X_sq_mul_U_eq_pol_in_T Polynomial.Chebyshev.one_sub_X_sq_mul_U_eq_pol_in_T

/-- `C n` is the `n`th rescaled Chebyshev polynomial of the first kind (also known as a Vieta–Lucas
polynomial), given by $C_n(2x) = 2T_n(x)$. See `Polynomial.Chebyshev.C_comp_two_mul_X`. -/
noncomputable def C : ℤ → R[X]
  | 0 => 2
  | 1 => X
  | (n : ℕ) + 2 => X * C (n + 1) - C n
  | -((n : ℕ) + 1) => X * C (-n) - C (-n + 1)
  termination_by n => Int.natAbs n + Int.natAbs (n - 1)

@[simp]
theorem C_add_two : ∀ n, C R (n + 2) = X * C R (n + 1) - C R n
  | (k : ℕ) => C.eq_3 R k
  | -(k + 1 : ℕ) => by linear_combination (norm := int_ring_nf) C.eq_4 R k

theorem C_add_one (n : ℤ) : C R (n + 1) = X * C R n - C R (n - 1) := by
  linear_combination (norm := ring_nf) C_add_two R (n - 1)

theorem C_sub_two (n : ℤ) : C R (n - 2) = X * C R (n - 1) - C R n := by
  linear_combination (norm := ring_nf) C_add_two R (n - 2)

theorem C_sub_one (n : ℤ) : C R (n - 1) = X * C R n - C R (n + 1) := by
  linear_combination (norm := ring_nf) C_add_two R (n - 1)

theorem C_eq (n : ℤ) : C R n = X * C R (n - 1) - C R (n - 2) := by
  linear_combination (norm := ring_nf) C_add_two R (n - 2)

@[simp]
theorem C_zero : C R 0 = 2 := rfl

@[simp]
theorem C_one : C R 1 = X := rfl

theorem C_neg_one : C R (-1) = X := (by ring : X * 2 - X = X)

theorem C_two : C R 2 = X ^ 2 - 2 := by
  simpa [pow_two, mul_assoc] using C_add_two R 0

@[simp]
theorem C_neg (n : ℤ) : C R (-n) = C R n := by
  induction n using C.induct R with
  | case1 => rfl
  | case2 => show X * 2 - X = X; ring
  | case3 n ih1 ih2 =>
    have h₁ := C_add_two R n
    have h₂ := C_sub_two R (-n)
    linear_combination (norm := int_ring_nf) (X:R[X]) * ih1 - ih2 - h₁ + h₂
  | case4 n ih1 ih2 =>
    have h₁ := C_add_one R n
    have h₂ := C_sub_one R (-n)
    linear_combination (norm := int_ring_nf) (X:R[X]) * ih1 - ih2 + h₁ - h₂

theorem C_neg_two : C R (-2) = X ^ 2 - 2 := by simp [C_two]

theorem C_comp_two_mul_X (n : ℤ) : (C R n).comp (2 * X) = 2 * T R n := by
  induction n using C.induct R with
  | case1 => simp
  | case2 => simp
  | case3 n ih1 ih2 =>
    simp_rw [C, T, sub_comp, mul_comp, X_comp, ih1, ih2]
    ring
  | case4 n ih1 ih2 =>
    simp_rw [C, T, sub_comp, mul_comp, X_comp, ih1, ih2]
    ring

theorem C_eq_two_mul_T_comp_half_mul_X [Invertible (2 : R)] (n : ℤ) :
    C R n = 2 * (T R n).comp (Polynomial.C ⅟2 * X) := by
  have := congr_arg (·.comp (Polynomial.C ⅟2 * X)) (C_comp_two_mul_X R n)
  simp_rw [comp_assoc, mul_comp, ofNat_comp, X_comp, ← mul_assoc, ← C_eq_natCast, ← C_mul,
    Nat.cast_ofNat, mul_invOf_self', map_one, one_mul, comp_X, map_ofNat] at this
  assumption

theorem T_eq_half_mul_C_comp_two_mul_X [Invertible (2 : R)] (n : ℤ) :
    T R n = Polynomial.C ⅟2 * (C R n).comp (2 * X) := by
  rw [C_comp_two_mul_X, ← mul_assoc, ← map_ofNat Polynomial.C 2, ← map_mul, invOf_mul_self',
    map_one, one_mul]

/-- `S n` is the `n`th rescaled Chebyshev polynomial of the second kind (also known as a
Vieta–Fibonacci polynomial), given by $S_n(2x) = S_n(x)$. See
`Polynomial.Chebyshev.S_comp_two_mul_X`. -/
noncomputable def S : ℤ → R[X]
  | 0 => 1
  | 1 => X
  | (n : ℕ) + 2 => X * S (n + 1) - S n
  | -((n : ℕ) + 1) => X * S (-n) - S (-n + 1)
  termination_by n => Int.natAbs n + Int.natAbs (n - 1)

@[simp]
theorem S_add_two : ∀ n, S R (n + 2) = X * S R (n + 1) - S R n
  | (k : ℕ) => S.eq_3 R k
  | -(k + 1 : ℕ) => by linear_combination (norm := int_ring_nf) S.eq_4 R k

theorem S_add_one (n : ℤ) : S R (n + 1) = X * S R n - S R (n - 1) := by
  linear_combination (norm := ring_nf) S_add_two R (n - 1)

theorem S_sub_two (n : ℤ) : S R (n - 2) = X * S R (n - 1) - S R n := by
  linear_combination (norm := ring_nf) S_add_two R (n - 2)

theorem S_sub_one (n : ℤ) : S R (n - 1) = X * S R n - S R (n + 1) := by
  linear_combination (norm := ring_nf) S_add_two R (n - 1)

theorem S_eq (n : ℤ) : S R n = X * S R (n - 1) - S R (n - 2) := by
  linear_combination (norm := ring_nf) S_add_two R (n - 2)

@[simp]
theorem S_zero : S R 0 = 1 := rfl

@[simp]
theorem S_one : S R 1 = X := rfl

@[simp]
theorem S_neg_one : S R (-1) = 0 := by simpa using S_sub_one R 0

theorem S_two : S R 2 = X ^ 2 - 1 := by
  have := S_add_two R 0
  simp only [zero_add, S_one, S_zero] at this
  linear_combination this

@[simp]
theorem S_neg_two : S R (-2) = -1 := by
  simpa [zero_sub, Int.reduceNeg, S_neg_one, mul_zero, S_zero] using S_sub_two R 0

theorem S_neg_sub_one (n : ℤ) : S R (-n - 1) = -S R (n - 1) := by
  induction n using S.induct R with
  | case1 => simp
  | case2 => simp
  | case3 n ih1 ih2 =>
    have h₁ := S_add_one R n
    have h₂ := S_sub_two R (-n - 1)
    linear_combination (norm := int_ring_nf) (X:R[X]) * ih1 - ih2 + h₁ + h₂
  | case4 n ih1 ih2 =>
    have h₁ := S_eq R n
    have h₂ := S_sub_two R (-n)
    linear_combination (norm := int_ring_nf) (X:R[X]) * ih1 - ih2 + h₁ + h₂

theorem S_neg (n : ℤ) : S R (-n) = -S R (n - 2) := by simpa [sub_sub] using S_neg_sub_one R (n - 1)

@[simp]
theorem S_neg_sub_two (n : ℤ) : S R (-n - 2) = -S R n := by
  simpa [sub_eq_add_neg, add_comm] using S_neg R (n + 2)

theorem S_comp_two_mul_X (n : ℤ) : (S R n).comp (2 * X) = U R n := by
  induction n using U.induct R with
  | case1 => simp
  | case2 => simp
  | case3 n ih1 ih2 => simp_rw [U, S, sub_comp, mul_comp, X_comp, ih1, ih2]
  | case4 n ih1 ih2 => simp_rw [U, S, sub_comp, mul_comp, X_comp, ih1, ih2]

theorem S_eq_U_comp_half_mul_X [Invertible (2 : R)] (n : ℤ) :
    S R n = (U R n).comp (Polynomial.C ⅟2 * X) := by
  have := congr_arg (·.comp (Polynomial.C ⅟2 * X)) (S_comp_two_mul_X R n)
  simp_rw [comp_assoc, mul_comp, ofNat_comp, X_comp, ← mul_assoc, ← C_eq_natCast, ← C_mul,
    Nat.cast_ofNat, mul_invOf_self', map_one, one_mul, comp_X] at this
  assumption

theorem S_eq_X_mul_S_add_C (n : ℤ) : 2 * S R (n + 1) = X * S R n + C R (n + 1) := by
  induction n using S.induct R with
  | case1 => simp [two_mul]
  | case2 => simp [S_two, C_two]; ring
  | case3 n ih1 ih2 =>
    have h₁ := S_add_two R (n + 1)
    have h₂ := S_add_two R n
    have h₃ := C_add_two R (n + 1)
    linear_combination (norm := int_ring_nf) -h₃ - (X:R[X]) * h₂ + 2 * h₁ + (X:R[X]) * ih1 - ih2
  | case4 n ih1 ih2 =>
    have h₁ := S_add_two R (-n - 1)
    have h₂ := S_add_two R (-n)
    have h₃ := C_add_two R (-n)
    linear_combination (norm := int_ring_nf) -h₃ + 2 * h₂ - (X:R[X]) * h₁ - ih2 + (X:R[X]) * ih1

theorem C_eq_S_sub_X_mul_S (n : ℤ) : C R n = 2 * S R n - X * S R (n - 1) := by
  linear_combination (norm := ring_nf) - S_eq_X_mul_S_add_C R (n - 1)

variable {R R'}

@[simp]
theorem map_T (f : R →+* R') (n : ℤ) : map f (T R n) = T R' n := by
  induction n using T.induct R with
  | case1 => simp
  | case2 => simp
  | case3 n ih1 ih2 =>
    simp_rw [T.eq_3, Polynomial.map_sub, Polynomial.map_mul, Polynomial.map_ofNat, map_X, ih1, ih2];
  | case4 n ih1 ih2 =>
    simp_rw [T.eq_4, Polynomial.map_sub, Polynomial.map_mul, Polynomial.map_ofNat, map_X, ih1, ih2];
#align polynomial.chebyshev.map_T Polynomial.Chebyshev.map_T

@[simp]
theorem map_U (f : R →+* R') (n : ℤ) : map f (U R n) = U R' n := by
  induction n using U.induct R with
  | case1 => simp
  | case2 => simp
  | case3 n ih1 ih2 =>
    simp_rw [U.eq_3, Polynomial.map_sub, Polynomial.map_mul, Polynomial.map_ofNat, map_X, ih1, ih2];
  | case4 n ih1 ih2 =>
    simp_rw [U.eq_4, Polynomial.map_sub, Polynomial.map_mul, Polynomial.map_ofNat, map_X, ih1, ih2];
#align polynomial.chebyshev.map_U Polynomial.Chebyshev.map_U

@[simp]
theorem map_C (f : R →+* R') (n : ℤ) : map f (C R n) = C R' n := by
  induction n using C.induct R with
  | case1 => simp
  | case2 => simp
  | case3 n ih1 ih2 =>
    simp_rw [C.eq_3, Polynomial.map_sub, Polynomial.map_mul, map_X, ih1, ih2];
  | case4 n ih1 ih2 =>
    simp_rw [C.eq_4, Polynomial.map_sub, Polynomial.map_mul, map_X, ih1, ih2];

@[simp]
theorem map_S (f : R →+* R') (n : ℤ) : map f (S R n) = S R' n := by
  induction n using S.induct R with
  | case1 => simp
  | case2 => simp
  | case3 n ih1 ih2 =>
    simp_rw [S.eq_3, Polynomial.map_sub, Polynomial.map_mul, map_X, ih1, ih2];
  | case4 n ih1 ih2 =>
    simp_rw [S.eq_4, Polynomial.map_sub, Polynomial.map_mul, map_X, ih1, ih2];

theorem T_derivative_eq_U (n : ℤ) : derivative (T R n) = n * U R (n - 1) := by
  induction n using T.induct R with
  | case1 => simp
  | case2 =>
    simp [T_two, U_one, derivative_sub, derivative_one, derivative_mul, derivative_X_pow, add_mul]
  | case3 n ih1 ih2 =>
    have h₁ := congr_arg derivative (T.eq_3 R n)
    have h₂ := U_sub_one R n
    have h₃ := T_eq_U_sub_X_mul_U R (n + 1)
    simp only [derivative_sub, derivative_mul, derivative_ofNat, derivative_X] at h₁
    linear_combination (norm := int_ring_nf) h₁ - ih2 + 2 * (X:R[X]) * ih1 + 2 * h₃ - n * h₂
  | case4 n ih1 ih2 =>
    have h₁ := congr_arg derivative (T.eq_4 R n)
    have h₂ := U_sub_two R (-n)
    have h₃ := T_eq_U_sub_X_mul_U R (-n)
    simp only [derivative_sub, derivative_mul, derivative_ofNat, derivative_X] at h₁
    linear_combination (norm := int_ring_nf) -ih2 + 2 * (X:R[X]) * ih1 + h₁ + 2 * h₃ + (n + 1) * h₂
#align polynomial.chebyshev.T_derivative_eq_U Polynomial.Chebyshev.T_derivative_eq_U

theorem one_sub_X_sq_mul_derivative_T_eq_poly_in_T (n : ℤ) :
    (1 - X ^ 2) * derivative (T R (n + 1)) = (n + 1 : R[X]) * (T R n - X * T R (n + 1)) := by
  have H₁ := one_sub_X_sq_mul_U_eq_pol_in_T R n
  have H₂ := T_derivative_eq_U (R := R) (n + 1)
  have h₁ := T_add_two R n
  linear_combination (norm := int_ring_nf) (-n - 1) * h₁ + (-(X:R[X]) ^ 2 + 1) * H₂ + (n + 1) * H₁
#align polynomial.chebyshev.one_sub_X_sq_mul_derivative_T_eq_poly_in_T Polynomial.Chebyshev.one_sub_X_sq_mul_derivative_T_eq_poly_in_T

theorem add_one_mul_T_eq_poly_in_U (n : ℤ) :
    ((n : R[X]) + 1) * T R (n + 1) = X * U R n - (1 - X ^ 2) * derivative (U R n) := by
  have h₁ := congr_arg derivative <| T_eq_X_mul_T_sub_pol_U R n
  simp only [derivative_sub, derivative_mul, derivative_X, derivative_one, derivative_X_pow,
    T_derivative_eq_U, C_eq_natCast] at h₁
  have h₂ := T_eq_U_sub_X_mul_U R (n + 1)
  linear_combination (norm := int_ring_nf) h₁ + (n + 2) * h₂
#align polynomial.chebyshev.add_one_mul_T_eq_poly_in_U Polynomial.Chebyshev.add_one_mul_T_eq_poly_in_U

variable (R)

/-- Twice the product of two Chebyshev `T` polynomials is the sum of two other Chebyshev `T`
polynomials. -/
theorem mul_T (m k : ℤ) : 2 * T R m * T R k = T R (m + k) + T R (m - k) := by
  induction k using T.induct R with
  | case1 => simp [two_mul]
  | case2 => rw [T_add_one, T_one]; ring
  | case3 k ih1 ih2 =>
    have h₁ := T_add_two R (m + k)
    have h₂ := T_sub_two R (m - k)
    have h₃ := T_add_two R k
    linear_combination (norm := int_ring_nf) 2 * T R m * h₃ - h₂ - h₁ - ih2 + 2 * (X:R[X]) * ih1
  | case4 k ih1 ih2 =>
    have h₁ := T_add_two R (m + (-k - 1))
    have h₂ := T_sub_two R (m - (-k - 1))
    have h₃ := T_add_two R (-k - 1)
    linear_combination (norm := int_ring_nf) 2 * T R m * h₃ - h₂ - h₁ - ih2 + 2 * (X:R[X]) * ih1
#align polynomial.chebyshev.mul_T Polynomial.Chebyshev.mul_T

<<<<<<< HEAD
/-- The product of two Chebyshev `C` polynomials is the sum of two other Chebyshev `C` polynomials.
-/
theorem mul_C (m k : ℤ) : C R m * C R k = C R (m + k) + C R (m - k) := by
  induction k using C.induct R with
  | case1 => simp [mul_two]
  | case2 => rw [C_add_one, C_one]; ring
  | case3 k ih1 ih2 =>
    have h₁ := C_add_two R (m + k)
    have h₂ := C_sub_two R (m - k)
    have h₃ := C_add_two R k
    linear_combination (norm := int_ring_nf) C R m * h₃ - h₂ - h₁ - ih2 + (X:R[X]) * ih1
  | case4 k ih1 ih2 =>
    have h₁ := C_add_two R (m + (-k - 1))
    have h₂ := C_sub_two R (m - (-k - 1))
    have h₃ := C_add_two R (-k - 1)
    linear_combination (norm := int_ring_nf) C R m * h₃ - h₂ - h₁ - ih2 + (X:R[X]) * ih1

/-- The `(m * n)`-th Chebyshev polynomial is the composition of the `m`-th and `n`-th -/
=======
/-- The `(m * n)`-th Chebyshev `T` polynomial is the composition of the `m`-th and `n`-th. -/
>>>>>>> 87fab75f
theorem T_mul (m n : ℤ) : T R (m * n) = (T R m).comp (T R n) := by
  induction m using T.induct R with
  | case1 => simp
  | case2 => simp
  | case3 m ih1 ih2 =>
    have h₁ := mul_T R ((m + 1) * n) n
    have h₂ := congr_arg (comp · (T R n)) <| T_add_two R m
    simp only [sub_comp, mul_comp, ofNat_comp, X_comp] at h₂
    linear_combination (norm := int_ring_nf) -ih2 - h₂ - h₁ + 2 * T R n * ih1
  | case4 m ih1 ih2 =>
    have h₁ := mul_T R ((-m) * n) n
    have h₂ := congr_arg (comp · (T R n)) <| T_add_two R (-m - 1)
    simp only [sub_comp, mul_comp, ofNat_comp, X_comp] at h₂
    linear_combination (norm := int_ring_nf) -ih2 - h₂ - h₁ + 2 * T R n * ih1
#align polynomial.chebyshev.T_mul Polynomial.Chebyshev.T_mul

/-- The `(m * n)`-th Chebyshev `C` polynomial is the composition of the `m`-th and `n`-th. -/
theorem C_mul (m n : ℤ) : C R (m * n) = (C R m).comp (C R n) := by
  induction m using T.induct R with
  | case1 => simp
  | case2 => simp
  | case3 m ih1 ih2 =>
    have h₁ := mul_C R ((m + 1) * n) n
    have h₂ := congr_arg (comp · (C R n)) <| C_add_two R m
    simp only [sub_comp, mul_comp, X_comp] at h₂
    linear_combination (norm := int_ring_nf) -ih2 - h₂ - h₁ + C R n * ih1
  | case4 m ih1 ih2 =>
    have h₁ := mul_C R ((-m) * n) n
    have h₂ := congr_arg (comp · (C R n)) <| C_add_two R (-m - 1)
    simp only [sub_comp, mul_comp, X_comp] at h₂
    linear_combination (norm := int_ring_nf) -ih2 - h₂ - h₁ + C R n * ih1

end Polynomial.Chebyshev<|MERGE_RESOLUTION|>--- conflicted
+++ resolved
@@ -496,7 +496,6 @@
     linear_combination (norm := int_ring_nf) 2 * T R m * h₃ - h₂ - h₁ - ih2 + 2 * (X:R[X]) * ih1
 #align polynomial.chebyshev.mul_T Polynomial.Chebyshev.mul_T
 
-<<<<<<< HEAD
 /-- The product of two Chebyshev `C` polynomials is the sum of two other Chebyshev `C` polynomials.
 -/
 theorem mul_C (m k : ℤ) : C R m * C R k = C R (m + k) + C R (m - k) := by
@@ -514,10 +513,7 @@
     have h₃ := C_add_two R (-k - 1)
     linear_combination (norm := int_ring_nf) C R m * h₃ - h₂ - h₁ - ih2 + (X:R[X]) * ih1
 
-/-- The `(m * n)`-th Chebyshev polynomial is the composition of the `m`-th and `n`-th -/
-=======
 /-- The `(m * n)`-th Chebyshev `T` polynomial is the composition of the `m`-th and `n`-th. -/
->>>>>>> 87fab75f
 theorem T_mul (m n : ℤ) : T R (m * n) = (T R m).comp (T R n) := by
   induction m using T.induct R with
   | case1 => simp
