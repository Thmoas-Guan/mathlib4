/-
Copyright (c) 2020 Scott Morrison. All rights reserved.
Released under Apache 2.0 license as described in the file LICENSE.
Authors: Scott Morrison, Johan Commelin
-/
import Mathlib.LinearAlgebra.FiniteDimensional.Defs
import Mathlib.LinearAlgebra.TensorProduct.Tower
import Mathlib.RingTheory.Adjoin.Basic
import Mathlib.LinearAlgebra.DirectSum.Finsupp

/-!
# The tensor product of R-algebras

This file provides results about the multiplicative structure on `A ⊗[R] B` when `R` is a
commutative (semi)ring and `A` and `B` are both `R`-algebras. On these tensor products,
multiplication is characterized by `(a₁ ⊗ₜ b₁) * (a₂ ⊗ₜ b₂) = (a₁ * a₂) ⊗ₜ (b₁ * b₂)`.

## Main declarations

- `LinearMap.baseChange A f` is the `A`-linear map `A ⊗ f`, for an `R`-linear map `f`.
- `Algebra.TensorProduct.semiring`: the ring structure on `A ⊗[R] B` for two `R`-algebras `A`, `B`.
- `Algebra.TensorProduct.leftAlgebra`: the `S`-algebra structure on `A ⊗[R] B`, for when `A` is
  additionally an `S` algebra.
- the structure isomorphisms
  * `Algebra.TensorProduct.lid : R ⊗[R] A ≃ₐ[R] A`
  * `Algebra.TensorProduct.rid : A ⊗[R] R ≃ₐ[S] A` (usually used with `S = R` or `S = A`)
  * `Algebra.TensorProduct.comm : A ⊗[R] B ≃ₐ[R] B ⊗[R] A`
  * `Algebra.TensorProduct.assoc : ((A ⊗[R] B) ⊗[R] C) ≃ₐ[R] (A ⊗[R] (B ⊗[R] C))`
- `Algebra.TensorProduct.liftEquiv`: a universal property for the tensor product of algebras.

## References

* [C. Kassel, *Quantum Groups* (§II.4)][Kassel1995]

-/

suppress_compilation

open scoped TensorProduct

open TensorProduct


namespace LinearMap

open TensorProduct

/-!
### The base-change of a linear map of `R`-modules to a linear map of `A`-modules
-/


section Semiring

variable {R A B M N P : Type*} [CommSemiring R]
variable [Semiring A] [Algebra R A] [Semiring B] [Algebra R B]
variable [AddCommMonoid M] [AddCommMonoid N] [AddCommMonoid P]
variable [Module R M] [Module R N] [Module R P]
variable (r : R) (f g : M →ₗ[R] N)
variable (A)

/-- `baseChange A f` for `f : M →ₗ[R] N` is the `A`-linear map `A ⊗[R] M →ₗ[A] A ⊗[R] N`.

This "base change" operation is also known as "extension of scalars". -/
def baseChange (f : M →ₗ[R] N) : A ⊗[R] M →ₗ[A] A ⊗[R] N :=
  AlgebraTensorModule.map (LinearMap.id : A →ₗ[A] A) f

variable {A}

@[simp]
theorem baseChange_tmul (a : A) (x : M) : f.baseChange A (a ⊗ₜ x) = a ⊗ₜ f x :=
  rfl

theorem baseChange_eq_ltensor : (f.baseChange A : A ⊗ M → A ⊗ N) = f.lTensor A :=
  rfl

@[simp]
theorem baseChange_add : (f + g).baseChange A = f.baseChange A + g.baseChange A := by
  ext
  -- Porting note: added `-baseChange_tmul`
  simp [baseChange_eq_ltensor, -baseChange_tmul]

@[simp]
theorem baseChange_zero : baseChange A (0 : M →ₗ[R] N) = 0 := by
  ext
  simp [baseChange_eq_ltensor]

@[simp]
theorem baseChange_smul : (r • f).baseChange A = r • f.baseChange A := by
  ext
  simp [baseChange_tmul]

@[simp]
lemma baseChange_id : (.id : M →ₗ[R] M).baseChange A = .id := by
  ext; simp

lemma baseChange_comp (g : N →ₗ[R] P) :
    (g ∘ₗ f).baseChange A = g.baseChange A ∘ₗ f.baseChange A := by
  ext; simp

variable (R M) in
@[simp]
lemma baseChange_one : (1 : Module.End R M).baseChange A = 1 := baseChange_id

lemma baseChange_mul (f g : Module.End R M) :
    (f * g).baseChange A = f.baseChange A * g.baseChange A := by
  ext; simp

variable (R A M N)

/-- `baseChange` as a linear map.

When `M = N`, this is true more strongly as `Module.End.baseChangeHom`. -/
@[simps]
def baseChangeHom : (M →ₗ[R] N) →ₗ[R] A ⊗[R] M →ₗ[A] A ⊗[R] N where
  toFun := baseChange A
  map_add' := baseChange_add
  map_smul' := baseChange_smul

/-- `baseChange` as an `AlgHom`. -/
@[simps!]
def _root_.Module.End.baseChangeHom : Module.End R M →ₐ[R] Module.End A (A ⊗[R] M) :=
  .ofLinearMap (LinearMap.baseChangeHom _ _ _ _) (baseChange_one _ _) baseChange_mul

lemma baseChange_pow (f : Module.End R M) (n : ℕ) :
    (f ^ n).baseChange A = f.baseChange A ^ n :=
  map_pow (Module.End.baseChangeHom _ _ _) f n

end Semiring

section Ring

variable {R A B M N : Type*} [CommRing R]
variable [Ring A] [Algebra R A] [Ring B] [Algebra R B]
variable [AddCommGroup M] [Module R M] [AddCommGroup N] [Module R N]
variable (f g : M →ₗ[R] N)

@[simp]
theorem baseChange_sub : (f - g).baseChange A = f.baseChange A - g.baseChange A := by
  ext
  -- Porting note: `tmul_sub` wasn't needed in mathlib3
  simp [baseChange_eq_ltensor, tmul_sub]

@[simp]
theorem baseChange_neg : (-f).baseChange A = -f.baseChange A := by
  ext
  -- Porting note: `tmul_neg` wasn't needed in mathlib3
  simp [baseChange_eq_ltensor, tmul_neg]

end Ring

section liftBaseChange

variable {R M N} (A) [CommSemiring R] [CommSemiring A] [Algebra R A] [AddCommMonoid M]
variable [AddCommMonoid N] [Module R M] [Module R N] [Module A N] [IsScalarTower R A N]

/--
If `M` is an `R`-module and `N` is an `A`-module, then `A`-linear maps `A ⊗[R] M →ₗ[A] N`
correspond to `R` linear maps `M →ₗ[R] N` by composing with `M → A ⊗ M`, `x ↦ 1 ⊗ x`.
-/
noncomputable
def liftBaseChangeEquiv : (M →ₗ[R] N) ≃ₗ[A] (A ⊗[R] M →ₗ[A] N) :=
  (LinearMap.ringLmapEquivSelf _ _ _).symm.trans (AlgebraTensorModule.lift.equiv _ _ _ _ _ _)

/-- If `N` is an `A` module, we may lift a linear map `M →ₗ[R] N` to `A ⊗[R] M →ₗ[A] N` -/
noncomputable
abbrev liftBaseChange (l : M →ₗ[R] N) : A ⊗[R] M →ₗ[A] N :=
  LinearMap.liftBaseChangeEquiv A l

@[simp]
lemma liftBaseChange_tmul (l : M →ₗ[R] N) (x y) : l.liftBaseChange A (x ⊗ₜ y) = x • l y := rfl

lemma liftBaseChange_one_tmul (l : M →ₗ[R] N) (y) : l.liftBaseChange A (1 ⊗ₜ y) = l y := by simp

@[simp]
lemma liftBaseChangeEquiv_symm_apply (l : A ⊗[R] M →ₗ[A] N) (x) :
    (liftBaseChangeEquiv A).symm l x = l (1 ⊗ₜ x) := rfl

lemma liftBaseChange_comp {P} [AddCommMonoid P] [Module A P] [Module R P] [IsScalarTower R A P]
    (l : M →ₗ[R] N) (l' : N →ₗ[A] P) :
      l' ∘ₗ l.liftBaseChange A = (l'.restrictScalars R ∘ₗ l).liftBaseChange A := by
  ext
  simp

@[simp]
lemma range_liftBaseChange (l : M →ₗ[R] N) :
    LinearMap.range (l.liftBaseChange A) = Submodule.span A (LinearMap.range l) := by
  apply le_antisymm
  · rintro _ ⟨x, rfl⟩
    induction x using TensorProduct.induction_on
    · simp
    · rw [LinearMap.liftBaseChange_tmul]
      exact Submodule.smul_mem _ _ (Submodule.subset_span ⟨_, rfl⟩)
    · rw [map_add]
      exact add_mem ‹_› ‹_›
  · rw [Submodule.span_le]
    rintro _ ⟨x, rfl⟩
    exact ⟨1 ⊗ₜ x, by simp⟩

end liftBaseChange

end LinearMap

namespace Algebra

namespace TensorProduct

universe uR uS uA uB uC uD uE uF
variable {R : Type uR} {S : Type uS}
variable {A : Type uA} {B : Type uB} {C : Type uC} {D : Type uD} {E : Type uE} {F : Type uF}

/-!
### The `R`-algebra structure on `A ⊗[R] B`
-/

section AddCommMonoidWithOne

variable [CommSemiring R]
variable [AddCommMonoidWithOne A] [Module R A]
variable [AddCommMonoidWithOne B] [Module R B]

instance : One (A ⊗[R] B) where one := 1 ⊗ₜ 1

theorem one_def : (1 : A ⊗[R] B) = (1 : A) ⊗ₜ (1 : B) :=
  rfl

instance instAddCommMonoidWithOne : AddCommMonoidWithOne (A ⊗[R] B) where
  natCast n := n ⊗ₜ 1
  natCast_zero := by simp
  natCast_succ n := by simp [add_tmul, one_def]
  add_comm := add_comm

theorem natCast_def (n : ℕ) : (n : A ⊗[R] B) = (n : A) ⊗ₜ (1 : B) := rfl

theorem natCast_def' (n : ℕ) : (n : A ⊗[R] B) = (1 : A) ⊗ₜ (n : B) := by
  rw [natCast_def, ← nsmul_one, smul_tmul, nsmul_one]

end AddCommMonoidWithOne

section NonUnitalNonAssocSemiring

variable [CommSemiring R]
variable [NonUnitalNonAssocSemiring A] [Module R A] [SMulCommClass R A A] [IsScalarTower R A A]
variable [NonUnitalNonAssocSemiring B] [Module R B] [SMulCommClass R B B] [IsScalarTower R B B]

/-- (Implementation detail)
The multiplication map on `A ⊗[R] B`,
as an `R`-bilinear map.
-/
@[irreducible]
def mul : A ⊗[R] B →ₗ[R] A ⊗[R] B →ₗ[R] A ⊗[R] B :=
  TensorProduct.map₂ (LinearMap.mul R A) (LinearMap.mul R B)

unseal mul in
@[simp]
theorem mul_apply (a₁ a₂ : A) (b₁ b₂ : B) :
    mul (a₁ ⊗ₜ[R] b₁) (a₂ ⊗ₜ[R] b₂) = (a₁ * a₂) ⊗ₜ[R] (b₁ * b₂) :=
  rfl

-- providing this instance separately makes some downstream code substantially faster
instance instMul : Mul (A ⊗[R] B) where
  mul a b := mul a b

unseal mul in
@[simp]
theorem tmul_mul_tmul (a₁ a₂ : A) (b₁ b₂ : B) :
    a₁ ⊗ₜ[R] b₁ * a₂ ⊗ₜ[R] b₂ = (a₁ * a₂) ⊗ₜ[R] (b₁ * b₂) :=
  rfl

unseal mul in
theorem _root_.SemiconjBy.tmul {a₁ a₂ a₃ : A} {b₁ b₂ b₃ : B}
    (ha : SemiconjBy a₁ a₂ a₃) (hb : SemiconjBy b₁ b₂ b₃) :
    SemiconjBy (a₁ ⊗ₜ[R] b₁) (a₂ ⊗ₜ[R] b₂) (a₃ ⊗ₜ[R] b₃) :=
  congr_arg₂ (· ⊗ₜ[R] ·) ha.eq hb.eq

nonrec theorem _root_.Commute.tmul {a₁ a₂ : A} {b₁ b₂ : B}
    (ha : Commute a₁ a₂) (hb : Commute b₁ b₂) :
    Commute (a₁ ⊗ₜ[R] b₁) (a₂ ⊗ₜ[R] b₂) :=
  ha.tmul hb

instance instNonUnitalNonAssocSemiring : NonUnitalNonAssocSemiring (A ⊗[R] B) where
  left_distrib a b c := by simp [HMul.hMul, Mul.mul]
  right_distrib a b c := by simp [HMul.hMul, Mul.mul]
  zero_mul a := by simp [HMul.hMul, Mul.mul]
  mul_zero a := by simp [HMul.hMul, Mul.mul]

-- we want `isScalarTower_right` to take priority since it's better for unification elsewhere
instance (priority := 100) isScalarTower_right [Monoid S] [DistribMulAction S A]
    [IsScalarTower S A A] [SMulCommClass R S A] : IsScalarTower S (A ⊗[R] B) (A ⊗[R] B) where
  smul_assoc r x y := by
    change r • x * y = r • (x * y)
    induction y with
    | zero => simp [smul_zero]
    | tmul a b => induction x with
      | zero => simp [smul_zero]
      | tmul a' b' =>
        dsimp
        rw [TensorProduct.smul_tmul', TensorProduct.smul_tmul', tmul_mul_tmul, smul_mul_assoc]
      | add x y hx hy => simp [smul_add, add_mul _, *]
    | add x y hx hy => simp [smul_add, mul_add _, *]

-- we want `Algebra.to_smulCommClass` to take priority since it's better for unification elsewhere
instance (priority := 100) sMulCommClass_right [Monoid S] [DistribMulAction S A]
    [SMulCommClass S A A] [SMulCommClass R S A] : SMulCommClass S (A ⊗[R] B) (A ⊗[R] B) where
  smul_comm r x y := by
    change r • (x * y) = x * r • y
    induction y with
    | zero => simp [smul_zero]
    | tmul a b => induction x with
      | zero => simp [smul_zero]
      | tmul a' b' =>
        dsimp
        rw [TensorProduct.smul_tmul', TensorProduct.smul_tmul', tmul_mul_tmul, mul_smul_comm]
      | add x y hx hy => simp [smul_add, add_mul _, *]
    | add x y hx hy => simp [smul_add, mul_add _, *]

end NonUnitalNonAssocSemiring

section NonAssocSemiring

variable [CommSemiring R]
variable [NonAssocSemiring A] [Module R A] [SMulCommClass R A A] [IsScalarTower R A A]
variable [NonAssocSemiring B] [Module R B] [SMulCommClass R B B] [IsScalarTower R B B]

protected theorem one_mul (x : A ⊗[R] B) : mul (1 ⊗ₜ 1) x = x := by
  refine TensorProduct.induction_on x ?_ ?_ ?_ <;> simp (config := { contextual := true })

protected theorem mul_one (x : A ⊗[R] B) : mul x (1 ⊗ₜ 1) = x := by
  refine TensorProduct.induction_on x ?_ ?_ ?_ <;> simp (config := { contextual := true })

instance instNonAssocSemiring : NonAssocSemiring (A ⊗[R] B) where
  one_mul := Algebra.TensorProduct.one_mul
  mul_one := Algebra.TensorProduct.mul_one
  toNonUnitalNonAssocSemiring := instNonUnitalNonAssocSemiring
  __ := instAddCommMonoidWithOne

end NonAssocSemiring

section NonUnitalSemiring
variable [CommSemiring R]
variable [NonUnitalSemiring A] [Module R A] [SMulCommClass R A A] [IsScalarTower R A A]
variable [NonUnitalSemiring B] [Module R B] [SMulCommClass R B B] [IsScalarTower R B B]

unseal mul in
protected theorem mul_assoc (x y z : A ⊗[R] B) : mul (mul x y) z = mul x (mul y z) := by
  -- restate as an equality of morphisms so that we can use `ext`
  suffices LinearMap.llcomp R _ _ _ mul ∘ₗ mul =
      (LinearMap.llcomp R _ _ _ LinearMap.lflip <| LinearMap.llcomp R _ _ _ mul.flip ∘ₗ mul).flip by
    exact DFunLike.congr_fun (DFunLike.congr_fun (DFunLike.congr_fun this x) y) z
  ext xa xb ya yb za zb
  exact congr_arg₂ (· ⊗ₜ ·) (mul_assoc xa ya za) (mul_assoc xb yb zb)

instance instNonUnitalSemiring : NonUnitalSemiring (A ⊗[R] B) where
  mul_assoc := Algebra.TensorProduct.mul_assoc

end NonUnitalSemiring

section Semiring
variable [CommSemiring R]
variable [Semiring A] [Algebra R A]
variable [Semiring B] [Algebra R B]
variable [Semiring C] [Algebra R C]

instance instSemiring : Semiring (A ⊗[R] B) where
  left_distrib a b c := by simp [HMul.hMul, Mul.mul]
  right_distrib a b c := by simp [HMul.hMul, Mul.mul]
  zero_mul a := by simp [HMul.hMul, Mul.mul]
  mul_zero a := by simp [HMul.hMul, Mul.mul]
  mul_assoc := Algebra.TensorProduct.mul_assoc
  one_mul := Algebra.TensorProduct.one_mul
  mul_one := Algebra.TensorProduct.mul_one
  natCast_zero := AddMonoidWithOne.natCast_zero
  natCast_succ := AddMonoidWithOne.natCast_succ

@[simp]
theorem tmul_pow (a : A) (b : B) (k : ℕ) : a ⊗ₜ[R] b ^ k = (a ^ k) ⊗ₜ[R] (b ^ k) := by
  induction' k with k ih
  · simp [one_def]
  · simp [pow_succ, ih]

/-- The ring morphism `A →+* A ⊗[R] B` sending `a` to `a ⊗ₜ 1`. -/
@[simps]
def includeLeftRingHom : A →+* A ⊗[R] B where
  toFun a := a ⊗ₜ 1
  map_zero' := by simp
  map_add' := by simp [add_tmul]
  map_one' := rfl
  map_mul' := by simp

variable [CommSemiring S] [Algebra S A]

instance leftAlgebra [SMulCommClass R S A] : Algebra S (A ⊗[R] B) :=
  { commutes' := fun r x => by
      dsimp only [RingHom.toFun_eq_coe, RingHom.comp_apply, includeLeftRingHom_apply]
      rw [algebraMap_eq_smul_one, ← smul_tmul', ← one_def, mul_smul_comm, smul_mul_assoc, mul_one,
        one_mul]
    smul_def' := fun r x => by
      dsimp only [RingHom.toFun_eq_coe, RingHom.comp_apply, includeLeftRingHom_apply]
      rw [algebraMap_eq_smul_one, ← smul_tmul', smul_mul_assoc, ← one_def, one_mul]
    toRingHom := TensorProduct.includeLeftRingHom.comp (algebraMap S A) }

example : (algebraNat : Algebra ℕ (ℕ ⊗[ℕ] B)) = leftAlgebra := rfl

-- This is for the `undergrad.yaml` list.
/-- The tensor product of two `R`-algebras is an `R`-algebra. -/
instance instAlgebra : Algebra R (A ⊗[R] B) :=
  inferInstance

@[simp]
theorem algebraMap_apply [SMulCommClass R S A] (r : S) :
    algebraMap S (A ⊗[R] B) r = (algebraMap S A) r ⊗ₜ 1 :=
  rfl

theorem algebraMap_apply' (r : R) :
    algebraMap R (A ⊗[R] B) r = 1 ⊗ₜ algebraMap R B r := by
  rw [algebraMap_apply, Algebra.algebraMap_eq_smul_one, Algebra.algebraMap_eq_smul_one, smul_tmul]

/-- The `R`-algebra morphism `A →ₐ[R] A ⊗[R] B` sending `a` to `a ⊗ₜ 1`. -/
def includeLeft [SMulCommClass R S A] : A →ₐ[S] A ⊗[R] B :=
  { includeLeftRingHom with commutes' := by simp }

@[simp]
theorem includeLeft_apply [SMulCommClass R S A] (a : A) :
    (includeLeft : A →ₐ[S] A ⊗[R] B) a = a ⊗ₜ 1 :=
  rfl

/-- The algebra morphism `B →ₐ[R] A ⊗[R] B` sending `b` to `1 ⊗ₜ b`. -/
def includeRight : B →ₐ[R] A ⊗[R] B where
  toFun b := 1 ⊗ₜ b
  map_zero' := by simp
  map_add' := by simp [tmul_add]
  map_one' := rfl
  map_mul' := by simp
  commutes' r := by simp only [algebraMap_apply']

@[simp]
theorem includeRight_apply (b : B) : (includeRight : B →ₐ[R] A ⊗[R] B) b = 1 ⊗ₜ b :=
  rfl

theorem includeLeftRingHom_comp_algebraMap :
    (includeLeftRingHom.comp (algebraMap R A) : R →+* A ⊗[R] B) =
      includeRight.toRingHom.comp (algebraMap R B) := by
  ext
  simp

section ext
variable [Algebra R S] [Algebra S C] [IsScalarTower R S A] [IsScalarTower R S C]

/-- A version of `TensorProduct.ext` for `AlgHom`.

Using this as the `@[ext]` lemma instead of `Algebra.TensorProduct.ext'` allows `ext` to apply
lemmas specific to `A →ₐ[S] _` and `B →ₐ[R] _`; notably this allows recursion into nested tensor
products of algebras.

See note [partially-applied ext lemmas]. -/
@[ext high]
theorem ext ⦃f g : (A ⊗[R] B) →ₐ[S] C⦄
    (ha : f.comp includeLeft = g.comp includeLeft)
    (hb : (f.restrictScalars R).comp includeRight = (g.restrictScalars R).comp includeRight) :
    f = g := by
  apply AlgHom.toLinearMap_injective
  ext a b
  have := congr_arg₂ HMul.hMul (AlgHom.congr_fun ha a) (AlgHom.congr_fun hb b)
  dsimp at *
  rwa [← _root_.map_mul, ← _root_.map_mul, tmul_mul_tmul, _root_.one_mul, _root_.mul_one] at this

theorem ext' {g h : A ⊗[R] B →ₐ[S] C} (H : ∀ a b, g (a ⊗ₜ b) = h (a ⊗ₜ b)) : g = h :=
  ext (AlgHom.ext fun _ => H _ _) (AlgHom.ext fun _ => H _ _)

end ext

end Semiring

section AddCommGroupWithOne
variable [CommSemiring R]
variable [AddCommGroupWithOne A] [Module R A]
variable [AddCommGroupWithOne B] [Module R B]

instance instAddCommGroupWithOne : AddCommGroupWithOne (A ⊗[R] B) where
  toAddCommGroup := TensorProduct.addCommGroup
  __ := instAddCommMonoidWithOne
  intCast z := z ⊗ₜ (1 : B)
  intCast_ofNat n := by simp [natCast_def]
  intCast_negSucc n := by simp [natCast_def, add_tmul, neg_tmul, one_def]

theorem intCast_def (z : ℤ) : (z : A ⊗[R] B) = (z : A) ⊗ₜ (1 : B) := rfl

end AddCommGroupWithOne

section NonUnitalNonAssocRing
variable [CommRing R]
variable [NonUnitalNonAssocRing A] [Module R A] [SMulCommClass R A A] [IsScalarTower R A A]
variable [NonUnitalNonAssocRing B] [Module R B] [SMulCommClass R B B] [IsScalarTower R B B]

instance instNonUnitalNonAssocRing : NonUnitalNonAssocRing (A ⊗[R] B) where
  toAddCommGroup := TensorProduct.addCommGroup
  __ := instNonUnitalNonAssocSemiring

end NonUnitalNonAssocRing

section NonAssocRing
variable [CommRing R]
variable [NonAssocRing A] [Module R A] [SMulCommClass R A A] [IsScalarTower R A A]
variable [NonAssocRing B] [Module R B] [SMulCommClass R B B] [IsScalarTower R B B]

instance instNonAssocRing : NonAssocRing (A ⊗[R] B) where
  toAddCommGroup := TensorProduct.addCommGroup
  __ := instNonAssocSemiring
  __ := instAddCommGroupWithOne

end NonAssocRing

section NonUnitalRing
variable [CommRing R]
variable [NonUnitalRing A] [Module R A] [SMulCommClass R A A] [IsScalarTower R A A]
variable [NonUnitalRing B] [Module R B] [SMulCommClass R B B] [IsScalarTower R B B]

instance instNonUnitalRing : NonUnitalRing (A ⊗[R] B) where
  toAddCommGroup := TensorProduct.addCommGroup
  __ := instNonUnitalSemiring

end NonUnitalRing

section CommSemiring
variable [CommSemiring R]
variable [CommSemiring A] [Algebra R A]
variable [CommSemiring B] [Algebra R B]

instance instCommSemiring : CommSemiring (A ⊗[R] B) where
  toSemiring := inferInstance
  mul_comm x y := by
    refine TensorProduct.induction_on x ?_ ?_ ?_
    · simp
    · intro a₁ b₁
      refine TensorProduct.induction_on y ?_ ?_ ?_
      · simp
      · intro a₂ b₂
        simp [mul_comm]
      · intro a₂ b₂ ha hb
        simp [mul_add, add_mul, ha, hb]
    · intro x₁ x₂ h₁ h₂
      simp [mul_add, add_mul, h₁, h₂]

end CommSemiring

section Ring
variable [CommRing R]
variable [Ring A] [Algebra R A]
variable [Ring B] [Algebra R B]

instance instRing : Ring (A ⊗[R] B) where
  toSemiring := instSemiring
  __ := TensorProduct.addCommGroup
  __ := instNonAssocRing

theorem intCast_def' (z : ℤ) : (z : A ⊗[R] B) = (1 : A) ⊗ₜ (z : B) := by
  rw [intCast_def, ← zsmul_one, smul_tmul, zsmul_one]

-- verify there are no diamonds
example : (instRing : Ring (A ⊗[R] B)).toAddCommGroup = addCommGroup := by
  with_reducible_and_instances rfl
-- fails at `with_reducible_and_instances rfl` #10906
example : (algebraInt _ : Algebra ℤ (ℤ ⊗[ℤ] B)) = leftAlgebra := rfl

end Ring

section CommRing
variable [CommRing R]
variable [CommRing A] [Algebra R A]
variable [CommRing B] [Algebra R B]

instance instCommRing : CommRing (A ⊗[R] B) :=
  { toRing := inferInstance
    mul_comm := mul_comm }

section RightAlgebra

/-- `S ⊗[R] T` has a `T`-algebra structure. This is not a global instance or else the action of
`S` on `S ⊗[R] S` would be ambiguous. -/
abbrev rightAlgebra : Algebra B (A ⊗[R] B) :=
  (Algebra.TensorProduct.includeRight.toRingHom : B →+* A ⊗[R] B).toAlgebra

attribute [local instance] TensorProduct.rightAlgebra

instance right_isScalarTower : IsScalarTower R B (A ⊗[R] B) :=
  IsScalarTower.of_algebraMap_eq fun r => (Algebra.TensorProduct.includeRight.commutes r).symm

end RightAlgebra

end CommRing

/-- Verify that typeclass search finds the ring structure on `A ⊗[ℤ] B`
when `A` and `B` are merely rings, by treating both as `ℤ`-algebras.
-/
example [Ring A] [Ring B] : Ring (A ⊗[ℤ] B) := by infer_instance

/-- Verify that typeclass search finds the comm_ring structure on `A ⊗[ℤ] B`
when `A` and `B` are merely comm_rings, by treating both as `ℤ`-algebras.
-/
example [CommRing A] [CommRing B] : CommRing (A ⊗[ℤ] B) := by infer_instance

/-!
We now build the structure maps for the symmetric monoidal category of `R`-algebras.
-/

section Monoidal

section

variable [CommSemiring R] [CommSemiring S] [Algebra R S]
variable [Semiring A] [Algebra R A] [Algebra S A] [IsScalarTower R S A]
variable [Semiring B] [Algebra R B]
variable [Semiring C] [Algebra R C] [Algebra S C]
variable [Semiring D] [Algebra R D]

/-- Build an algebra morphism from a linear map out of a tensor product, and evidence that on pure
tensors, it preserves multiplication and the identity.

Note that we state `h_one` using `1 ⊗ₜ[R] 1` instead of `1` so that lemmas about `f` applied to pure
tensors can be directly applied by the caller (without needing `TensorProduct.one_def`).
-/
def algHomOfLinearMapTensorProduct (f : A ⊗[R] B →ₗ[S] C)
    (h_mul : ∀ (a₁ a₂ : A) (b₁ b₂ : B), f ((a₁ * a₂) ⊗ₜ (b₁ * b₂)) = f (a₁ ⊗ₜ b₁) * f (a₂ ⊗ₜ b₂))
    (h_one : f (1 ⊗ₜ[R] 1) = 1) : A ⊗[R] B →ₐ[S] C :=
  #adaptation_note
  /--
  After https://github.com/leanprover/lean4/pull/4119 we either need to specify
  the `(R := S) (A := A ⊗[R] B)` arguments, or use `set_option maxSynthPendingDepth 2 in`.
  -/
  AlgHom.ofLinearMap f h_one <| (f.map_mul_iff (R := S) (A := A ⊗[R] B)).2 <| by
    -- these instances are needed by the statement of `ext`, but not by the current definition.
    letI : Algebra R C := RestrictScalars.algebra R S C
    letI : IsScalarTower R S C := RestrictScalars.isScalarTower R S C
    ext
    dsimp
    exact h_mul _ _ _ _

@[simp]
theorem algHomOfLinearMapTensorProduct_apply (f h_mul h_one x) :
    (algHomOfLinearMapTensorProduct f h_mul h_one : A ⊗[R] B →ₐ[S] C) x = f x :=
  rfl

/-- Build an algebra equivalence from a linear equivalence out of a tensor product, and evidence
that on pure tensors, it preserves multiplication and the identity.

Note that we state `h_one` using `1 ⊗ₜ[R] 1` instead of `1` so that lemmas about `f` applied to pure
tensors can be directly applied by the caller (without needing `TensorProduct.one_def`).
-/
def algEquivOfLinearEquivTensorProduct (f : A ⊗[R] B ≃ₗ[S] C)
    (h_mul : ∀ (a₁ a₂ : A) (b₁ b₂ : B), f ((a₁ * a₂) ⊗ₜ (b₁ * b₂)) = f (a₁ ⊗ₜ b₁) * f (a₂ ⊗ₜ b₂))
    (h_one : f (1 ⊗ₜ[R] 1) = 1) : A ⊗[R] B ≃ₐ[S] C :=
  { algHomOfLinearMapTensorProduct (f : A ⊗[R] B →ₗ[S] C) h_mul h_one, f with }

@[simp]
theorem algEquivOfLinearEquivTensorProduct_apply (f h_mul h_one x) :
    (algEquivOfLinearEquivTensorProduct f h_mul h_one : A ⊗[R] B ≃ₐ[S] C) x = f x :=
  rfl

/-- Build an algebra equivalence from a linear equivalence out of a triple tensor product,
and evidence of multiplicativity on pure tensors.
-/
def algEquivOfLinearEquivTripleTensorProduct (f : (A ⊗[R] B) ⊗[R] C ≃ₗ[R] D)
    (h_mul :
      ∀ (a₁ a₂ : A) (b₁ b₂ : B) (c₁ c₂ : C),
        f ((a₁ * a₂) ⊗ₜ (b₁ * b₂) ⊗ₜ (c₁ * c₂)) = f (a₁ ⊗ₜ b₁ ⊗ₜ c₁) * f (a₂ ⊗ₜ b₂ ⊗ₜ c₂))
    (h_one : f (((1 : A) ⊗ₜ[R] (1 : B)) ⊗ₜ[R] (1 : C)) = 1) :
    (A ⊗[R] B) ⊗[R] C ≃ₐ[R] D :=
  AlgEquiv.ofLinearEquiv f h_one <| f.map_mul_iff.2 <| by
    ext
    dsimp
    exact h_mul _ _ _ _ _ _

@[simp]
theorem algEquivOfLinearEquivTripleTensorProduct_apply (f h_mul h_one x) :
    (algEquivOfLinearEquivTripleTensorProduct f h_mul h_one : (A ⊗[R] B) ⊗[R] C ≃ₐ[R] D) x = f x :=
  rfl

section lift
variable [IsScalarTower R S C]

/-- The forward direction of the universal property of tensor products of algebras; any algebra
morphism from the tensor product can be factored as the product of two algebra morphisms that
commute.

See `Algebra.TensorProduct.liftEquiv` for the fact that every morphism factors this way. -/
def lift (f : A →ₐ[S] C) (g : B →ₐ[R] C) (hfg : ∀ x y, Commute (f x) (g y)) : (A ⊗[R] B) →ₐ[S] C :=
  algHomOfLinearMapTensorProduct
    (AlgebraTensorModule.lift <|
      letI restr : (C →ₗ[S] C) →ₗ[S] _ :=
        { toFun := (·.restrictScalars R)
          map_add' := fun f g => LinearMap.ext fun x => rfl
          map_smul' := fun c g => LinearMap.ext fun x => rfl }
      LinearMap.flip <| (restr ∘ₗ LinearMap.mul S C ∘ₗ f.toLinearMap).flip ∘ₗ g)
    (fun a₁ a₂ b₁ b₂ => show f (a₁ * a₂) * g (b₁ * b₂) = f a₁ * g b₁ * (f a₂ * g b₂) by
      rw [_root_.map_mul, _root_.map_mul, (hfg a₂ b₁).mul_mul_mul_comm])
    (show f 1 * g 1 = 1 by rw [_root_.map_one, _root_.map_one, one_mul])

@[simp]
theorem lift_tmul (f : A →ₐ[S] C) (g : B →ₐ[R] C) (hfg : ∀ x y, Commute (f x) (g y))
    (a : A) (b : B) :
    lift f g hfg (a ⊗ₜ b) = f a * g b :=
  rfl

@[simp]
theorem lift_includeLeft_includeRight :
    lift includeLeft includeRight (fun a b => (Commute.one_right _).tmul (Commute.one_left _)) =
      .id S (A ⊗[R] B) := by
  ext <;> simp

@[simp]
theorem lift_comp_includeLeft (f : A →ₐ[S] C) (g : B →ₐ[R] C) (hfg : ∀ x y, Commute (f x) (g y)) :
    (lift f g hfg).comp includeLeft = f :=
  AlgHom.ext <| by simp

@[simp]
theorem lift_comp_includeRight (f : A →ₐ[S] C) (g : B →ₐ[R] C) (hfg : ∀ x y, Commute (f x) (g y)) :
    ((lift f g hfg).restrictScalars R).comp includeRight = g :=
  AlgHom.ext <| by simp

/-- The universal property of the tensor product of algebras.

Pairs of algebra morphisms that commute are equivalent to algebra morphisms from the tensor product.

This is `Algebra.TensorProduct.lift` as an equivalence.

See also `GradedTensorProduct.liftEquiv` for an alternative commutativity requirement for graded
algebra. -/
@[simps]
def liftEquiv : {fg : (A →ₐ[S] C) × (B →ₐ[R] C) // ∀ x y, Commute (fg.1 x) (fg.2 y)}
    ≃ ((A ⊗[R] B) →ₐ[S] C) where
  toFun fg := lift fg.val.1 fg.val.2 fg.prop
  invFun f' := ⟨(f'.comp includeLeft, (f'.restrictScalars R).comp includeRight), fun x y =>
    ((Commute.one_right _).tmul (Commute.one_left _)).map f'⟩
  left_inv fg := by ext <;> simp
  right_inv f' := by ext <;> simp

end lift

end

variable [CommSemiring R] [CommSemiring S] [Algebra R S]
variable [Semiring A] [Algebra R A] [Algebra S A] [IsScalarTower R S A]
variable [Semiring B] [Algebra R B] [Algebra S B] [IsScalarTower R S B]
variable [Semiring C] [Algebra R C] [Algebra S C] [IsScalarTower R S C]
variable [Semiring D] [Algebra R D]
variable [Semiring E] [Algebra R E]
variable [Semiring F] [Algebra R F]

section

variable (R A)

/-- The base ring is a left identity for the tensor product of algebra, up to algebra isomorphism.
-/
protected nonrec def lid : R ⊗[R] A ≃ₐ[R] A :=
  algEquivOfLinearEquivTensorProduct (TensorProduct.lid R A) (by
    simp only [mul_smul, lid_tmul, Algebra.smul_mul_assoc, Algebra.mul_smul_comm]
    simp_rw [← mul_smul, mul_comm]
    simp)
    (by simp [Algebra.smul_def])

@[simp] theorem lid_toLinearEquiv :
    (TensorProduct.lid R A).toLinearEquiv = _root_.TensorProduct.lid R A := rfl

variable {R} {A} in
@[simp]
theorem lid_tmul (r : R) (a : A) : TensorProduct.lid R A (r ⊗ₜ a) = r • a := rfl

variable {A} in
@[simp]
theorem lid_symm_apply (a : A) : (TensorProduct.lid R A).symm a = 1 ⊗ₜ a := rfl

variable (S)

/-- The base ring is a right identity for the tensor product of algebra, up to algebra isomorphism.

Note that if `A` is commutative this can be instantiated with `S = A`.
-/
protected nonrec def rid : A ⊗[R] R ≃ₐ[S] A :=
  algEquivOfLinearEquivTensorProduct (AlgebraTensorModule.rid R S A)
    (fun a₁ a₂ r₁ r₂ => smul_mul_smul r₁ r₂ a₁ a₂ |>.symm)
    (one_smul R _)

@[simp] theorem rid_toLinearEquiv :
    (TensorProduct.rid R S A).toLinearEquiv = AlgebraTensorModule.rid R S A := rfl

variable {R A} in
@[simp]
theorem rid_tmul (r : R) (a : A) : TensorProduct.rid R S A (a ⊗ₜ r) = r • a := rfl

variable {A} in
@[simp]
theorem rid_symm_apply (a : A) : (TensorProduct.rid R S A).symm a = a ⊗ₜ 1 := rfl

section

variable (B)

unseal mul in
/-- The tensor product of R-algebras is commutative, up to algebra isomorphism.
-/
protected def comm : A ⊗[R] B ≃ₐ[R] B ⊗[R] A :=
  algEquivOfLinearEquivTensorProduct (_root_.TensorProduct.comm R A B) (fun _ _ _ _ => rfl) rfl

@[simp] theorem comm_toLinearEquiv :
    (Algebra.TensorProduct.comm R A B).toLinearEquiv = _root_.TensorProduct.comm R A B := rfl

variable {A B} in
@[simp]
theorem comm_tmul (a : A) (b : B) :
    TensorProduct.comm R A B (a ⊗ₜ b) = b ⊗ₜ a :=
  rfl

variable {A B} in
@[simp]
theorem comm_symm_tmul (a : A) (b : B) :
    (TensorProduct.comm R A B).symm (b ⊗ₜ a) = a ⊗ₜ b :=
  rfl

theorem comm_symm :
    (TensorProduct.comm R A B).symm = TensorProduct.comm R B A := by
  ext; rfl

theorem adjoin_tmul_eq_top : adjoin R { t : A ⊗[R] B | ∃ a b, a ⊗ₜ[R] b = t } = ⊤ :=
  top_le_iff.mp <| (top_le_iff.mpr <| span_tmul_eq_top R A B).trans (span_le_adjoin R _)

end

section

variable {R A}

unseal mul in
theorem assoc_aux_1 (a₁ a₂ : A) (b₁ b₂ : B) (c₁ c₂ : C) :
    (TensorProduct.assoc R A B C) (((a₁ * a₂) ⊗ₜ[R] (b₁ * b₂)) ⊗ₜ[R] (c₁ * c₂)) =
      (TensorProduct.assoc R A B C) ((a₁ ⊗ₜ[R] b₁) ⊗ₜ[R] c₁) *
        (TensorProduct.assoc R A B C) ((a₂ ⊗ₜ[R] b₂) ⊗ₜ[R] c₂) :=
  rfl

theorem assoc_aux_2 : (TensorProduct.assoc R A B C) ((1 ⊗ₜ[R] 1) ⊗ₜ[R] 1) = 1 :=
  rfl

variable (R A B C)

-- Porting note: much nicer than Lean 3 proof
/-- The associator for tensor product of R-algebras, as an algebra isomorphism. -/
protected def assoc : (A ⊗[R] B) ⊗[R] C ≃ₐ[R] A ⊗[R] B ⊗[R] C :=
  algEquivOfLinearEquivTripleTensorProduct
    (_root_.TensorProduct.assoc R A B C)
    Algebra.TensorProduct.assoc_aux_1
    Algebra.TensorProduct.assoc_aux_2

@[simp] theorem assoc_toLinearEquiv :
  (Algebra.TensorProduct.assoc R A B C).toLinearEquiv = _root_.TensorProduct.assoc R A B C := rfl

variable {A B C}

@[simp]
theorem assoc_tmul (a : A) (b : B) (c : C) :
    Algebra.TensorProduct.assoc R A B C ((a ⊗ₜ b) ⊗ₜ c) = a ⊗ₜ (b ⊗ₜ c) :=
  rfl

@[simp]
theorem assoc_symm_tmul (a : A) (b : B) (c : C) :
    (Algebra.TensorProduct.assoc R A B C).symm (a ⊗ₜ (b ⊗ₜ c)) = (a ⊗ₜ b) ⊗ₜ c :=
  rfl

end

variable {R S A}

/-- The tensor product of a pair of algebra morphisms. -/
def map (f : A →ₐ[S] B) (g : C →ₐ[R] D) : A ⊗[R] C →ₐ[S] B ⊗[R] D :=
  algHomOfLinearMapTensorProduct (AlgebraTensorModule.map f.toLinearMap g.toLinearMap) (by simp)
    (by simp [one_def])

@[simp]
theorem map_tmul (f : A →ₐ[S] B) (g : C →ₐ[R] D) (a : A) (c : C) : map f g (a ⊗ₜ c) = f a ⊗ₜ g c :=
  rfl

@[simp]
theorem map_id : map (.id S A) (.id R C) = .id S _ :=
  ext (AlgHom.ext fun _ => rfl) (AlgHom.ext fun _ => rfl)

theorem map_comp (f₂ : B →ₐ[S] C) (f₁ : A →ₐ[S] B) (g₂ : E →ₐ[R] F) (g₁ : D →ₐ[R] E) :
    map (f₂.comp f₁) (g₂.comp g₁) = (map f₂ g₂).comp (map f₁ g₁) :=
  ext (AlgHom.ext fun _ => rfl) (AlgHom.ext fun _ => rfl)

@[simp]
theorem map_comp_includeLeft (f : A →ₐ[S] B) (g : C →ₐ[R] D) :
    (map f g).comp includeLeft = includeLeft.comp f :=
  AlgHom.ext <| by simp

@[simp]
theorem map_restrictScalars_comp_includeRight (f : A →ₐ[S] B) (g : C →ₐ[R] D) :
    ((map f g).restrictScalars R).comp includeRight = includeRight.comp g :=
  AlgHom.ext <| by simp

@[simp]
theorem map_comp_includeRight (f : A →ₐ[R] B) (g : C →ₐ[R] D) :
    (map f g).comp includeRight = includeRight.comp g :=
  map_restrictScalars_comp_includeRight f g

theorem map_range (f : A →ₐ[R] B) (g : C →ₐ[R] D) :
    (map f g).range = (includeLeft.comp f).range ⊔ (includeRight.comp g).range := by
  apply le_antisymm
  · rw [← map_top, ← adjoin_tmul_eq_top, ← adjoin_image, adjoin_le_iff]
    rintro _ ⟨_, ⟨a, b, rfl⟩, rfl⟩
    rw [map_tmul, ← _root_.mul_one (f a), ← _root_.one_mul (g b), ← tmul_mul_tmul]
    exact mul_mem_sup (AlgHom.mem_range_self _ a) (AlgHom.mem_range_self _ b)
  · rw [← map_comp_includeLeft f g, ← map_comp_includeRight f g]
    exact sup_le (AlgHom.range_comp_le_range _ _) (AlgHom.range_comp_le_range _ _)

/-- Construct an isomorphism between tensor products of an S-algebra with an R-algebra
from S- and R- isomorphisms between the tensor factors.
-/
def congr (f : A ≃ₐ[S] B) (g : C ≃ₐ[R] D) : A ⊗[R] C ≃ₐ[S] B ⊗[R] D :=
  AlgEquiv.ofAlgHom (map f g) (map f.symm g.symm)
    (ext' fun b d => by simp) (ext' fun a c => by simp)

@[simp] theorem congr_toLinearEquiv (f : A ≃ₐ[S] B) (g : C ≃ₐ[R] D) :
    (Algebra.TensorProduct.congr f g).toLinearEquiv =
      TensorProduct.AlgebraTensorModule.congr f.toLinearEquiv g.toLinearEquiv := rfl

@[simp]
theorem congr_apply (f : A ≃ₐ[S] B) (g : C ≃ₐ[R] D) (x) :
    congr f g x = (map (f : A →ₐ[S] B) (g : C →ₐ[R] D)) x :=
  rfl

@[simp]
theorem congr_symm_apply (f : A ≃ₐ[S] B) (g : C ≃ₐ[R] D) (x) :
    (congr f g).symm x = (map (f.symm : B →ₐ[S] A) (g.symm : D →ₐ[R] C)) x :=
  rfl

@[simp]
theorem congr_refl : congr (.refl : A ≃ₐ[S] A) (.refl : C ≃ₐ[R] C) = .refl :=
  AlgEquiv.coe_algHom_injective <| map_id

theorem congr_trans (f₁ : A ≃ₐ[S] B) (f₂ : B ≃ₐ[S] C) (g₁ : D ≃ₐ[R] E) (g₂ : E ≃ₐ[R] F) :
    congr (f₁.trans f₂) (g₁.trans g₂) = (congr f₁ g₁).trans (congr f₂ g₂) :=
  AlgEquiv.coe_algHom_injective <| map_comp f₂.toAlgHom f₁.toAlgHom g₂.toAlgHom g₁.toAlgHom

theorem congr_symm (f : A ≃ₐ[S] B) (g : C ≃ₐ[R] D) : congr f.symm g.symm = (congr f g).symm := rfl

end

end Monoidal

section

variable [CommSemiring R] [CommSemiring S] [Algebra R S]
variable [Semiring A] [Algebra R A] [Algebra S A] [IsScalarTower R S A]
variable [Semiring B] [Algebra R B]
variable [CommSemiring C] [Algebra R C] [Algebra S C] [IsScalarTower R S C]

/-- If `A`, `B`, `C` are `R`-algebras, `A` and `C` are also `S`-algebras (forming a tower as
`·/S/R`), then the product map of `f : A →ₐ[S] C` and `g : B →ₐ[R] C` is an `S`-algebra
homomorphism.

This is just a special case of `Algebra.TensorProduct.lift` for when `C` is commutative. -/
abbrev productLeftAlgHom (f : A →ₐ[S] C) (g : B →ₐ[R] C) : A ⊗[R] B →ₐ[S] C :=
  lift f g (fun _ _ => Commute.all _ _)

end

section

variable [CommSemiring R] [Semiring A] [Semiring B] [CommSemiring S]
variable [Algebra R A] [Algebra R B] [Algebra R S]
variable (f : A →ₐ[R] S) (g : B →ₐ[R] S)
variable (R)

/-- `LinearMap.mul'` is an `AlgHom` on commutative rings. -/
def lmul' : S ⊗[R] S →ₐ[R] S :=
  algHomOfLinearMapTensorProduct (LinearMap.mul' R S)
    (fun a₁ a₂ b₁ b₂ => by simp only [LinearMap.mul'_apply, mul_mul_mul_comm]) <| by
    simp only [LinearMap.mul'_apply, _root_.mul_one]

variable {R}

theorem lmul'_toLinearMap : (lmul' R : _ →ₐ[R] S).toLinearMap = LinearMap.mul' R S :=
  rfl

@[simp]
theorem lmul'_apply_tmul (a b : S) : lmul' (S := S) R (a ⊗ₜ[R] b) = a * b :=
  rfl

@[simp]
theorem lmul'_comp_includeLeft : (lmul' R : _ →ₐ[R] S).comp includeLeft = AlgHom.id R S :=
  AlgHom.ext <| _root_.mul_one

@[simp]
theorem lmul'_comp_includeRight : (lmul' R : _ →ₐ[R] S).comp includeRight = AlgHom.id R S :=
  AlgHom.ext <| _root_.one_mul

/-- If `S` is commutative, for a pair of morphisms `f : A →ₐ[R] S`, `g : B →ₐ[R] S`,
We obtain a map `A ⊗[R] B →ₐ[R] S` that commutes with `f`, `g` via `a ⊗ b ↦ f(a) * g(b)`.

This is a special case of `Algebra.TensorProduct.productLeftAlgHom` for when the two base rings are
the same.
-/
def productMap : A ⊗[R] B →ₐ[R] S := productLeftAlgHom f g

theorem productMap_eq_comp_map : productMap f g = (lmul' R).comp (TensorProduct.map f g) := by
  ext <;> rfl

@[simp]
theorem productMap_apply_tmul (a : A) (b : B) : productMap f g (a ⊗ₜ b) = f a * g b := rfl

theorem productMap_left_apply (a : A) : productMap f g (a ⊗ₜ 1) = f a := by
  simp

@[simp]
theorem productMap_left : (productMap f g).comp includeLeft = f :=
  lift_comp_includeLeft _ _ (fun _ _ => Commute.all _ _)

theorem productMap_right_apply (b : B) :
    productMap f g (1 ⊗ₜ b) = g b := by simp

@[simp]
theorem productMap_right : (productMap f g).comp includeRight = g :=
  lift_comp_includeRight _ _ (fun _ _ => Commute.all _ _)

theorem productMap_range : (productMap f g).range = f.range ⊔ g.range := by
  rw [productMap_eq_comp_map, AlgHom.range_comp, map_range, map_sup, ← AlgHom.range_comp,
    ← AlgHom.range_comp,
    ← AlgHom.comp_assoc, ← AlgHom.comp_assoc, lmul'_comp_includeLeft, lmul'_comp_includeRight,
    AlgHom.id_comp, AlgHom.id_comp]

end

section Basis

universe uM uι
variable {M : Type uM} {ι : Type uι}
variable [CommSemiring R] [Semiring A] [Algebra R A]
variable [AddCommMonoid M] [Module R M] (b : Basis ι R M)
variable (A)

/-- Given an `R`-algebra `A` and an `R`-basis of `M`, this is an `R`-linear isomorphism
`A ⊗[R] M ≃ (ι →₀ A)` (which is in fact `A`-linear). -/
noncomputable def basisAux : A ⊗[R] M ≃ₗ[R] ι →₀ A :=
  _root_.TensorProduct.congr (Finsupp.LinearEquiv.finsuppUnique R A PUnit.{uι+1}).symm b.repr ≪≫ₗ
    (finsuppTensorFinsupp R R A R PUnit ι).trans
      (Finsupp.lcongr (Equiv.uniqueProd ι PUnit) (_root_.TensorProduct.rid R A))

variable {A}

theorem basisAux_tmul (a : A) (m : M) :
    basisAux A b (a ⊗ₜ m) = a • Finsupp.mapRange (algebraMap R A) (map_zero _) (b.repr m) := by
  ext
  simp [basisAux, ← Algebra.commutes, Algebra.smul_def]

theorem basisAux_map_smul (a : A) (x : A ⊗[R] M) : basisAux A b (a • x) = a • basisAux A b x :=
  TensorProduct.induction_on x (by simp)
    (fun x y => by simp only [TensorProduct.smul_tmul', basisAux_tmul, smul_assoc])
    fun x y hx hy => by simp [hx, hy]

variable (A)

/-- Given a `R`-algebra `A`, this is the `A`-basis of `A ⊗[R] M` induced by a `R`-basis of `M`. -/
noncomputable def basis : Basis ι A (A ⊗[R] M) where
  repr := { basisAux A b with map_smul' := basisAux_map_smul b }

variable {A}

@[simp]
theorem basis_repr_tmul (a : A) (m : M) :
    (basis A b).repr (a ⊗ₜ m) = a • Finsupp.mapRange (algebraMap R A) (map_zero _) (b.repr m) :=
  basisAux_tmul b a m -- Porting note: Lean 3 had _ _ _

theorem basis_repr_symm_apply (a : A) (i : ι) :
    (basis A b).repr.symm (Finsupp.single i a) = a ⊗ₜ b.repr.symm (Finsupp.single i 1) := by
  rw [basis, LinearEquiv.coe_symm_mk] -- Porting note: `coe_symm_mk` isn't firing in `simp`
  simp [Equiv.uniqueProd_symm_apply, basisAux]

@[simp]
theorem basis_apply (i : ι) : basis A b i = 1 ⊗ₜ b i := basis_repr_symm_apply b 1 i

theorem basis_repr_symm_apply' (a : A) (i : ι) : a • basis A b i = a ⊗ₜ b i := by
  simpa using basis_repr_symm_apply b a i

section baseChange

open LinearMap

variable [Fintype ι]
variable {ι' N : Type*} [Fintype ι'] [DecidableEq ι'] [AddCommMonoid N] [Module R N]
variable (A : Type*) [CommSemiring A] [Algebra R A]

lemma _root_.Basis.baseChange_linearMap (b : Basis ι R M) (b' : Basis ι' R N) (ij : ι × ι') :
    baseChange A (b'.linearMap b ij) = (basis A b').linearMap (basis A b) ij := by
  apply (basis A b').ext
  intro k
  conv_lhs => simp only [basis_apply, baseChange_tmul]
  simp_rw [Basis.linearMap_apply_apply, basis_apply]
  split <;> simp only [TensorProduct.tmul_zero]

variable [DecidableEq ι]

lemma _root_.Basis.baseChange_end (b : Basis ι R M) (ij : ι × ι) :
    baseChange A (b.end ij) = (basis A b).end ij :=
  b.baseChange_linearMap A b ij

end baseChange

end Basis

instance (R A M : Type*)
    [CommSemiring R] [AddCommMonoid M] [Module R M] [Module.Free R M]
    [CommSemiring A] [Algebra R A] :
    Module.Free A (A ⊗[R] M) :=
  Module.Free.of_basis <| Algebra.TensorProduct.basis A (Module.Free.chooseBasis R M)

end TensorProduct

end Algebra

namespace LinearMap

open Algebra.TensorProduct

variable {R M₁ M₂ ι ι₂ : Type*} (A : Type*)
  [Fintype ι] [Finite ι₂] [DecidableEq ι] [DecidableEq ι₂]
  [CommSemiring R] [CommSemiring A] [Algebra R A]
  [AddCommMonoid M₁] [Module R M₁] [AddCommMonoid M₂] [Module R M₂]

@[simp]
lemma toMatrix_baseChange (f : M₁ →ₗ[R] M₂) (b₁ : Basis ι R M₁) (b₂ : Basis ι₂ R M₂) :
    toMatrix (basis A b₁) (basis A b₂) (f.baseChange A) =
    (toMatrix b₁ b₂ f).map (algebraMap R A) := by
  ext; simp [toMatrix_apply]

end LinearMap

namespace LinearMap

variable (R A M N : Type*) [CommRing R] [CommRing A] [Algebra R A]
variable [AddCommGroup M] [Module R M] [AddCommGroup N] [Module R N]

open Module
open scoped TensorProduct

/-- The natural linear map $A ⊗ \text{Hom}_R(M, N) → \text{Hom}_A (M_A, N_A)$,
where $M_A$ and $N_A$ are the respective modules over $A$ obtained by extension of scalars.

See `LinearMap.tensorProductEnd` for this map specialized to endomorphisms,
and bundled as `A`-algebra homomorphism. -/
@[simps!]
noncomputable
def tensorProduct : A ⊗[R] (M →ₗ[R] N) →ₗ[A] (A ⊗[R] M) →ₗ[A] (A ⊗[R] N) :=
  TensorProduct.AlgebraTensorModule.lift <|
  { toFun := fun a ↦ a • baseChangeHom R A M N
    map_add' := by simp only [add_smul, forall_true_iff]
    map_smul' := by simp only [smul_assoc, RingHom.id_apply, forall_true_iff] }

/-- The natural `A`-algebra homomorphism $A ⊗ (\text{End}_R M) → \text{End}_A (A ⊗ M)$,
where `M` is an `R`-module, and `A` an `R`-algebra. -/
@[simps!]
noncomputable
def tensorProductEnd : A ⊗[R] (End R M) →ₐ[A] End A (A ⊗[R] M) :=
  Algebra.TensorProduct.algHomOfLinearMapTensorProduct
    (LinearMap.tensorProduct R A M M)
    (fun a b f g ↦ by
      apply LinearMap.ext
      intro x
      simp only [tensorProduct, mul_comm a b, mul_eq_comp,
        TensorProduct.AlgebraTensorModule.lift_apply, TensorProduct.lift.tmul, coe_restrictScalars,
        coe_mk, AddHom.coe_mk, mul_smul, smul_apply, baseChangeHom_apply, baseChange_comp,
        comp_apply, Algebra.mul_smul_comm, Algebra.smul_mul_assoc])
    (by
      apply LinearMap.ext
      intro x
      simp only [tensorProduct, TensorProduct.AlgebraTensorModule.lift_apply,
        TensorProduct.lift.tmul, coe_restrictScalars, coe_mk, AddHom.coe_mk, one_smul,
        baseChangeHom_apply, baseChange_eq_ltensor, one_apply, one_eq_id, lTensor_id,
        LinearMap.id_apply])

end LinearMap

namespace Module

variable {R S A M N : Type*} [CommSemiring R] [CommSemiring S] [Semiring A]
variable [AddCommMonoid M] [AddCommMonoid N]
variable [Algebra R S] [Algebra S A] [Algebra R A]
variable [Module R M] [Module S M] [Module A M] [Module R N]
variable [IsScalarTower R A M] [IsScalarTower S A M] [IsScalarTower R S M]

/-- The algebra homomorphism from `End M ⊗ End N` to `End (M ⊗ N)` sending `f ⊗ₜ g` to
the `TensorProduct.map f g`, the tensor product of the two maps.

This is an `AlgHom` version of `TensorProduct.AlgebraTensorModule.homTensorHomMap`. Like that
definition, this is generalized across many different rings; namely a tower of algebras `A/S/R`. -/
def endTensorEndAlgHom : End A M ⊗[R] End R N →ₐ[S] End A (M ⊗[R] N) :=
  Algebra.TensorProduct.algHomOfLinearMapTensorProduct
    (AlgebraTensorModule.homTensorHomMap R A S M N M N)
    (fun _f₁ _f₂ _g₁ _g₂ => AlgebraTensorModule.ext fun _m _n => rfl)
    (AlgebraTensorModule.ext fun _m _n => rfl)

theorem endTensorEndAlgHom_apply (f : End A M) (g : End R N) :
    endTensorEndAlgHom (R := R) (S := S) (A := A) (M := M) (N := N) (f ⊗ₜ[R] g)
      = AlgebraTensorModule.map f g :=
  rfl

end Module

<<<<<<< HEAD
theorem Subalgebra.finite_sup {K L : Type*} [CommRing K] [CommRing L] [Algebra K L]
=======
theorem Subalgebra.finite_sup {K L : Type*} [CommSemiring K] [CommSemiring L] [Algebra K L]
>>>>>>> 59de845a
    (E1 E2 : Subalgebra K L) [Module.Finite K E1] [Module.Finite K E2] :
    Module.Finite K ↥(E1 ⊔ E2) := by
  rw [← E1.range_val, ← E2.range_val, ← Algebra.TensorProduct.productMap_range]
  exact Module.Finite.range (Algebra.TensorProduct.productMap E1.val E2.val).toLinearMap

<<<<<<< HEAD
@[deprecated Subalgebra.finite_sup] -- 2024-04-11
theorem Subalgebra.finiteDimensional_sup {K L : Type*} [Field K] [CommRing L] [Algebra K L]
    (E1 E2 : Subalgebra K L) [FiniteDimensional K E1] [FiniteDimensional K E2] :
    FiniteDimensional K (E1 ⊔ E2 : Subalgebra K L) := Subalgebra.finite_sup E1 E2
#align subalgebra.finite_dimensional_sup Subalgebra.finiteDimensional_sup
=======
@[deprecated Subalgebra.finite_sup (since := "2024-04-11")]
theorem Subalgebra.finiteDimensional_sup {K L : Type*} [Field K] [CommRing L] [Algebra K L]
    (E1 E2 : Subalgebra K L) [FiniteDimensional K E1] [FiniteDimensional K E2] :
    FiniteDimensional K (E1 ⊔ E2 : Subalgebra K L) := Subalgebra.finite_sup E1 E2
>>>>>>> 59de845a

namespace TensorProduct.Algebra

variable {R A B M : Type*}
variable [CommSemiring R] [AddCommMonoid M] [Module R M]
variable [Semiring A] [Semiring B] [Module A M] [Module B M]
variable [Algebra R A] [Algebra R B]
variable [IsScalarTower R A M] [IsScalarTower R B M]

/-- An auxiliary definition, used for constructing the `Module (A ⊗[R] B) M` in
`TensorProduct.Algebra.module` below. -/
def moduleAux : A ⊗[R] B →ₗ[R] M →ₗ[R] M :=
  TensorProduct.lift
    { toFun := fun a => a • (Algebra.lsmul R R M : B →ₐ[R] Module.End R M).toLinearMap
      map_add' := fun r t => by
        ext
        simp only [add_smul, LinearMap.add_apply]
      map_smul' := fun n r => by
        ext
        simp only [RingHom.id_apply, LinearMap.smul_apply, smul_assoc] }

theorem moduleAux_apply (a : A) (b : B) (m : M) : moduleAux (a ⊗ₜ[R] b) m = a • b • m :=
  rfl

variable [SMulCommClass A B M]

/-- If `M` is a representation of two different `R`-algebras `A` and `B` whose actions commute,
then it is a representation the `R`-algebra `A ⊗[R] B`.

An important example arises from a semiring `S`; allowing `S` to act on itself via left and right
multiplication, the roles of `R`, `A`, `B`, `M` are played by `ℕ`, `S`, `Sᵐᵒᵖ`, `S`. This example
is important because a submodule of `S` as a `Module` over `S ⊗[ℕ] Sᵐᵒᵖ` is a two-sided ideal.

NB: This is not an instance because in the case `B = A` and `M = A ⊗[R] A` we would have a diamond
of `smul` actions. Furthermore, this would not be a mere definitional diamond but a true
mathematical diamond in which `A ⊗[R] A` had two distinct scalar actions on itself: one from its
multiplication, and one from this would-be instance. Arguably we could live with this but in any
case the real fix is to address the ambiguity in notation, probably along the lines outlined here:
https://leanprover.zulipchat.com/#narrow/stream/144837-PR-reviews/topic/.234773.20base.20change/near/240929258
-/
protected def module : Module (A ⊗[R] B) M where
  smul x m := moduleAux x m
  zero_smul m := by simp only [(· • ·), map_zero, LinearMap.zero_apply]
  smul_zero x := by simp only [(· • ·), map_zero]
  smul_add x m₁ m₂ := by simp only [(· • ·), map_add]
  add_smul x y m := by simp only [(· • ·), map_add, LinearMap.add_apply]
  one_smul m := by
    -- Porting note: was one `simp only`, not two
    simp only [(· • ·), Algebra.TensorProduct.one_def]
    simp only [moduleAux_apply, one_smul]
  mul_smul x y m := by
    refine TensorProduct.induction_on x ?_ ?_ ?_ <;> refine TensorProduct.induction_on y ?_ ?_ ?_
    · simp only [(· • ·), mul_zero, map_zero, LinearMap.zero_apply]
    · intro a b
      simp only [(· • ·), zero_mul, map_zero, LinearMap.zero_apply]
    · intro z w _ _
      simp only [(· • ·), zero_mul, map_zero, LinearMap.zero_apply]
    · intro a b
      simp only [(· • ·), mul_zero, map_zero, LinearMap.zero_apply]
    · intro a₁ b₁ a₂ b₂
      -- Porting note: was one `simp only`, not two
      simp only [(· • ·), Algebra.TensorProduct.tmul_mul_tmul]
      simp only [moduleAux_apply, mul_smul, smul_comm a₁ b₂]
    · intro z w hz hw a b
      -- Porting note: was one `simp only`, but random stuff doesn't work
      simp only [(· • ·)] at hz hw ⊢
      simp only [moduleAux_apply, mul_add, LinearMap.map_add,
        LinearMap.add_apply, moduleAux_apply, hz, hw, smul_add]
    · intro z w _ _
      simp only [(· • ·), mul_zero, map_zero, LinearMap.zero_apply]
    · intro a b z w hz hw
      simp only [(· • ·)] at hz hw ⊢
      simp only [LinearMap.map_add, add_mul, LinearMap.add_apply, hz, hw]
    · intro u v _ _ z w hz hw
      simp only [(· • ·)] at hz hw ⊢
      simp only [add_mul, LinearMap.map_add, LinearMap.add_apply, hz, hw, add_add_add_comm]

attribute [local instance] TensorProduct.Algebra.module

theorem smul_def (a : A) (b : B) (m : M) : a ⊗ₜ[R] b • m = a • b • m :=
  rfl

end TensorProduct.Algebra<|MERGE_RESOLUTION|>--- conflicted
+++ resolved
@@ -1204,28 +1204,16 @@
 
 end Module
 
-<<<<<<< HEAD
-theorem Subalgebra.finite_sup {K L : Type*} [CommRing K] [CommRing L] [Algebra K L]
-=======
 theorem Subalgebra.finite_sup {K L : Type*} [CommSemiring K] [CommSemiring L] [Algebra K L]
->>>>>>> 59de845a
     (E1 E2 : Subalgebra K L) [Module.Finite K E1] [Module.Finite K E2] :
     Module.Finite K ↥(E1 ⊔ E2) := by
   rw [← E1.range_val, ← E2.range_val, ← Algebra.TensorProduct.productMap_range]
   exact Module.Finite.range (Algebra.TensorProduct.productMap E1.val E2.val).toLinearMap
 
-<<<<<<< HEAD
-@[deprecated Subalgebra.finite_sup] -- 2024-04-11
-theorem Subalgebra.finiteDimensional_sup {K L : Type*} [Field K] [CommRing L] [Algebra K L]
-    (E1 E2 : Subalgebra K L) [FiniteDimensional K E1] [FiniteDimensional K E2] :
-    FiniteDimensional K (E1 ⊔ E2 : Subalgebra K L) := Subalgebra.finite_sup E1 E2
-#align subalgebra.finite_dimensional_sup Subalgebra.finiteDimensional_sup
-=======
 @[deprecated Subalgebra.finite_sup (since := "2024-04-11")]
 theorem Subalgebra.finiteDimensional_sup {K L : Type*} [Field K] [CommRing L] [Algebra K L]
     (E1 E2 : Subalgebra K L) [FiniteDimensional K E1] [FiniteDimensional K E2] :
     FiniteDimensional K (E1 ⊔ E2 : Subalgebra K L) := Subalgebra.finite_sup E1 E2
->>>>>>> 59de845a
 
 namespace TensorProduct.Algebra
 
