/-
Copyright (c) 2024 Amelia Livingston. All rights reserved.
Released under Apache 2.0 license as described in the file LICENSE.
Authors: Amelia Livingston
-/
import Mathlib.RingTheory.Coalgebra.Hom

/-!
# Isomorphisms of `R`-coalgebras

This file defines bundled isomorphisms of `R`-coalgebras. We simply mimic the early parts of
`Mathlib/Algebra/Module/Equiv.lean`.

## Main definitions

* `CoalgEquiv R A B`: the type of `R`-coalgebra isomorphisms between `A` and `B`.

## Notations

* `A ≃ₗc[R] B` : `R`-coalgebra equivalence from `A` to `B`.
-/

open BigOperators

universe u v w

variable {R A B C : Type*}

open Coalgebra

/-- An equivalence of coalgebras is an invertible coalgebra homomorphism. -/
structure CoalgEquiv (R : Type*) [CommSemiring R] (A B : Type*)
    [AddCommMonoid A] [AddCommMonoid B] [Module R A] [Module R B]
    [CoalgebraStruct R A] [CoalgebraStruct R B] extends A →ₗc[R] B, A ≃ₗ[R] B where

attribute [nolint docBlame] CoalgEquiv.toCoalgHom
attribute [nolint docBlame] CoalgEquiv.toLinearEquiv

@[inherit_doc CoalgEquiv]
notation:50 A " ≃ₗc[" R "] " B => CoalgEquiv R A B

/-- `CoalgEquivClass F R A B` asserts `F` is a type of bundled coalgebra equivalences
from `A` to `B`.  -/
class CoalgEquivClass (F : Type*) (R A B : outParam Type*) [CommSemiring R]
    [AddCommMonoid A] [AddCommMonoid B] [Module R A] [Module R B]
    [CoalgebraStruct R A] [CoalgebraStruct R B] [EquivLike F A B]
    extends CoalgHomClass F R A B, SemilinearEquivClass F (RingHom.id R) A B : Prop

namespace CoalgEquivClass

variable {F R A B : Type*} [CommSemiring R] [AddCommMonoid A] [AddCommMonoid B]
  [Module R A] [Module R B] [CoalgebraStruct R A] [CoalgebraStruct R B]

/-- Reinterpret an element of a type of coalgebra equivalences as a coalgebra equivalence. -/
@[coe]
def toCoalgEquiv [EquivLike F A B] [CoalgEquivClass F R A B] (f : F) : A ≃ₗc[R] B :=
  { (f : A →ₗc[R] B), (f : A ≃ₗ[R] B) with }

/-- Reinterpret an element of a type of coalgebra equivalences as a coalgebra equivalence. -/
instance instCoeToCoalgEquiv
    [EquivLike F A B] [CoalgEquivClass F R A B] : CoeHead F (A ≃ₗc[R] B) where
  coe f := toCoalgEquiv f

end CoalgEquivClass

namespace CoalgEquiv

variable [CommSemiring R]

section

variable [AddCommMonoid A] [AddCommMonoid B] [Module R A] [Module R B]
  [CoalgebraStruct R A] [CoalgebraStruct R B]

/-- The equivalence of types underlying a linear equivalence. -/
def toEquiv : (A ≃ₗc[R] B) → A ≃ B := fun f => f.toLinearEquiv.toEquiv

theorem toEquiv_injective : Function.Injective (toEquiv : (A ≃ₗc[R] B) → A ≃ B) :=
  fun ⟨_, _, _, _⟩ ⟨_, _, _, _⟩ h =>
    (CoalgEquiv.mk.injEq _ _ _ _ _ _ _ _).mpr
      ⟨CoalgHom.ext (congr_fun (Equiv.mk.inj h).1), (Equiv.mk.inj h).2⟩

@[simp]
theorem toEquiv_inj {e₁ e₂ : A ≃ₗc[R] B} : e₁.toEquiv = e₂.toEquiv ↔ e₁ = e₂ :=
  toEquiv_injective.eq_iff

theorem toCoalgHom_injective : Function.Injective (toCoalgHom : (A ≃ₗc[R] B) → A →ₗc[R] B) :=
  fun _ _ H => toEquiv_injective <| Equiv.ext <| CoalgHom.congr_fun H

instance : EquivLike (A ≃ₗc[R] B) A B where
  inv := CoalgEquiv.invFun
  coe_injective' _ _ h _ := toCoalgHom_injective (DFunLike.coe_injective h)
  left_inv := CoalgEquiv.left_inv
  right_inv := CoalgEquiv.right_inv

instance : FunLike (A ≃ₗc[R] B) A B where
  coe := DFunLike.coe
  coe_injective' := DFunLike.coe_injective

instance : CoalgEquivClass (A ≃ₗc[R] B) R A B where
  map_add := (·.map_add')
  map_smulₛₗ := (·.map_smul')
  counit_comp := (·.counit_comp)
  map_comp_comul := (·.map_comp_comul)

@[simp, norm_cast]
theorem toCoalgHom_inj {e₁ e₂ : A ≃ₗc[R] B} : (↑e₁ : A →ₗc[R] B) = e₂ ↔ e₁ = e₂ :=
  toCoalgHom_injective.eq_iff

@[simp]
theorem coe_mk {f h h₀ h₁ h₂ h₃ h₄ h₅} :
    (⟨⟨⟨⟨f, h⟩, h₀⟩, h₁, h₂⟩, h₃, h₄, h₅⟩ : A ≃ₗc[R] B) = f := rfl

end

section

variable [AddCommMonoid A] [AddCommMonoid B] [AddCommMonoid C] [Module R A] [Module R B]
  [Module R C] [CoalgebraStruct R A] [CoalgebraStruct R B] [CoalgebraStruct R C]

variable (e e' : A ≃ₗc[R] B)

/-- See Note [custom simps projection] -/
def Simps.apply {R : Type*} [CommSemiring R] {α β : Type*}
    [AddCommMonoid α] [AddCommMonoid β] [Module R α]
    [Module R β] [CoalgebraStruct R α] [CoalgebraStruct R β]
    (f : α ≃ₗc[R] β) : α → β := f

initialize_simps_projections CoalgEquiv (toFun → apply)

@[simp, norm_cast]
theorem coe_coe : ⇑(e : A →ₗc[R] B) = e :=
  rfl

@[simp]
theorem toLinearEquiv_eq_coe (f : A ≃ₗc[R] B) : f.toLinearEquiv = f :=
  rfl

@[simp]
theorem toCoalgHom_eq_coe (f : A ≃ₗc[R] B) : f.toCoalgHom = f :=
  rfl

@[simp]
theorem coe_toLinearEquiv : ⇑(e : A ≃ₗ[R] B) = e :=
  rfl

@[simp]
theorem coe_toCoalgHom : ⇑(e : A →ₗc[R] B) = e :=
  rfl

theorem toLinearEquiv_toLinearMap : ((e : A ≃ₗ[R] B) : A →ₗ[R] B) = (e : A →ₗc[R] B) :=
  rfl

section

variable {e e'}

@[ext]
theorem ext (h : ∀ x, e x = e' x) : e = e' :=
  DFunLike.ext _ _ h

theorem ext_iff : e = e' ↔ ∀ x, e x = e' x :=
  DFunLike.ext_iff

protected theorem congr_arg {x x'} : x = x' → e x = e x' :=
  DFunLike.congr_arg e

protected theorem congr_fun (h : e = e') (x : A) : e x = e' x :=
  DFunLike.congr_fun h x

end

section

variable (A R)

/-- The identity map is a coalgebra equivalence. -/
@[refl, simps!]
def refl : A ≃ₗc[R] A :=
  { CoalgHom.id R A, LinearEquiv.refl R A with }

end

@[simp]
theorem refl_toLinearEquiv : refl R A = LinearEquiv.refl R A := rfl

@[simp]
theorem refl_toCoalgHom : refl R A = CoalgHom.id R A :=
  rfl

/-- Coalgebra equivalences are symmetric. -/
@[symm]
def symm (e : A ≃ₗc[R] B) : B ≃ₗc[R] A :=
  { (e : A ≃ₗ[R] B).symm with
    counit_comp := (LinearEquiv.comp_toLinearMap_symm_eq _ _).2 e.counit_comp.symm
    map_comp_comul := by
      show (TensorProduct.congr (e : A ≃ₗ[R] B) (e : A ≃ₗ[R] B)).symm.toLinearMap ∘ₗ comul
        = comul ∘ₗ (e : A ≃ₗ[R] B).symm
      rw [LinearEquiv.toLinearMap_symm_comp_eq]
      simp only [TensorProduct.congr, toLinearEquiv_toLinearMap,
        LinearEquiv.ofLinear_toLinearMap, ← LinearMap.comp_assoc, CoalgHomClass.map_comp_comul,
        LinearEquiv.eq_comp_toLinearMap_symm] }

@[simp]
theorem symm_toLinearEquiv (e : A ≃ₗc[R] B) :
    e.symm = (e : A ≃ₗ[R] B).symm := rfl

@[simp]
theorem symm_toCoalgHom (e : A ≃ₗc[R] B) :
    ((e.symm : B →ₗc[R] A) : B →ₗ[R] A) = (e : A ≃ₗ[R] B).symm := rfl

/-- See Note [custom simps projection] -/
def Simps.symm_apply {R : Type*} [CommSemiring R]
    {A : Type*} {B : Type*} [AddCommMonoid A] [AddCommMonoid B] [Module R A] [Module R B]
    [CoalgebraStruct R A] [CoalgebraStruct R B]
    (e : A ≃ₗc[R] B) : B → A :=
  e.symm

initialize_simps_projections CoalgEquiv (invFun → symm_apply)

@[simp]
theorem invFun_eq_symm : e.invFun = e.symm :=
  rfl

@[simp]
theorem coe_toEquiv_symm : e.toEquiv.symm = e.symm :=
  rfl

variable {e₁₂ : A ≃ₗc[R] B} {e₂₃ : B ≃ₗc[R] C}

/-- Coalgebra equivalences are transitive. -/
@[trans, simps!]
def trans (e₁₂ : A ≃ₗc[R] B) (e₂₃ : B ≃ₗc[R] C) : A ≃ₗc[R] C :=
  { (e₂₃ : B →ₗc[R] C).comp (e₁₂ : A →ₗc[R] B), e₁₂.toLinearEquiv ≪≫ₗ e₂₃.toLinearEquiv with }

theorem trans_toLinearEquiv :
    (e₁₂.trans e₂₃ : A ≃ₗ[R] C) = (e₁₂ : A ≃ₗ[R] B) ≪≫ₗ e₂₃ := rfl

@[simp]
theorem trans_toCoalgHom :
    (e₁₂.trans e₂₃ : A →ₗc[R] C) = e₂₃.comp e₁₂ := rfl

@[simp]
theorem coe_toEquiv_trans : (e₁₂ : A ≃ B).trans e₂₃ = (e₁₂.trans e₂₃ : A ≃ C) :=
  rfl

end
<<<<<<< HEAD
end AddCommMonoid

variable [CommSemiring R] [AddCommMonoid A] [Module R A] [Coalgebra R A]
  [AddCommMonoid B] [Module R B] [CoalgebraStruct R B]

/-- Let `A` be an `R`-coalgebra and let `B` be an `R`-module with a `CoalgebraStruct`.
A linear equivalence `A ≃ₗ[R] B` that respects the `CoalgebraStruct`s defines an `R`-coalgebra
structure on `B`. -/
@[reducible] def toCoalgebra (f : A ≃ₗc[R] B) :
    Coalgebra R B where
  coassoc := by
    simp only [← ((f : A ≃ₗ[R] B).comp_toLinearMap_symm_eq _ _).2 f.map_comp_comul,
      ← LinearMap.comp_assoc]
    congr 1
    simp only [toCoalgHom_eq_coe, CoalgHom.toLinearMap_eq_coe, CoalgHomClass.map_comp_comul,
      LinearMap.lTensor_comp_map]
    simp only [← toLinearEquiv_toLinearMap, LinearMap.comp_assoc, LinearEquiv.comp_coe,
      LinearEquiv.symm_trans_self, LinearEquiv.refl_toLinearMap, LinearMap.comp_id,
      LinearMap.rTensor_comp_map]
    simp_rw [toLinearEquiv_toLinearMap, ← CoalgHomClass.map_comp_comul (f : A →ₗc[R] B),
      ← LinearMap.map_comp_lTensor, LinearMap.comp_assoc, ← Coalgebra.coassoc,
      ← LinearMap.comp_assoc, TensorProduct.map_map_comp_assoc_eq]
    simp only [LinearMap.comp_assoc, LinearMap.map_comp_rTensor, CoalgHomClass.map_comp_comul]
  rTensor_counit_comp_comul := by
    simp only [(f.toLinearEquiv.eq_comp_toLinearMap_symm _ _).2 f.counit_comp,
       ← (f.toLinearEquiv.comp_toLinearMap_symm_eq _ _).2 f.map_comp_comul,
       ← LinearMap.comp_assoc, LinearMap.rTensor_comp_map]
    simp only [toLinearEquiv_eq_coe, toCoalgHom_eq_coe, CoalgHom.toLinearMap_eq_coe,
      ← toLinearEquiv_toLinearMap, LinearMap.comp_assoc, LinearEquiv.comp_coe,
      LinearEquiv.self_trans_symm, LinearEquiv.refl_toLinearMap, LinearMap.comp_id,
      ← LinearMap.lTensor_comp_rTensor, ← LinearMap.comp_assoc _ Coalgebra.comul,
      Coalgebra.rTensor_counit_comp_comul]
    ext
    simp only [LinearMap.coe_comp, LinearEquiv.coe_coe, Function.comp_apply,
      TensorProduct.mk_apply, LinearMap.lTensor_tmul, LinearEquiv.apply_symm_apply]
  lTensor_counit_comp_comul := by
      simp only [(f.toLinearEquiv.eq_comp_toLinearMap_symm _ _).2 f.counit_comp,
        ← (f.toLinearEquiv.comp_toLinearMap_symm_eq _ _).2 f.map_comp_comul,
        ← LinearMap.comp_assoc, LinearMap.lTensor_comp_map]
      simp only [toLinearEquiv_eq_coe, toCoalgHom_eq_coe, CoalgHom.toLinearMap_eq_coe,
        ← toLinearEquiv_toLinearMap, LinearMap.comp_assoc, LinearEquiv.comp_coe,
        LinearEquiv.self_trans_symm, LinearEquiv.refl_toLinearMap, LinearMap.comp_id,
        ← LinearMap.rTensor_comp_lTensor, ← LinearMap.comp_assoc _ Coalgebra.comul,
        Coalgebra.lTensor_counit_comp_comul]
      ext
      simp only [LinearMap.coe_comp, LinearEquiv.coe_coe, Function.comp_apply,
        LinearMap.flip_apply, TensorProduct.mk_apply, LinearMap.rTensor_tmul,
        LinearEquiv.apply_symm_apply]
=======
>>>>>>> 397be230

end CoalgEquiv<|MERGE_RESOLUTION|>--- conflicted
+++ resolved
@@ -245,8 +245,6 @@
   rfl
 
 end
-<<<<<<< HEAD
-end AddCommMonoid
 
 variable [CommSemiring R] [AddCommMonoid A] [Module R A] [Coalgebra R A]
   [AddCommMonoid B] [Module R B] [CoalgebraStruct R B]
@@ -294,7 +292,5 @@
       simp only [LinearMap.coe_comp, LinearEquiv.coe_coe, Function.comp_apply,
         LinearMap.flip_apply, TensorProduct.mk_apply, LinearMap.rTensor_tmul,
         LinearEquiv.apply_symm_apply]
-=======
->>>>>>> 397be230
 
 end CoalgEquiv