--- conflicted
+++ resolved
@@ -5,12 +5,10 @@
 -/
 import Mathlib.Algebra.Algebra.Subalgebra.Basic
 import Mathlib.Algebra.Order.SMulWithTop
+import Mathlib.Data.Finset.MulAntidiagonal
 import Mathlib.Data.Finset.SMulAntidiagonal
 import Mathlib.RingTheory.HahnSeries.Addition
 import Mathlib.RingTheory.Nilpotent.Defs
-import Mathlib.Data.Finset.MulAntidiagonal
-import Mathlib.Data.Finset.SMulAntidiagonal
-import Mathlib.RingTheory.HahnSeries.Addition
 
 /-!
 # Multiplicative properties of Hahn series
@@ -31,8 +29,6 @@
 ## TODO
 
   * Scalar tower instances
-
-## To do
 
 ## References
 - [J. van der Hoeven, *Operators on Generalized Power Series*][van_der_hoeven]
@@ -116,13 +112,8 @@
     (h : ((of R).symm x).coeff = ((of R).symm y).coeff) : x = y :=
   (of R).symm.injective <| HahnSeries.coeff_inj.1 h
 
-<<<<<<< HEAD
-theorem ext_iff [PartialOrder Γ] [Zero V] [SMul R V]
-    (x y : HahnModule Γ R V) : ((of R).symm x).coeff = ((of R).symm y).coeff ↔ x = y := by
-=======
 theorem ext_iff (x y : HahnModule Γ R V) :
     ((of R).symm x).coeff = ((of R).symm y).coeff ↔ x = y := by
->>>>>>> a3e5a283
   simp_all only [HahnSeries.coeff_inj, EmbeddingLike.apply_eq_iff_eq]
 
 end
@@ -144,51 +135,26 @@
 @[simp] theorem of_symm_add (x y : HahnModule Γ R V) :
   (of R).symm (x + y) = (of R).symm x + (of R).symm y := rfl
 
-<<<<<<< HEAD
-instance instBaseMod {V} [Semiring R] [AddCommMonoid V] [Module R V] :
-    Module R (HahnModule Γ R V) :=
-  inferInstanceAs <| Module R (HahnSeries Γ V)
-
-end
-
-variable [PartialOrder Γ] [PartialOrder Γ'] [VAdd Γ Γ'] [IsOrderedCancelVAdd Γ Γ'] [Zero R]
-[AddCommMonoid V] [SMul R V]
-
-instance instSMul : SMul (HahnSeries Γ R) (HahnModule Γ' R V) where
-  smul x y := {
-=======
 variable [PartialOrder Γ'] [VAdd Γ Γ'] [IsOrderedCancelVAdd Γ Γ']
 
 instance instSMul [Zero R] : SMul (HahnSeries Γ R) (HahnModule Γ' R V) where
   smul x y := (of R) {
->>>>>>> a3e5a283
     coeff := fun a =>
       ∑ ij ∈ VAddAntidiagonal x.isPWO_support ((of R).symm y).isPWO_support a,
         x.coeff ij.fst • ((of R).symm y).coeff ij.snd
     isPWO_support' :=
         haveI h :
-<<<<<<< HEAD
-          { a : Γ' | (∑ ij ∈ VAddAntidiagonal x.isPWO_support ((of R).symm y).isPWO_support a,
-              x.coeff ij.fst • ((of R).symm y).coeff ij.snd) ≠ 0 } ⊆
-=======
           { a : Γ' |
               (∑ ij ∈ VAddAntidiagonal x.isPWO_support ((of R).symm y).isPWO_support a,
                   x.coeff ij.fst • ((of R).symm y).coeff ij.snd) ≠ 0 } ⊆
->>>>>>> a3e5a283
             { a : Γ' | (VAddAntidiagonal x.isPWO_support
               ((of R).symm y).isPWO_support a).Nonempty } := by
           intro a ha
           contrapose! ha
           simp [not_nonempty_iff_eq_empty.1 ha]
-<<<<<<< HEAD
-        isPWO_support_VAddAntidiagonal.mono h }
-
-theorem smul_coeff (x : HahnSeries Γ R) (y : HahnModule Γ' R V) (a : Γ') :
-=======
         isPWO_support_vaddAntidiagonal.mono h }
 
 theorem smul_coeff [Zero R] (x : HahnSeries Γ R) (y : HahnModule Γ' R V) (a : Γ') :
->>>>>>> a3e5a283
     ((of R).symm <| x • y).coeff a =
       ∑ ij ∈ VAddAntidiagonal x.isPWO_support ((of R).symm y).isPWO_support a,
         x.coeff ij.fst • ((of R).symm y).coeff ij.snd :=
@@ -201,19 +167,11 @@
 variable [PartialOrder Γ] [PartialOrder Γ'] [VAdd Γ Γ'] [IsOrderedCancelVAdd Γ Γ'] [Zero R]
   [AddCommMonoid V]
 
-<<<<<<< HEAD
-instance instBaseSMulZeroClass [PartialOrder Γ] [SMulZeroClass R V] :
-    SMulZeroClass R (HahnModule Γ R V) :=
-  inferInstanceAs <| SMulZeroClass R (HahnSeries Γ V)
-
-@[simp] theorem of_smul [PartialOrder Γ] [SMulZeroClass R V] (r : R) (x : HahnSeries Γ V) :
-=======
 instance instBaseSMulZeroClass [SMulZeroClass R V] :
     SMulZeroClass R (HahnModule Γ R V) :=
   inferInstanceAs <| SMulZeroClass R (HahnSeries Γ V)
 
 @[simp] theorem of_smul [SMulZeroClass R V] (r : R) (x : HahnSeries Γ V) :
->>>>>>> a3e5a283
   (of R) (r • x) = r • (of R) x := rfl
 @[simp] theorem of_symm_smul [PartialOrder Γ] [SMulZeroClass R V] (r : R) (x : HahnModule Γ R V) :
   (of R).symm (r • x) = r • (of R).symm x := rfl
@@ -230,15 +188,9 @@
       ∑ ij ∈ VAddAntidiagonal x.isPWO_support hs a,
         x.coeff ij.fst • ((of R).symm y).coeff ij.snd := by
   rw [smul_coeff]
-<<<<<<< HEAD
-  apply sum_subset_zero_on_sdiff (VAddAntidiagonal_mono_right hys) _ fun _ _ => rfl
-  intro b hb
-  simp only [not_and, mem_sdiff, mem_VAddAntidiagonal, HahnSeries.mem_support, not_imp_not] at hb
-=======
   apply sum_subset_zero_on_sdiff (vaddAntidiagonal_mono_right hys) _ fun _ _ => rfl
   intro b hb
   simp only [not_and, mem_sdiff, mem_vaddAntidiagonal, HahnSeries.mem_support, not_imp_not] at hb
->>>>>>> a3e5a283
   rw [hb.2 hb.1.1 hb.1.2.2, smul_zero]
 
 theorem smul_coeff_left [SMulWithZero R V] {x : HahnSeries Γ R}
@@ -248,15 +200,9 @@
       ∑ ij ∈ VAddAntidiagonal hs ((of R).symm y).isPWO_support a,
         x.coeff ij.fst • ((of R).symm y).coeff ij.snd := by
   rw [smul_coeff]
-<<<<<<< HEAD
-  apply sum_subset_zero_on_sdiff (VAddAntidiagonal_mono_left hxs) _ fun _ _ => rfl
-  intro b hb
-  simp only [not_and', mem_sdiff, mem_VAddAntidiagonal, HahnSeries.mem_support, not_ne_iff] at hb
-=======
   apply sum_subset_zero_on_sdiff (vaddAntidiagonal_mono_left hxs) _ fun _ _ => rfl
   intro b hb
   simp only [not_and', mem_sdiff, mem_vaddAntidiagonal, HahnSeries.mem_support, not_ne_iff] at hb
->>>>>>> a3e5a283
   rw [hb.2 ⟨hb.1.2.1, hb.1.2.2⟩, zero_smul]
 
 end SMulZeroClass
@@ -286,11 +232,7 @@
   smul_add := smul_add
 
 theorem add_smul [AddCommMonoid R] [SMulWithZero R V] {x y : HahnSeries Γ R}
-<<<<<<< HEAD
-    {z : HahnModule Γ' R V} (h : ∀(r s : R) (u : V), (r + s) • u = r • u + s • u) :
-=======
     {z : HahnModule Γ' R V} (h : ∀ (r s : R) (u : V), (r + s) • u = r • u + s • u) :
->>>>>>> a3e5a283
     (x + y) • z = x • z + y • z := by
   ext a
   have hwf := x.isPWO_support.union y.isPWO_support
@@ -301,11 +243,7 @@
   · simp only [HahnSeries.add_coeff, h, sum_add_distrib]
   · intro b
     simp_all only [Set.isPWO_union, HahnSeries.isPWO_support, and_self, HahnSeries.mem_support,
-<<<<<<< HEAD
-      HahnSeries.add_coeff, ne_eq, Set.mem_union]
-=======
       HahnSeries.add_coeff, ne_eq, Set.mem_union, Set.mem_setOf_eq, mem_support]
->>>>>>> a3e5a283
     contrapose!
     intro h
     rw [h.1, h.2, add_zero]
@@ -316,22 +254,14 @@
   by_cases hr : r = 0
   · simp_all only [map_zero, zero_smul, smul_coeff, HahnSeries.support_zero, HahnSeries.zero_coeff,
     sum_const_zero]
-<<<<<<< HEAD
-  simp only [smul_coeff, ne_eq, hr, not_false_eq_true, HahnSeries.support_single_of_ne]
-=======
   simp only [hr, smul_coeff, smul_coeff, HahnSeries.support_single_of_ne, ne_eq, not_false_iff,
     smul_eq_mul]
->>>>>>> a3e5a283
   by_cases hx : ((of R).symm x).coeff a = 0
   · simp only [hx, smul_zero]
     rw [sum_congr _ fun _ _ => rfl, sum_empty]
     ext ⟨a1, a2⟩
     simp only [not_mem_empty, not_and, Set.mem_singleton_iff, Classical.not_not,
-<<<<<<< HEAD
-      mem_VAddAntidiagonal, Set.mem_setOf_eq, iff_false_iff]
-=======
       mem_vaddAntidiagonal, Set.mem_setOf_eq, iff_false_iff]
->>>>>>> a3e5a283
     rintro rfl h2 h1
     rw [IsCancelVAdd.left_cancel a1 a2 a h1] at h2
     exact h2 hx
@@ -339,11 +269,7 @@
     (HahnSeries.single b r).coeff ij.fst • ((of R).symm x).coeff ij.snd
   · apply sum_congr _ fun _ _ => rfl
     ext ⟨a1, a2⟩
-<<<<<<< HEAD
-    simp only [Set.mem_singleton_iff, Prod.mk.inj_iff, mem_VAddAntidiagonal, mem_singleton,
-=======
     simp only [Set.mem_singleton_iff, Prod.mk.inj_iff, mem_vaddAntidiagonal, mem_singleton,
->>>>>>> a3e5a283
       Set.mem_setOf_eq]
     constructor
     · rintro ⟨rfl, _, h1⟩
@@ -356,23 +282,15 @@
     [IsOrderedCancelVAdd Γ Γ'] [MulZeroClass R] [SMulWithZero R V] {r : R}
     {x : HahnModule Γ' R V} {a : Γ'} :
     ((of R).symm ((HahnSeries.single 0 r : HahnSeries Γ R) • x)).coeff a =
-<<<<<<< HEAD
-      r • ((of R).symm x).coeff a := by
-=======
     r • ((of R).symm x).coeff a := by
->>>>>>> a3e5a283
   nth_rw 1 [← zero_vadd Γ a]
   exact single_smul_coeff_add
 
 @[simp]
 theorem single_zero_smul_eq_smul (Γ) [OrderedAddCommMonoid Γ] [AddAction Γ Γ']
     [IsOrderedCancelVAdd Γ Γ'] [MulZeroClass R] [SMulWithZero R V] {r : R}
-<<<<<<< HEAD
-    {x : HahnModule Γ' R V} : (HahnSeries.single (0 : Γ) r) • x = r • x := by
-=======
     {x : HahnModule Γ' R V} :
     (HahnSeries.single (0 : Γ) r) • x = r • x := by
->>>>>>> a3e5a283
   ext
   exact single_zero_smul_coeff
 
@@ -383,38 +301,24 @@
   simp [smul_coeff]
 
 @[simp]
-<<<<<<< HEAD
-theorem one_smul' {Γ} [OrderedAddCommMonoid Γ][AddAction Γ Γ'] [IsOrderedCancelVAdd Γ Γ']
-    [MonoidWithZero R] [MulActionWithZero R V] {x : HahnModule Γ' R V} :
-    (1 : HahnSeries Γ R) • x = x := by
-  ext g
-  exact single_zero_smul_coeff.trans <| MulAction.one_smul (((of R).symm x).coeff g)
-
-theorem support_smul_subset_vAdd_support [Zero R] [SMulWithZero R V] {x : HahnSeries Γ R}
-    {y : HahnModule Γ' R V} : ((of R).symm (x • y)).support ⊆
-      x.support +ᵥ ((of R).symm y).support := by
-  apply Set.Subset.trans (fun x hx => _) (support_VAddAntidiagonal_subset_VAdd
-    (hs := x.isPWO_support) (ht := ((of R).symm y).isPWO_support))
-=======
 theorem one_smul' {Γ} [OrderedAddCommMonoid Γ] [AddAction Γ Γ'] [IsOrderedCancelVAdd Γ Γ']
     [MonoidWithZero R] [MulActionWithZero R V] {x : HahnModule Γ' R V} :
     (1 : HahnSeries Γ R) • x = x := by
   ext g
   exact single_zero_smul_coeff.trans (one_smul R (x.coeff g))
 
-theorem support_smul_subset_vadd_support' [MulZeroClass R] [SMulWithZero R V] {x : HahnSeries Γ R}
+theorem support_smul_subset_vadd_support [MulZeroClass R] [SMulWithZero R V] {x : HahnSeries Γ R}
     {y : HahnModule Γ' R V} :
     ((of R).symm (x • y)).support ⊆ x.support +ᵥ ((of R).symm y).support := by
   apply Set.Subset.trans (fun x hx => _) support_vaddAntidiagonal_subset_vadd
   · exact x.isPWO_support
   · exact y.isPWO_support
->>>>>>> a3e5a283
   intro x hx
   contrapose! hx
   simp only [Set.mem_setOf_eq, not_nonempty_iff_eq_empty] at hx
   simp [hx, smul_coeff]
 
-<<<<<<< HEAD
+
 theorem smul_coeffTop_orderTop_vAdd_orderTop {Γ Γ'} [LinearOrder Γ] [LinearOrder Γ']
     [VAdd Γ Γ'] [IsOrderedCancelVAdd Γ Γ'] [Zero R] [SMulWithZero R V] {x : HahnSeries Γ R}
     {y : HahnModule Γ' R V} :
@@ -457,16 +361,6 @@
   by_cases hx : x = 0; · simp_all
   by_cases hy : (of R).symm y = 0; · simp_all
   simp [HahnSeries.leadingCoeff, orderTop_smul_of_nonzero h, smul_coeffTop_orderTop_vAdd_orderTop]
-=======
-theorem support_smul_subset_vadd_support [MulZeroClass R] [SMulWithZero R V] {x : HahnSeries Γ R}
-    {y : HahnModule Γ' R V} :
-    ((of R).symm (x • y)).support ⊆ x.support +ᵥ ((of R).symm y).support := by
-  have h : x.support +ᵥ ((of R).symm y).support =
-      x.support +ᵥ ((of R).symm y).support := by
-    exact rfl
-  rw [h]
-  exact support_smul_subset_vadd_support'
->>>>>>> a3e5a283
 
 theorem smul_coeff_order_add_order {Γ} [LinearOrderedCancelAddCommMonoid Γ] [Zero R]
     [SMulWithZero R V] (x : HahnSeries Γ R) (y : HahnModule Γ R V) :
@@ -476,11 +370,7 @@
   by_cases hy : (of R).symm y = 0; · simp [hy, smul_coeff]
   rw [HahnSeries.order_of_ne hx, HahnSeries.order_of_ne hy, smul_coeff,
     HahnSeries.leadingCoeff_of_ne hx, HahnSeries.leadingCoeff_of_ne hy]
-<<<<<<< HEAD
-  erw [Finset.VAddAntidiagonal_min_VAdd_min, Finset.sum_singleton]
-=======
   erw [Finset.vaddAntidiagonal_min_vadd_min, Finset.sum_singleton]
->>>>>>> a3e5a283
 
 end DistribSMul
 
@@ -501,17 +391,6 @@
       ∑ ij ∈ addAntidiagonal x.isPWO_support y.isPWO_support a, x.coeff ij.fst * y.coeff ij.snd :=
   rfl
 
-<<<<<<< HEAD
-instance [NonUnitalNonAssocSemiring R] : MulZeroClass (HahnSeries Γ R) where
-  zero_mul x := by
-    ext
-    simp [mul_coeff]
-  mul_zero x := by
-    ext
-    simp [mul_coeff]
-
-=======
->>>>>>> a3e5a283
 theorem mul_coeff_left' [NonUnitalNonAssocSemiring R] {x y : HahnSeries Γ R} {a : Γ} {s : Set Γ}
     (hs : s.IsPWO) (hxs : x.support ⊆ s) :
     (x * y).coeff a =
@@ -528,24 +407,6 @@
   { inferInstanceAs (Mul (HahnSeries Γ R)),
     inferInstanceAs (Add (HahnSeries Γ R)) with
     left_distrib := fun x y z => by
-<<<<<<< HEAD
-      simp only [← smul_eq_mul]
-      exact HahnModule.smul_add x y z
-    right_distrib := fun x y z => by
-      simp only [← smul_eq_mul]
-      refine HahnModule.add_smul ?_
-      simp only [smul_eq_mul]
-      exact add_mul }
-
-instance [NonUnitalNonAssocSemiring R] : NonUnitalNonAssocSemiring (HahnSeries Γ R) :=
-  { inferInstanceAs (AddCommMonoid (HahnSeries Γ R)),
-    inferInstanceAs (Distrib (HahnSeries Γ R)),
-    inferInstanceAs (MulZeroClass (HahnSeries Γ R)) with }
-
-theorem single_mul_coeff_add [NonUnitalNonAssocSemiring R] {r : R} {x : HahnSeries Γ R} {a : Γ}
-    {b : Γ} : (single b r * x).coeff (a + b) = r * x.coeff a := by
-  rw [← smul_eq_mul, add_comm, ← smul_eq_mul]
-=======
       simp only [← of_symm_smul_of_eq_mul]
       exact HahnModule.smul_add x y z
     right_distrib := fun x y z => by
@@ -554,10 +415,14 @@
       simp only [smul_eq_mul]
       exact add_mul }
 
+instance [NonUnitalNonAssocSemiring R] : NonUnitalNonAssocSemiring (HahnSeries Γ R) :=
+  { inferInstanceAs (AddCommMonoid (HahnSeries Γ R)),
+    inferInstanceAs (Distrib (HahnSeries Γ R)),
+    inferInstanceAs (MulZeroClass (HahnSeries Γ R)) with }
+
 theorem single_mul_coeff_add [NonUnitalNonAssocSemiring R] {r : R} {x : HahnSeries Γ R} {a : Γ}
     {b : Γ} : (single b r * x).coeff (a + b) = r * x.coeff a := by
   rw [← of_symm_smul_of_eq_mul, add_comm, ← vadd_eq_add]
->>>>>>> a3e5a283
   exact HahnModule.single_smul_coeff_add
 
 theorem mul_single_coeff_add [NonUnitalNonAssocSemiring R] {r : R} {x : HahnSeries Γ R} {a : Γ}
@@ -612,20 +477,15 @@
 
 theorem support_mul_subset_add_support [NonUnitalNonAssocSemiring R] {x y : HahnSeries Γ R} :
     support (x * y) ⊆ support x + support y := by
-<<<<<<< HEAD
-  rw [← smul_eq_mul]
-  exact HahnModule.support_smul_subset_vAdd_support
-=======
   rw [← of_symm_smul_of_eq_mul, ← vadd_eq_add]
   exact HahnModule.support_smul_subset_vadd_support
->>>>>>> a3e5a283
 
 theorem mul_coeff_order_add_order {Γ} [LinearOrderedCancelAddCommMonoid Γ]
     [NonUnitalNonAssocSemiring R] (x y : HahnSeries Γ R) :
     (x * y).coeff (x.order + y.order) = x.leadingCoeff * y.leadingCoeff := by
-<<<<<<< HEAD
-  simp only [← smul_eq_mul]
+  simp only [← of_symm_smul_of_eq_mul]
   exact HahnModule.smul_coeff_order_add_order x y
+
 
 theorem orderTop_mul_of_nonzero {Γ} [LinearOrderedCancelAddCommMonoid Γ]
     [NonUnitalNonAssocSemiring R] {x y : HahnSeries Γ R} (h : x.leadingCoeff * y.leadingCoeff ≠ 0) :
@@ -679,10 +539,6 @@
     rw [leadingCoeff_of_single]
     exact fun hrx' => (leadingCoeff_ne_iff.mpr hx) (hr x.leadingCoeff hrx')
   rw [order_mul_of_nonzero hrx, order_single hrne]
-=======
-  simp only [← of_symm_smul_of_eq_mul]
-  exact HahnModule.smul_coeff_order_add_order x y
->>>>>>> a3e5a283
 
 private theorem mul_assoc' [NonUnitalSemiring R] (x y z : HahnSeries Γ R) :
     x * y * z = x * (y * z) := by
@@ -767,17 +623,12 @@
   ext b
   rw [smul_coeff_left (x.isPWO_support.add y.isPWO_support)
     HahnSeries.support_mul_subset_add_support, smul_coeff_right
-<<<<<<< HEAD
     (y.isPWO_support.VAdd ((of R).symm z).isPWO_support) support_smul_subset_vAdd_support]
-=======
-    (y.isPWO_support.vadd ((of R).symm z).isPWO_support) support_smul_subset_vadd_support]
->>>>>>> a3e5a283
   simp only [HahnSeries.mul_coeff, smul_coeff, HahnSeries.add_coeff, sum_smul, smul_sum, sum_sigma']
   apply Finset.sum_nbij' (fun ⟨⟨_i, j⟩, ⟨k, l⟩⟩ ↦ ⟨(k, l +ᵥ j), (l, j)⟩)
     (fun ⟨⟨i, _j⟩, ⟨k, l⟩⟩ ↦ ⟨(i + k, l), (i, k)⟩) <;>
     aesop (add safe [Set.vadd_mem_vadd, Set.add_mem_add]) (add simp [add_vadd, mul_smul])
 
-<<<<<<< HEAD
 instance instBaseModule [Semiring R] [Module R V] : Module R (HahnModule Γ R V) :=
   inferInstanceAs <| Module R (HahnSeries Γ V)
 
@@ -790,15 +641,10 @@
   invFun := (of R).symm
   left_inv := congrFun rfl
   right_inv := congrFun rfl
-=======
-instance instBaseModule [Semiring R] [Module R V] : Module R (HahnModule Γ' R V) :=
-  inferInstanceAs <| Module R (HahnSeries Γ' V)
->>>>>>> a3e5a283
 
 instance instModule [Semiring R] [Module R V] : Module (HahnSeries Γ R)
     (HahnModule Γ' R V) := {
   inferInstanceAs (DistribSMul (HahnSeries Γ R) (HahnModule Γ' R V)) with
-<<<<<<< HEAD
   mul_smul := fun x y z => mul_smul' x y z
   one_smul := fun _ => one_smul'
   add_smul := fun _ _ _ => add_smul Module.add_smul
@@ -847,25 +693,6 @@
     rw [smul_coeff_order_add_order x y, of_symm_zero, HahnSeries.zero_coeff, smul_eq_zero]
     simp only [HahnSeries.leadingCoeff_ne_iff.mpr hxy.1, false_or]
     exact HahnSeries.leadingCoeff_ne_iff.mpr hxy.2 -- defeq abuse?
-=======
-  mul_smul := mul_smul'
-  one_smul := fun _ => one_smul'
-  add_smul := fun _ _ _ => add_smul Module.add_smul
-  zero_smul := fun _ => zero_smul' }
-
-instance instNoZeroSMulDivisors {Γ} [LinearOrderedCancelAddCommMonoid Γ] [Zero R]
-    [SMulWithZero R V] [NoZeroSMulDivisors R V] :
-    NoZeroSMulDivisors (HahnSeries Γ R) (HahnModule Γ R V) where
-  eq_zero_or_eq_zero_of_smul_eq_zero {x y} hxy := by
-    contrapose! hxy
-    simp only [ne_eq]
-    rw [← HahnModule.ext_iff, Function.funext_iff, not_forall]
-    refine ⟨x.order + ((of R).symm y).order, ?_⟩
-    rw [smul_coeff_order_add_order x y, of_symm_zero, HahnSeries.zero_coeff, smul_eq_zero, not_or]
-    constructor
-    · exact HahnSeries.leadingCoeff_ne_iff.mpr hxy.1
-    · exact HahnSeries.leadingCoeff_ne_iff.mpr hxy.2
->>>>>>> a3e5a283
 
 end HahnModule
 
@@ -874,11 +701,7 @@
 instance {Γ} [LinearOrderedCancelAddCommMonoid Γ] [NonUnitalNonAssocSemiring R] [NoZeroDivisors R] :
     NoZeroDivisors (HahnSeries Γ R) where
     eq_zero_or_eq_zero_of_mul_eq_zero {x y} xy := by
-<<<<<<< HEAD
-      have : NoZeroSMulDivisors (HahnSeries Γ R) (HahnSeries Γ R) :=
-=======
       haveI : NoZeroSMulDivisors (HahnSeries Γ R) (HahnSeries Γ R) :=
->>>>>>> a3e5a283
         HahnModule.instNoZeroSMulDivisors
       exact eq_zero_or_eq_zero_of_smul_eq_zero xy
 
@@ -900,18 +723,8 @@
 @[simp]
 theorem order_mul {Γ} [LinearOrderedCancelAddCommMonoid Γ] [NonUnitalNonAssocSemiring R]
     [NoZeroDivisors R] {x y : HahnSeries Γ R} (hx : x ≠ 0) (hy : y ≠ 0) :
-<<<<<<< HEAD
     (x * y).order = x.order + y.order :=
   order_mul_of_nonzero (mul_ne_zero (leadingCoeff_ne_iff.mpr hx) (leadingCoeff_ne_iff.mpr hy))
-=======
-    (x * y).order = x.order + y.order := by
-  apply le_antisymm
-  · apply order_le_of_coeff_ne_zero
-    rw [mul_coeff_order_add_order x y]
-    exact mul_ne_zero (leadingCoeff_ne_iff.mpr hx) (leadingCoeff_ne_iff.mpr hy)
-  · rw [order_of_ne hx, order_of_ne hy, order_of_ne (mul_ne_zero hx hy), ← Set.IsWF.min_add]
-    exact Set.IsWF.min_le_min_of_subset support_mul_subset_add_support
->>>>>>> a3e5a283
 
 @[simp]
 theorem order_pow {Γ} [LinearOrderedCancelAddCommMonoid Γ] [Semiring R] [NoZeroDivisors R]
