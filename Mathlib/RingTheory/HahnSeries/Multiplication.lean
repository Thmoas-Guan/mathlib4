--- conflicted
+++ resolved
@@ -41,11 +41,6 @@
 noncomputable section
 
 variable {Γ Γ' R V : Type*}
-<<<<<<< HEAD
-=======
-
-section Multiplication
->>>>>>> 70523677
 
 namespace HahnSeries
 
@@ -100,13 +95,10 @@
 
 namespace HahnModule
 
-<<<<<<< HEAD
-=======
 section
 
 variable [PartialOrder Γ] [Zero V] [SMul R V]
 
->>>>>>> 70523677
 /-- The casting function to the type synonym. -/
 def of (R : Type*) [SMul R V] :
     HahnSeries Γ V ≃ HahnModule Γ R V := Equiv.refl _
@@ -122,25 +114,17 @@
     (h : ((of R).symm x).coeff = ((of R).symm y).coeff) : x = y :=
   (of R).symm.injective <| HahnSeries.coeff_inj.1 h
 
-<<<<<<< HEAD
 theorem ext_iff [PartialOrder Γ] [Zero V] [SMul R V]
     (x y : HahnModule Γ R V) : ((of R).symm x).coeff = ((of R).symm y).coeff ↔ x = y := by
   simp_all only [HahnSeries.coeff_inj, EmbeddingLike.apply_eq_iff_eq]
 
+end
+
 section SMul
 
-variable [AddCommMonoid V] [SMul R V]
-
-variable [PartialOrder Γ]
-=======
-end
-
-section SMul
-
 section
 
 variable [PartialOrder Γ] [AddCommMonoid V] [SMul R V]
->>>>>>> 70523677
 
 instance instAddCommMonoid : AddCommMonoid (HahnModule Γ R V) :=
   inferInstanceAs <| AddCommMonoid (HahnSeries Γ V)
@@ -159,17 +143,12 @@
     Module R (HahnModule Γ R V) :=
   inferInstanceAs <| Module R (HahnSeries Γ V)
 
-<<<<<<< HEAD
+end
+
 variable [PartialOrder Γ'] [VAdd Γ Γ'] [MonoVAddReflectLE Γ Γ']
 
 instance instSMul [Zero R] : SMul (HahnSeries Γ R) (HahnModule Γ' R V) where
   smul x y := {
-=======
-variable [OrderedCancelAddCommMonoid Γ] [AddCommMonoid V] [SMul R V]
-
-instance instSMul [Zero R] : SMul (HahnSeries Γ R) (HahnModule Γ R V) where
-  smul x y := (of R) {
->>>>>>> 70523677
     coeff := fun a =>
       ∑ ij ∈ VAddAntidiagonal x.isPWO_support ((of R).symm y).isPWO_support a,
         x.coeff ij.fst • ((of R).symm y).coeff ij.snd
@@ -194,11 +173,12 @@
 
 section SMulZeroClass
 
-<<<<<<< HEAD
+section
+
 variable [PartialOrder Γ] [PartialOrder Γ'] [VAdd Γ Γ'] [MonoVAddReflectLE Γ Γ'] [Zero R]
   [AddCommMonoid V]
 
-instance instRSMulZeroClass [PartialOrder Γ] [SMulZeroClass R V] :
+instance instBaseSMulZeroClass [PartialOrder Γ] [SMulZeroClass R V] :
     SMulZeroClass R (HahnModule Γ R V) :=
   inferInstanceAs <| SMulZeroClass R (HahnSeries Γ V)
 
@@ -209,39 +189,12 @@
 
 instance instSMulZeroClass [SMulZeroClass R V] :
     SMulZeroClass (HahnSeries Γ R) (HahnModule Γ' R V) where
-=======
-section
-
-
-variable [PartialOrder Γ] [Zero R] [AddCommMonoid V] [SMulZeroClass R V]
-
-instance instBaseSMulZeroClass : SMulZeroClass R (HahnModule Γ R V) :=
-  inferInstanceAs <| SMulZeroClass R (HahnSeries Γ V)
-
-@[simp] theorem of_smul (r : R) (x : HahnSeries Γ V) : (of R) (r • x) = r • (of R) x :=
-  rfl
-@[simp] theorem of_symm_smul (r : R) (x : HahnModule Γ R V) :
-    (of R).symm (r • x) = r • (of R).symm x :=
-  rfl
-
-end
-
-variable [OrderedCancelAddCommMonoid Γ] [Zero R] [AddCommMonoid V]
-
-instance instSMulZeroClass [SMulZeroClass R V] :
-    SMulZeroClass (HahnSeries Γ R) (HahnModule Γ R V) where
->>>>>>> 70523677
   smul_zero x := by
     ext
     simp [smul_coeff]
 
-<<<<<<< HEAD
 theorem smul_coeff_right [SMulZeroClass R V] {x : HahnSeries Γ R} {y : HahnModule Γ' R V} {a : Γ'}
     {s : Set Γ'} (hs : s.IsPWO) (hys : ((of R).symm y).support ⊆ s) :
-=======
-theorem smul_coeff_right [SMulZeroClass R V] {x : HahnSeries Γ R}
-    {y : HahnModule Γ R V} {a : Γ} {s : Set Γ} (hs : s.IsPWO) (hys : ((of R).symm y).support ⊆ s) :
->>>>>>> 70523677
     ((of R).symm <| x • y).coeff a =
       ∑ ij ∈ VAddAntidiagonal x.isPWO_support hs a,
         x.coeff ij.fst • ((of R).symm y).coeff ij.snd := by
@@ -252,11 +205,7 @@
   rw [hb.2 hb.1.1 hb.1.2.2, smul_zero]
 
 theorem smul_coeff_left [SMulWithZero R V] {x : HahnSeries Γ R}
-<<<<<<< HEAD
     {y : HahnModule Γ' R V} {a : Γ'} {s : Set Γ}
-=======
-    {y : HahnModule Γ R V} {a : Γ} {s : Set Γ}
->>>>>>> 70523677
     (hs : s.IsPWO) (hxs : x.support ⊆ s) :
     ((of R).symm <| x • y).coeff a =
       ∑ ij ∈ VAddAntidiagonal hs ((of R).symm y).isPWO_support a,
@@ -269,7 +218,6 @@
 
 end SMulZeroClass
 
-<<<<<<< HEAD
 section DistribSMul
 
 variable [PartialOrder Γ] [PartialOrder Γ'] [VAdd Γ Γ'] [MonoVAddReflectLE Γ Γ'] [AddCommMonoid V]
@@ -433,8 +381,6 @@
 
 end DistribSMul
 
-=======
->>>>>>> 70523677
 end HahnModule
 
 variable [OrderedCancelAddCommMonoid Γ]
