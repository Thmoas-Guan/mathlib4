/-
Copyright (c) 2021 Aaron Anderson. All rights reserved.
Released under Apache 2.0 license as described in the file LICENSE.
Authors: Aaron Anderson, Scott Carnahan
-/
import Mathlib.RingTheory.HahnSeries.Multiplication

#align_import ring_theory.hahn_series from "leanprover-community/mathlib"@"a484a7d0eade4e1268f4fb402859b6686037f965"

/-!
# Hahn Series
If `Γ` is ordered and `R` has zero, then `HahnSeries Γ R` consists of formal series over `Γ` with
coefficients in `R`, whose supports are partially well-ordered. With further structure on `R` and
`Γ`, we can add further structure on `HahnSeries Γ R`.  We introduce a notion of
summability for possibly infinite families of series, and prove that a Hahn Series with invertible
leading coefficient is invertible.  We also show that when the coefficient ring is a domain, then
the converse holds.

## Main Definitions
  * A `HahnSeries.SummableFamily` is a family of Hahn series such that the union of their supports
  is well-founded and only finitely many are nonzero at any given coefficient. They have a formal
  sum, `HahnSeries.SummableFamily.hsum`, which can be bundled as a `LinearMap` as
  `HahnSeries.SummableFamily.lsum`. Note that this is different from `Summable` in the valuation
  topology, because there are topologically summable families that do not satisfy the axioms of
  `HahnSeries.SummableFamily`, and formally summable families whose sums do not converge
  topologically.

## Main results

  *

## References
- [J. van der Hoeven, *Operators on Generalized Power Series*][van_der_hoeven]
-/

set_option linter.uppercaseLean3 false

open Finset Function

open scoped Classical
open BigOperators Pointwise

noncomputable section

variable {Γ : Type*} {R : Type*}

namespace HahnSeries

theorem support_pow_subset_closure [OrderedCancelAddCommMonoid Γ] [Semiring R] (x : HahnSeries Γ R)
    (n : ℕ) : support (x ^ n) ⊆ AddSubmonoid.closure (support x) := by
  induction' n with n ih <;> intro g hn
  · simp_all only [Nat.zero_eq, pow_zero, mem_support, one_coeff, ne_eq, ite_eq_right_iff,
    not_forall, exists_prop, SetLike.mem_coe]
    exact AddSubmonoid.zero_mem (AddSubmonoid.closure (support x))
  · obtain ⟨i, hi, j, hj, rfl⟩ := support_mul_subset_add_support hn
    exact SetLike.mem_coe.2 (AddSubmonoid.add_mem _ (ih hi) (AddSubmonoid.subset_closure hj))

theorem isPWO_iUnion_support_powers [LinearOrderedCancelAddCommMonoid Γ] [Semiring R]
    (x : HahnSeries Γ R) (hx : 0 ≤ x.order) :
    (⋃ n : ℕ, (x ^ n).support).IsPWO :=
  (x.isPWO_support'.addSubmonoid_closure
    fun _ hg => le_trans hx (order_le_of_coeff_ne_zero (Function.mem_support.mp hg))).mono
    (Set.iUnion_subset fun n => support_pow_subset_closure x n)
#align hahn_series.is_pwo_Union_support_powers HahnSeries.isPWO_iUnion_support_powers

section

variable (Γ) (R) [PartialOrder Γ] [AddCommMonoid R]

/-- An infinite family of Hahn series which has a formal coefficient-wise sum.
  The requirements for this are that the union of the supports of the series is well-founded,
  and that only finitely many series are nonzero at any given coefficient. -/
structure SummableFamily (α : Type*) where
  /-- A parametrized family of Hahn series. -/
  toFun : α → HahnSeries Γ R
  isPWO_iUnion_support' : Set.IsPWO (⋃ a : α, (toFun a).support)
  finite_co_support' : ∀ g : Γ, { a | (toFun a).coeff g ≠ 0 }.Finite
#align hahn_series.summable_family HahnSeries.SummableFamily

end

namespace SummableFamily

section AddCommMonoid

variable [PartialOrder Γ] [AddCommMonoid R] {α : Type*}

instance : FunLike (SummableFamily Γ R α) α (HahnSeries Γ R) where
  coe := toFun
  coe_injective' | ⟨_, _, _⟩, ⟨_, _, _⟩, rfl => rfl

theorem isPWO_iUnion_support (s : SummableFamily Γ R α) : Set.IsPWO (⋃ a : α, (s a).support) :=
  s.isPWO_iUnion_support'
#align hahn_series.summable_family.is_pwo_Union_support HahnSeries.SummableFamily.isPWO_iUnion_support

theorem finite_co_support (s : SummableFamily Γ R α) (g : Γ) :
    (Function.support fun a => (s a).coeff g).Finite :=
  s.finite_co_support' g
#align hahn_series.summable_family.finite_co_support HahnSeries.SummableFamily.finite_co_support

theorem coe_injective : @Function.Injective (SummableFamily Γ R α) (α → HahnSeries Γ R) (⇑) :=
  DFunLike.coe_injective
#align hahn_series.summable_family.coe_injective HahnSeries.SummableFamily.coe_injective

@[ext]
theorem ext {s t : SummableFamily Γ R α} (h : ∀ a : α, s a = t a) : s = t :=
  DFunLike.ext s t h
#align hahn_series.summable_family.ext HahnSeries.SummableFamily.ext

instance : Add (SummableFamily Γ R α) :=
  ⟨fun x y =>
    { toFun := x + y
      isPWO_iUnion_support' :=
        (x.isPWO_iUnion_support.union y.isPWO_iUnion_support).mono
          (by
            rw [← Set.iUnion_union_distrib]
            exact Set.iUnion_mono fun a => support_add_subset)
      finite_co_support' := fun g =>
        ((x.finite_co_support g).union (y.finite_co_support g)).subset
          (by
            intro a ha
            change (x a).coeff g + (y a).coeff g ≠ 0 at ha
            rw [Set.mem_union, Function.mem_support, Function.mem_support]
            contrapose! ha
            rw [ha.1, ha.2, add_zero]) }⟩

instance : Zero (SummableFamily Γ R α) :=
  ⟨⟨0, by simp, by simp⟩⟩

instance : Inhabited (SummableFamily Γ R α) :=
  ⟨0⟩

@[simp]
theorem coe_add {s t : SummableFamily Γ R α} : ⇑(s + t) = s + t :=
  rfl
#align hahn_series.summable_family.coe_add HahnSeries.SummableFamily.coe_add

theorem add_apply {s t : SummableFamily Γ R α} {a : α} : (s + t) a = s a + t a :=
  rfl
#align hahn_series.summable_family.add_apply HahnSeries.SummableFamily.add_apply

@[simp]
theorem coe_zero : ((0 : SummableFamily Γ R α) : α → HahnSeries Γ R) = 0 :=
  rfl
#align hahn_series.summable_family.coe_zero HahnSeries.SummableFamily.coe_zero

theorem zero_apply {a : α} : (0 : SummableFamily Γ R α) a = 0 :=
  rfl
#align hahn_series.summable_family.zero_apply HahnSeries.SummableFamily.zero_apply

instance : AddCommMonoid (SummableFamily Γ R α) where
  zero := 0
  nsmul := nsmulRec
  zero_add s := by
    ext
    apply zero_add
  add_zero s := by
    ext
    apply add_zero
  add_comm s t := by
    ext
    apply add_comm
  add_assoc r s t := by
    ext
    apply add_assoc

/-- The infinite sum of a `SummableFamily` of Hahn series. -/
def hsum (s : SummableFamily Γ R α) : HahnSeries Γ R where
  coeff g := ∑ᶠ i, (s i).coeff g
  isPWO_support' :=
    s.isPWO_iUnion_support.mono fun g => by
      contrapose
      rw [Set.mem_iUnion, not_exists, Function.mem_support, Classical.not_not]
      simp_rw [mem_support, Classical.not_not]
      intro h
      rw [finsum_congr h, finsum_zero]
#align hahn_series.summable_family.hsum HahnSeries.SummableFamily.hsum

@[simp]
theorem hsum_coeff {s : SummableFamily Γ R α} {g : Γ} : s.hsum.coeff g = ∑ᶠ i, (s i).coeff g :=
  rfl
#align hahn_series.summable_family.hsum_coeff HahnSeries.SummableFamily.hsum_coeff

theorem support_hsum_subset {s : SummableFamily Γ R α} : s.hsum.support ⊆ ⋃ a : α, (s a).support :=
  fun g hg => by
  rw [mem_support, hsum_coeff, finsum_eq_sum _ (s.finite_co_support _)] at hg
  obtain ⟨a, _, h2⟩ := exists_ne_zero_of_sum_ne_zero hg
  rw [Set.mem_iUnion]
  exact ⟨a, h2⟩
#align hahn_series.summable_family.support_hsum_subset HahnSeries.SummableFamily.support_hsum_subset

@[simp]
theorem hsum_add {s t : SummableFamily Γ R α} : (s + t).hsum = s.hsum + t.hsum := by
  ext g
  simp only [hsum_coeff, add_coeff, add_apply]
  exact finsum_add_distrib (s.finite_co_support _) (t.finite_co_support _)
#align hahn_series.summable_family.hsum_add HahnSeries.SummableFamily.hsum_add

end AddCommMonoid

section AddCommGroup

variable [PartialOrder Γ] [AddCommGroup R] {α : Type*} {s t : SummableFamily Γ R α} {a : α}

instance : Neg (SummableFamily Γ R α) :=
  ⟨fun s =>
    { toFun := fun a => -s a
      isPWO_iUnion_support' := by
        simp_rw [support_neg]
        exact s.isPWO_iUnion_support
      finite_co_support' := fun g => by
        simp only [neg_coeff', Pi.neg_apply, Ne, neg_eq_zero]
        exact s.finite_co_support g }⟩

instance : AddCommGroup (SummableFamily Γ R α) :=
  { inferInstanceAs (AddCommMonoid (SummableFamily Γ R α)) with
    zsmul := zsmulRec
    add_left_neg := fun a => by
      ext
      apply add_left_neg }

@[simp]
theorem coe_neg : ⇑(-s) = -s :=
  rfl
#align hahn_series.summable_family.coe_neg HahnSeries.SummableFamily.coe_neg

theorem neg_apply : (-s) a = -s a :=
  rfl
#align hahn_series.summable_family.neg_apply HahnSeries.SummableFamily.neg_apply

@[simp]
theorem coe_sub : ⇑(s - t) = s - t :=
  rfl
#align hahn_series.summable_family.coe_sub HahnSeries.SummableFamily.coe_sub

theorem sub_apply : (s - t) a = s a - t a :=
  rfl
#align hahn_series.summable_family.sub_apply HahnSeries.SummableFamily.sub_apply

end AddCommGroup

section Semiring

-- change this to [OrderedCancelVAdd Γ Γ'] and [SMul R V]

variable [OrderedCancelAddCommMonoid Γ] [Semiring R] {α : Type*}

instance : SMul (HahnSeries Γ R) (SummableFamily Γ R α) where
  smul x s :=
    { toFun := fun a => x * s a
      isPWO_iUnion_support' := by
        apply (x.isPWO_support.add s.isPWO_iUnion_support).mono
        refine' Set.Subset.trans (Set.iUnion_mono fun a => support_mul_subset_add_support) _
        intro g
        simp only [Set.mem_iUnion, exists_imp]
        exact fun a ha => (Set.add_subset_add (Set.Subset.refl _) (Set.subset_iUnion _ a)) ha
      finite_co_support' := fun g => by
        refine'
          ((addAntidiagonal x.isPWO_support s.isPWO_iUnion_support g).finite_toSet.biUnion'
                fun ij _ => _).subset
            fun a ha => _
        · exact fun ij _ => Function.support fun a => (s a).coeff ij.2
        · apply s.finite_co_support
        · obtain ⟨i, hi, j, hj, rfl⟩ := support_mul_subset_add_support ha
          simp only [exists_prop, Set.mem_iUnion, mem_addAntidiagonal, mul_coeff, mem_support,
            isPWO_support, Prod.exists]
          exact ⟨i, j, mem_coe.2 (mem_addAntidiagonal.2 ⟨hi, Set.mem_iUnion.2 ⟨a, hj⟩, rfl⟩), hj⟩ }

@[simp]
theorem smul_apply {x : HahnSeries Γ R} {s : SummableFamily Γ R α} {a : α} : (x • s) a = x * s a :=
  rfl
#align hahn_series.summable_family.smul_apply HahnSeries.SummableFamily.smul_apply

instance : Module (HahnSeries Γ R) (SummableFamily Γ R α) where
  smul := (· • ·)
  smul_zero _ := ext fun _ => mul_zero _
  zero_smul _ := ext fun _ => zero_mul _
  one_smul _ := ext fun _ => one_mul _
  add_smul _ _ _  := ext fun _ => add_mul _ _ _
  smul_add _ _ _ := ext fun _ => mul_add _ _ _
  mul_smul _ _ _ := ext fun _ => mul_assoc _ _ _

@[simp]
theorem hsum_smul {x : HahnSeries Γ R} {s : SummableFamily Γ R α} : (x • s).hsum = x * s.hsum := by
  ext g
  simp only [mul_coeff, hsum_coeff, smul_apply]
  refine'
    (Eq.trans (finsum_congr fun a => _)
          (finsum_sum_comm (addAntidiagonal x.isPWO_support s.isPWO_iUnion_support g)
            (fun i ij => x.coeff (Prod.fst ij) * (s i).coeff ij.snd) _)).trans
      _
  · refine' sum_subset (addAntidiagonal_mono_right
      (Set.subset_iUnion (fun j => support (toFun s j)) a)) _
    rintro ⟨i, j⟩ hU ha
    rw [mem_addAntidiagonal] at *
    rw [Classical.not_not.1 fun con => ha ⟨hU.1, con, hU.2.2⟩, mul_zero]
  · rintro ⟨i, j⟩ _
    refine' (s.finite_co_support j).subset _
    simp_rw [Function.support_subset_iff', Function.mem_support, Classical.not_not]
    intro a ha
    rw [ha, mul_zero]
  · refine' (sum_congr rfl _).trans (sum_subset (addAntidiagonal_mono_right _) _).symm
    · rintro ⟨i, j⟩ _
      rw [mul_finsum]
      apply s.finite_co_support
    · intro x hx
      simp only [Set.mem_iUnion, Ne, mem_support]
      contrapose! hx
      simp [hx]
    · rintro ⟨i, j⟩ hU ha
      rw [mem_addAntidiagonal] at *
      rw [← hsum_coeff, Classical.not_not.1 fun con => ha ⟨hU.1, con, hU.2.2⟩,
        mul_zero]
#align hahn_series.summable_family.hsum_smul HahnSeries.SummableFamily.hsum_smul

/-- The summation of a `summable_family` as a `LinearMap`. -/
@[simps]
def lsum : SummableFamily Γ R α →ₗ[HahnSeries Γ R] HahnSeries Γ R where
  toFun := hsum
  map_add' _ _ := hsum_add
  map_smul' _ _ := hsum_smul
#align hahn_series.summable_family.lsum HahnSeries.SummableFamily.lsum

@[simp]
theorem hsum_sub {R : Type*} [Ring R] {s t : SummableFamily Γ R α} :
    (s - t).hsum = s.hsum - t.hsum := by
  rw [← lsum_apply, LinearMap.map_sub, lsum_apply, lsum_apply]
#align hahn_series.summable_family.hsum_sub HahnSeries.SummableFamily.hsum_sub

end Semiring

section OfFinsupp

variable [PartialOrder Γ] [AddCommMonoid R] {α : Type*}

/-- A family with only finitely many nonzero elements is summable. -/
def ofFinsupp (f : α →₀ HahnSeries Γ R) : SummableFamily Γ R α where
  toFun := f
  isPWO_iUnion_support' := by
    apply (f.support.isPWO_bUnion.2 fun a _ => (f a).isPWO_support).mono
    refine' Set.iUnion_subset_iff.2 fun a g hg => _
    have haf : a ∈ f.support := by
      rw [Finsupp.mem_support_iff, ← support_nonempty_iff]
      exact ⟨g, hg⟩
    exact Set.mem_biUnion haf hg
  finite_co_support' g := by
    refine' f.support.finite_toSet.subset fun a ha => _
    simp only [coeff.addMonoidHom_apply, mem_coe, Finsupp.mem_support_iff, Ne,
      Function.mem_support]
    contrapose! ha
    simp [ha]
#align hahn_series.summable_family.of_finsupp HahnSeries.SummableFamily.ofFinsupp

@[simp]
theorem coe_ofFinsupp {f : α →₀ HahnSeries Γ R} : ⇑(SummableFamily.ofFinsupp f) = f :=
  rfl
#align hahn_series.summable_family.coe_of_finsupp HahnSeries.SummableFamily.coe_ofFinsupp

@[simp]
theorem hsum_ofFinsupp {f : α →₀ HahnSeries Γ R} : (ofFinsupp f).hsum = f.sum fun _ => id := by
  ext g
  simp only [hsum_coeff, coe_ofFinsupp, Finsupp.sum, Ne]
  simp_rw [← coeff.addMonoidHom_apply, id]
  rw [map_sum, finsum_eq_sum_of_support_subset]
  intro x h
  simp only [coeff.addMonoidHom_apply, mem_coe, Finsupp.mem_support_iff, Ne]
  contrapose! h
  simp [h]
#align hahn_series.summable_family.hsum_of_finsupp HahnSeries.SummableFamily.hsum_ofFinsupp

end OfFinsupp

section EmbDomain

variable [PartialOrder Γ] [AddCommMonoid R] {α β : Type*}

/-- A summable family can be reindexed by an embedding without changing its sum. -/
def embDomain (s : SummableFamily Γ R α) (f : α ↪ β) : SummableFamily Γ R β where
  toFun b := if h : b ∈ Set.range f then s (Classical.choose h) else 0
  isPWO_iUnion_support' := by
    refine' s.isPWO_iUnion_support.mono (Set.iUnion_subset fun b g h => _)
    by_cases hb : b ∈ Set.range f
    · dsimp only at h
      rw [dif_pos hb] at h
      exact Set.mem_iUnion.2 ⟨Classical.choose hb, h⟩
    · simp [-Set.mem_range, dif_neg hb] at h
  finite_co_support' g :=
    ((s.finite_co_support g).image f).subset
      (by
        intro b h
        by_cases hb : b ∈ Set.range f
        · simp only [Ne, Set.mem_setOf_eq, dif_pos hb] at h
          exact ⟨Classical.choose hb, h, Classical.choose_spec hb⟩
        · simp only [Ne, Set.mem_setOf_eq, dif_neg hb, zero_coeff, not_true_eq_false] at h)
#align hahn_series.summable_family.emb_domain HahnSeries.SummableFamily.embDomain

variable (s : SummableFamily Γ R α) (f : α ↪ β) {a : α} {b : β}

theorem embDomain_apply :
    s.embDomain f b = if h : b ∈ Set.range f then s (Classical.choose h) else 0 :=
  rfl
#align hahn_series.summable_family.emb_domain_apply HahnSeries.SummableFamily.embDomain_apply

@[simp]
theorem embDomain_image : s.embDomain f (f a) = s a := by
  rw [embDomain_apply, dif_pos (Set.mem_range_self a)]
  exact congr rfl (f.injective (Classical.choose_spec (Set.mem_range_self a)))
#align hahn_series.summable_family.emb_domain_image HahnSeries.SummableFamily.embDomain_image

@[simp]
theorem embDomain_notin_range (h : b ∉ Set.range f) : s.embDomain f b = 0 := by
  rw [embDomain_apply, dif_neg h]
#align hahn_series.summable_family.emb_domain_notin_range HahnSeries.SummableFamily.embDomain_notin_range

@[simp]
theorem hsum_embDomain : (s.embDomain f).hsum = s.hsum := by
  ext g
  simp only [hsum_coeff, embDomain_apply, apply_dite HahnSeries.coeff, dite_apply, zero_coeff]
  exact finsum_emb_domain f fun a => (s a).coeff g
#align hahn_series.summable_family.hsum_emb_domain HahnSeries.SummableFamily.hsum_embDomain

end EmbDomain

section powers

variable [LinearOrderedCancelAddCommMonoid Γ] [CommRing R]

theorem co_support_zero (g : Γ) : {a | ¬((0 : HahnSeries Γ R) ^ a).coeff g = 0} ⊆ {0} := by
  simp_all only [Set.subset_singleton_iff, Set.mem_setOf_eq]
  intro n hn
  by_contra h'
  simp_all only [ne_eq, not_false_eq_true, zero_pow, zero_coeff, not_true_eq_false]

variable {x : HahnSeries Γ R} (hx : 0 < x.orderTop)

theorem pow_finite_co_support (g : Γ) : Set.Finite {a | ((fun n ↦ x ^ n) a).coeff g ≠ 0} := by
  have hpwo : Set.IsPWO (⋃ n, support (x ^ n)) :=
    isPWO_iUnion_support_powers x (zero_le_order_of_orderTop <| le_of_lt hx)
  by_cases hox : x = 0
  · rw [hox]
    exact Set.Finite.subset (Set.finite_singleton 0) (co_support_zero g)
  by_cases hg : g ∈ ⋃ n : ℕ, { g | (x ^ n).coeff g ≠ 0 }
  swap; · exact Set.finite_empty.subset fun n hn => hg (Set.mem_iUnion.2 ⟨n, hn⟩)
  apply hpwo.isWF.induction hg
  intro y ys hy
  refine'
    ((((addAntidiagonal x.isPWO_support hpwo y).finite_toSet.biUnion fun ij hij =>
                  hy ij.snd _ _).image
              Nat.succ).union
          (Set.finite_singleton 0)).subset
      _
  · exact (mem_addAntidiagonal.1 (mem_coe.1 hij)).2.1
  · obtain ⟨hi, _, rfl⟩ := mem_addAntidiagonal.1 (mem_coe.1 hij)
    exact lt_add_of_pos_left ij.2 <| lt_of_lt_of_le (zero_lt_order_of_orderTop hx hox) <|
      order_le_of_coeff_ne_zero <| Function.mem_support.mp hi
  · rintro (_ | n) hn
    · exact Set.mem_union_right _ (Set.mem_singleton 0)
    · obtain ⟨i, hi, j, hj, rfl⟩ := support_mul_subset_add_support hn
      refine' Set.mem_union_left _ ⟨n, Set.mem_iUnion.2 ⟨⟨j, i⟩, Set.mem_iUnion.2 ⟨_, hi⟩⟩, rfl⟩
      simp only [and_true_iff, Set.mem_iUnion, mem_addAntidiagonal, mem_coe, eq_self_iff_true,
        Ne.def, mem_support, Set.mem_setOf_eq]
      exact ⟨hj, ⟨n, hi⟩, add_comm j i⟩

/-- Powers of an element of positive order (or zero) form a summable family. -/
@[simps]
def powers : SummableFamily Γ R ℕ where
  toFun n := x ^ n
  isPWO_iUnion_support' := isPWO_iUnion_support_powers x (zero_le_order_of_orderTop <| le_of_lt hx)
  finite_co_support' g := by
<<<<<<< HEAD
    have h : {a | ((fun n ↦ x ^ n) a).coeff g ≠ 0} ⊆ {n | (x ^ n).coeff g ≠ 0} := by
      intro n hn
      simp_all only [ne_eq, Set.mem_setOf_eq, not_false_eq_true]
    exact Set.Finite.subset (pow_finite_co_support hx g) h
=======
    have hpwo := isPWO_iUnion_support_powers hx
    by_cases hg : g ∈ ⋃ n : ℕ, { g | (x ^ n).coeff g ≠ 0 }
    swap; · exact Set.finite_empty.subset fun n hn => hg (Set.mem_iUnion.2 ⟨n, hn⟩)
    apply hpwo.isWF.induction hg
    intro y ys hy
    refine'
      ((((addAntidiagonal x.isPWO_support hpwo y).finite_toSet.biUnion fun ij hij =>
                    hy ij.snd _ _).image
                Nat.succ).union
            (Set.finite_singleton 0)).subset
        _
    · exact (mem_addAntidiagonal.1 (mem_coe.1 hij)).2.1
    · obtain ⟨hi, _, rfl⟩ := mem_addAntidiagonal.1 (mem_coe.1 hij)
      rw [← zero_add ij.snd, ← add_assoc, add_zero]
      exact
        add_lt_add_right (WithTop.coe_lt_coe.1 (lt_of_lt_of_le hx (addVal_le_of_coeff_ne_zero hi)))
          _
    · rintro (_ | n) hn
      · exact Set.mem_union_right _ (Set.mem_singleton 0)
      · obtain ⟨i, hi, j, hj, rfl⟩ := support_mul_subset_add_support hn
        refine' Set.mem_union_left _ ⟨n, Set.mem_iUnion.2 ⟨⟨j, i⟩, Set.mem_iUnion.2 ⟨_, hi⟩⟩, rfl⟩
        simp only [and_true_iff, Set.mem_iUnion, mem_addAntidiagonal, mem_coe, eq_self_iff_true,
          Ne, mem_support, Set.mem_setOf_eq]
        exact ⟨hj, ⟨n, hi⟩, add_comm j i⟩
>>>>>>> 742d658e
#align hahn_series.summable_family.powers HahnSeries.SummableFamily.powers

@[simp]
theorem coe_powers : ⇑(powers hx) = HPow.hPow x :=
  rfl
#align hahn_series.summable_family.coe_powers HahnSeries.SummableFamily.coe_powers

theorem embDomain_succ_smul_powers :
    (x • powers hx).embDomain ⟨Nat.succ, Nat.succ_injective⟩ =
      powers hx - ofFinsupp (Finsupp.single 0 1) := by
  apply SummableFamily.ext
  rintro (_ | n)
  · rw [embDomain_notin_range, sub_apply, powers_toFun, pow_zero, coe_ofFinsupp,
      Finsupp.single_eq_same, sub_self]
    rw [Set.mem_range, not_exists]
    exact Nat.succ_ne_zero
  · refine' Eq.trans (embDomain_image _ ⟨Nat.succ, Nat.succ_injective⟩) _
    simp only [smul_apply, powers_toFun, Algebra.mul_smul_comm, coe_sub, coe_ofFinsupp,
      Pi.sub_apply, ne_eq, not_false_eq_true, Finsupp.single_eq_of_ne, sub_zero, pow_succ']
#align hahn_series.summable_family.emb_domain_succ_smul_powers HahnSeries.SummableFamily.embDomain_succ_smul_powers

theorem one_sub_self_mul_hsum_powers : (1 - x) * (powers hx).hsum = 1 := by
  rw [← hsum_smul, sub_smul 1 x (powers hx), one_smul, hsum_sub, ←
    hsum_embDomain (x • powers hx) ⟨Nat.succ, Nat.succ_injective⟩, embDomain_succ_smul_powers]
  simp only [hsum_sub, hsum_ofFinsupp, id_eq, Finsupp.sum_single_index, sub_sub_cancel]
#align hahn_series.summable_family.one_sub_self_mul_hsum_powers HahnSeries.SummableFamily.one_sub_self_mul_hsum_powers

end powers

end SummableFamily

section Inversion

variable [LinearOrderedAddCommGroup Γ]

<<<<<<< HEAD
section CommRing

variable [CommRing R]

theorem one_minus_single_mul (x y : HahnSeries Γ R) (r : R) (hr : r * x.leadingCoeff = 1)
    (hxy : x = y + x.leadingTerm) : 1 - single (-order x) r * x = -(single (-x.order) r * y) := by
  nth_rw 2 [hxy]
  rw [mul_add, leadingTerm_eq, single_mul_single, ← leadingCoeff_eq, hr, add_left_neg,
    sub_add_eq_sub_sub_swap, sub_eq_neg_self, sub_eq_zero_of_eq]
  exact rfl

theorem unit_aux (x : HahnSeries Γ R) {r : R} (hr : r * x.leadingCoeff = 1) :
    0 < (1 - single (-x.order) r * x).orderTop := by
  let y := (x - x.leadingTerm)
  by_cases hy : y = 0
  · have hrx : (single (-order x)) r * x = 1 := by
      nth_rw 2 [eq_of_sub_eq_zero hy]
      simp only [leadingTerm_eq, single_mul_single, add_left_neg, hr, ← leadingCoeff_eq]
      exact rfl
    simp only [hrx, sub_self, orderTop_zero, WithTop.zero_lt_top]
  have hr' : ∀ (s : R), r * s = 0 → s = 0 :=
    fun s hs => by rw [← one_mul s, ← hr, mul_right_comm, hs, zero_mul]
  have hy' : 0 < (single (-x.order) r * y).order := by
    rw [(order_mul_single_of_nonzero_divisor hr' hy), lt_neg_add_iff_lt]
    exact order_lt_add_single_support_order (sub_add_cancel x x.leadingTerm).symm hy
  simp only [one_minus_single_mul x y r hr (sub_add_cancel x x.leadingTerm).symm, orderTop_neg]
  exact zero_lt_orderTop_of_order hy'
=======
section IsDomain

variable [CommRing R] [IsDomain R]

theorem unit_aux (x : HahnSeries Γ R) {r : R} (hr : r * x.coeff x.order = 1) :
    0 < addVal Γ R (1 - C r * single (-x.order) 1 * x) := by
  have h10 : (1 : R) ≠ 0 := one_ne_zero
  have x0 : x ≠ 0 := ne_zero_of_coeff_ne_zero (right_ne_zero_of_mul_eq_one hr)
  refine' lt_of_le_of_ne ((addVal Γ R).map_le_sub (ge_of_eq (addVal Γ R).map_one) _) _
  · simp only [AddValuation.map_mul]
    rw [addVal_apply_of_ne x0, addVal_apply_of_ne (single_ne_zero h10), addVal_apply_of_ne _,
      order_C, order_single h10, WithTop.coe_zero, zero_add, ← WithTop.coe_add, neg_add_self,
      WithTop.coe_zero]
    · exact C_ne_zero (left_ne_zero_of_mul_eq_one hr)
  · rw [addVal_apply, ← WithTop.coe_zero]
    split_ifs with h
    · apply WithTop.coe_ne_top
    rw [Ne, WithTop.coe_eq_coe]
    intro con
    apply coeff_order_ne_zero h
    rw [← con, mul_assoc, sub_coeff, one_coeff, if_pos rfl, C_mul_eq_smul, smul_coeff, smul_eq_mul,
      ← add_neg_self x.order, single_mul_coeff_add, one_mul, hr, sub_self]
>>>>>>> 742d658e
#align hahn_series.unit_aux HahnSeries.unit_aux

theorem isUnit_of_isUnit_leadingCoeff {x : HahnSeries Γ R} (hx : IsUnit x.leadingCoeff) :
    IsUnit x := by
  let ⟨⟨u, i, ui, iu⟩, h⟩ := hx
  rw [Units.val_mk] at h
  rw [h] at iu
  have h' := SummableFamily.one_sub_self_mul_hsum_powers (unit_aux x iu)
  rw [sub_sub_cancel] at h'
  exact isUnit_of_mul_isUnit_right (isUnit_of_mul_eq_one _ _ h')

theorem isUnit_iff [IsDomain R] {x : HahnSeries Γ R} :
    IsUnit x ↔ IsUnit (x.leadingCoeff) := by
  refine { mp := ?mp, mpr := isUnit_of_isUnit_leadingCoeff }
  rintro ⟨⟨u, i, ui, iu⟩, rfl⟩
  refine'
    isUnit_of_mul_eq_one (u.leadingCoeff) (i.leadingCoeff)
      ((mul_coeff_order_add_order u i).symm.trans _)
  rw [ui, one_coeff, if_pos]
  rw [← order_mul (left_ne_zero_of_mul_eq_one ui) (right_ne_zero_of_mul_eq_one ui), ui, order_one]
#align hahn_series.is_unit_iff HahnSeries.isUnit_iff

end CommRing

instance [Field R] : Field (HahnSeries Γ R) :=
  { inferInstanceAs (IsDomain (HahnSeries Γ R)),
    inferInstanceAs (CommRing (HahnSeries Γ R)) with
    inv := fun x =>
      if x0 : x = 0 then 0
      else
        (single (-x.order)) (x.leadingCoeff)⁻¹ *
          (SummableFamily.powers (unit_aux x (inv_mul_cancel (leadingCoeff_ne_iff.mp x0)))).hsum
    inv_zero := dif_pos rfl
    mul_inv_cancel := fun x x0 => by
      refine' (congr rfl (dif_neg x0)).trans _
      have h :=
        SummableFamily.one_sub_self_mul_hsum_powers
          (unit_aux x (inv_mul_cancel (leadingCoeff_ne_iff.mp x0)))
      rw [sub_sub_cancel] at h
      rw [← mul_assoc, mul_comm x, h]
    qsmul := qsmulRec _ }

end Inversion

end HahnSeries<|MERGE_RESOLUTION|>--- conflicted
+++ resolved
@@ -467,37 +467,10 @@
   toFun n := x ^ n
   isPWO_iUnion_support' := isPWO_iUnion_support_powers x (zero_le_order_of_orderTop <| le_of_lt hx)
   finite_co_support' g := by
-<<<<<<< HEAD
     have h : {a | ((fun n ↦ x ^ n) a).coeff g ≠ 0} ⊆ {n | (x ^ n).coeff g ≠ 0} := by
       intro n hn
       simp_all only [ne_eq, Set.mem_setOf_eq, not_false_eq_true]
     exact Set.Finite.subset (pow_finite_co_support hx g) h
-=======
-    have hpwo := isPWO_iUnion_support_powers hx
-    by_cases hg : g ∈ ⋃ n : ℕ, { g | (x ^ n).coeff g ≠ 0 }
-    swap; · exact Set.finite_empty.subset fun n hn => hg (Set.mem_iUnion.2 ⟨n, hn⟩)
-    apply hpwo.isWF.induction hg
-    intro y ys hy
-    refine'
-      ((((addAntidiagonal x.isPWO_support hpwo y).finite_toSet.biUnion fun ij hij =>
-                    hy ij.snd _ _).image
-                Nat.succ).union
-            (Set.finite_singleton 0)).subset
-        _
-    · exact (mem_addAntidiagonal.1 (mem_coe.1 hij)).2.1
-    · obtain ⟨hi, _, rfl⟩ := mem_addAntidiagonal.1 (mem_coe.1 hij)
-      rw [← zero_add ij.snd, ← add_assoc, add_zero]
-      exact
-        add_lt_add_right (WithTop.coe_lt_coe.1 (lt_of_lt_of_le hx (addVal_le_of_coeff_ne_zero hi)))
-          _
-    · rintro (_ | n) hn
-      · exact Set.mem_union_right _ (Set.mem_singleton 0)
-      · obtain ⟨i, hi, j, hj, rfl⟩ := support_mul_subset_add_support hn
-        refine' Set.mem_union_left _ ⟨n, Set.mem_iUnion.2 ⟨⟨j, i⟩, Set.mem_iUnion.2 ⟨_, hi⟩⟩, rfl⟩
-        simp only [and_true_iff, Set.mem_iUnion, mem_addAntidiagonal, mem_coe, eq_self_iff_true,
-          Ne, mem_support, Set.mem_setOf_eq]
-        exact ⟨hj, ⟨n, hi⟩, add_comm j i⟩
->>>>>>> 742d658e
 #align hahn_series.summable_family.powers HahnSeries.SummableFamily.powers
 
 @[simp]
@@ -533,7 +506,6 @@
 
 variable [LinearOrderedAddCommGroup Γ]
 
-<<<<<<< HEAD
 section CommRing
 
 variable [CommRing R]
@@ -561,30 +533,6 @@
     exact order_lt_add_single_support_order (sub_add_cancel x x.leadingTerm).symm hy
   simp only [one_minus_single_mul x y r hr (sub_add_cancel x x.leadingTerm).symm, orderTop_neg]
   exact zero_lt_orderTop_of_order hy'
-=======
-section IsDomain
-
-variable [CommRing R] [IsDomain R]
-
-theorem unit_aux (x : HahnSeries Γ R) {r : R} (hr : r * x.coeff x.order = 1) :
-    0 < addVal Γ R (1 - C r * single (-x.order) 1 * x) := by
-  have h10 : (1 : R) ≠ 0 := one_ne_zero
-  have x0 : x ≠ 0 := ne_zero_of_coeff_ne_zero (right_ne_zero_of_mul_eq_one hr)
-  refine' lt_of_le_of_ne ((addVal Γ R).map_le_sub (ge_of_eq (addVal Γ R).map_one) _) _
-  · simp only [AddValuation.map_mul]
-    rw [addVal_apply_of_ne x0, addVal_apply_of_ne (single_ne_zero h10), addVal_apply_of_ne _,
-      order_C, order_single h10, WithTop.coe_zero, zero_add, ← WithTop.coe_add, neg_add_self,
-      WithTop.coe_zero]
-    · exact C_ne_zero (left_ne_zero_of_mul_eq_one hr)
-  · rw [addVal_apply, ← WithTop.coe_zero]
-    split_ifs with h
-    · apply WithTop.coe_ne_top
-    rw [Ne, WithTop.coe_eq_coe]
-    intro con
-    apply coeff_order_ne_zero h
-    rw [← con, mul_assoc, sub_coeff, one_coeff, if_pos rfl, C_mul_eq_smul, smul_coeff, smul_eq_mul,
-      ← add_neg_self x.order, single_mul_coeff_add, one_mul, hr, sub_self]
->>>>>>> 742d658e
 #align hahn_series.unit_aux HahnSeries.unit_aux
 
 theorem isUnit_of_isUnit_leadingCoeff {x : HahnSeries Γ R} (hx : IsUnit x.leadingCoeff) :
