--- conflicted
+++ resolved
@@ -80,11 +80,6 @@
 
 lemma le_iff {I J : TwoSidedIdeal R} : I ≤ J ↔ (I : Set R) ⊆ (J : Set R) := Iff.rfl
 
-<<<<<<< HEAD
-lemma ringCon_le_iff {I J : TwoSidedIdeal R} : I ≤ J ↔ I.ringCon ≤ J.ringCon :=
-  le_iff.trans $ ⟨fun h x y r => by rw [rel_iff] at r ⊢; exact h r,
-    fun h x hx => by rw [SetLike.mem_coe, mem_iff] at hx ⊢; exact h hx⟩
-=======
 /-- Two-sided-ideals corresponds to congruence relations on a ring. -/
 def orderIsoRingCon : TwoSidedIdeal R ≃o RingCon R where
   toFun := TwoSidedIdeal.ringCon
@@ -99,7 +94,6 @@
 
 lemma ringCon_le_iff {I J : TwoSidedIdeal R} : I ≤ J ↔ I.ringCon ≤ J.ringCon :=
   orderIsoRingCon.map_rel_iff.symm
->>>>>>> cac1f0d8
 
 @[ext]
 lemma ext {I J : TwoSidedIdeal R} (h : ∀ x, x ∈ I ↔ x ∈ J) : I = J :=
