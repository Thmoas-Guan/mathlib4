/-
Copyright (c) 2018 Kenny Lau. All rights reserved.
Released under Apache 2.0 license as described in the file LICENSE.
Authors: Kenny Lau, Chris Hughes, Mario Carneiro
-/
import Mathlib.Algebra.Algebra.Defs
import Mathlib.RingTheory.Ideal.Operations
import Mathlib.RingTheory.JacobsonIdeal
import Mathlib.Logic.Equiv.TransferInstance
import Mathlib.Tactic.TFAE

#align_import ring_theory.ideal.local_ring from "leanprover-community/mathlib"@"ec1c7d810034d4202b0dd239112d1792be9f6fdc"

/-!

# Local rings

Define local rings as commutative rings having a unique maximal ideal.

## Main definitions

* `LocalRing`: A predicate on commutative semirings, stating that for any pair of elements that
  adds up to `1`, one of them is a unit. This is shown to be equivalent to the condition that there
  exists a unique maximal ideal.
* `LocalRing.maximalIdeal`: The unique maximal ideal for a local rings. Its carrier set is the
  set of non units.
* `IsLocalRingHom`: A predicate on semiring homomorphisms, requiring that it maps nonunits
  to nonunits. For local rings, this means that the image of the unique maximal ideal is again
  contained in the unique maximal ideal.
* `LocalRing.ResidueField`: The quotient of a local ring by its maximal ideal.

-/


universe u v w u'

variable {R : Type u} {S : Type v} {T : Type w} {K : Type u'}

/-- A semiring is local if it is nontrivial and `a` or `b` is a unit whenever `a + b = 1`.
Note that `LocalRing` is a predicate. -/
class LocalRing (R : Type u) [Semiring R] extends Nontrivial R : Prop where
  of_is_unit_or_is_unit_of_add_one ::
  /-- in a local ring `R`, if `a + b = 1`, then either `a` is a unit or `b` is a unit. In another
    word, for every `a : R`, either `a` is a unit or `1 - a` is a unit. -/
  isUnit_or_isUnit_of_add_one {a b : R} (h : a + b = 1) : IsUnit a ∨ IsUnit b
#align local_ring LocalRing

section CommSemiring

variable [CommSemiring R]

namespace LocalRing

theorem of_isUnit_or_isUnit_of_isUnit_add [Nontrivial R]
    (h : ∀ a b : R, IsUnit (a + b) → IsUnit a ∨ IsUnit b) : LocalRing R :=
  ⟨fun {a b} hab => h a b <| hab.symm ▸ isUnit_one⟩
#align local_ring.of_is_unit_or_is_unit_of_is_unit_add LocalRing.of_isUnit_or_isUnit_of_isUnit_add

/-- A semiring is local if it is nontrivial and the set of nonunits is closed under the addition. -/
theorem of_nonunits_add [Nontrivial R]
    (h : ∀ a b : R, a ∈ nonunits R → b ∈ nonunits R → a + b ∈ nonunits R) : LocalRing R :=
  ⟨fun {a b} hab => or_iff_not_and_not.2 fun H => h a b H.1 H.2 <| hab.symm ▸ isUnit_one⟩
#align local_ring.of_nonunits_add LocalRing.of_nonunits_add

/-- A semiring is local if it has a unique maximal ideal. -/
theorem of_unique_max_ideal (h : ∃! I : Ideal R, I.IsMaximal) : LocalRing R :=
  @of_nonunits_add _ _
    (nontrivial_of_ne (0 : R) 1 <|
      let ⟨I, Imax, _⟩ := h
      fun H : 0 = 1 => Imax.1.1 <| I.eq_top_iff_one.2 <| H ▸ I.zero_mem)
    fun x y hx hy H =>
    let ⟨I, Imax, Iuniq⟩ := h
    let ⟨Ix, Ixmax, Hx⟩ := exists_max_ideal_of_mem_nonunits hx
    let ⟨Iy, Iymax, Hy⟩ := exists_max_ideal_of_mem_nonunits hy
    have xmemI : x ∈ I := Iuniq Ix Ixmax ▸ Hx
    have ymemI : y ∈ I := Iuniq Iy Iymax ▸ Hy
    Imax.1.1 <| I.eq_top_of_isUnit_mem (I.add_mem xmemI ymemI) H
#align local_ring.of_unique_max_ideal LocalRing.of_unique_max_ideal

theorem of_unique_nonzero_prime (h : ∃! P : Ideal R, P ≠ ⊥ ∧ Ideal.IsPrime P) : LocalRing R :=
  of_unique_max_ideal
    (by
      rcases h with ⟨P, ⟨hPnonzero, hPnot_top, _⟩, hPunique⟩
      refine ⟨P, ⟨⟨hPnot_top, ?_⟩⟩, fun M hM => hPunique _ ⟨?_, Ideal.IsMaximal.isPrime hM⟩⟩
      · refine Ideal.maximal_of_no_maximal fun M hPM hM => ne_of_lt hPM ?_
        exact (hPunique _ ⟨ne_bot_of_gt hPM, Ideal.IsMaximal.isPrime hM⟩).symm
      · rintro rfl
        exact hPnot_top (hM.1.2 P (bot_lt_iff_ne_bot.2 hPnonzero)))
#align local_ring.of_unique_nonzero_prime LocalRing.of_unique_nonzero_prime

variable [LocalRing R]

theorem isUnit_or_isUnit_of_isUnit_add {a b : R} (h : IsUnit (a + b)) : IsUnit a ∨ IsUnit b := by
  rcases h with ⟨u, hu⟩
  rw [← Units.inv_mul_eq_one, mul_add] at hu
  apply Or.imp _ _ (isUnit_or_isUnit_of_add_one hu) <;> exact isUnit_of_mul_isUnit_right
#align local_ring.is_unit_or_is_unit_of_is_unit_add LocalRing.isUnit_or_isUnit_of_isUnit_add

theorem nonunits_add {a b : R} (ha : a ∈ nonunits R) (hb : b ∈ nonunits R) : a + b ∈ nonunits R :=
  fun H => not_or_of_not ha hb (isUnit_or_isUnit_of_isUnit_add H)
#align local_ring.nonunits_add LocalRing.nonunits_add

variable (R)

/-- The ideal of elements that are not units. -/
def maximalIdeal : Ideal R where
  carrier := nonunits R
  zero_mem' := zero_mem_nonunits.2 <| zero_ne_one
  add_mem' {_ _} hx hy := nonunits_add hx hy
  smul_mem' _ _ := mul_mem_nonunits_right
#align local_ring.maximal_ideal LocalRing.maximalIdeal

instance maximalIdeal.isMaximal : (maximalIdeal R).IsMaximal := by
  rw [Ideal.isMaximal_iff]
  constructor
  · intro h
    apply h
    exact isUnit_one
  · intro I x _ hx H
    erw [Classical.not_not] at hx
    rcases hx with ⟨u, rfl⟩
    simpa using I.mul_mem_left (↑u⁻¹) H
#align local_ring.maximal_ideal.is_maximal LocalRing.maximalIdeal.isMaximal

theorem maximal_ideal_unique : ∃! I : Ideal R, I.IsMaximal :=
  ⟨maximalIdeal R, maximalIdeal.isMaximal R, fun I hI =>
    hI.eq_of_le (maximalIdeal.isMaximal R).1.1 fun _ hx => hI.1.1 ∘ I.eq_top_of_isUnit_mem hx⟩
#align local_ring.maximal_ideal_unique LocalRing.maximal_ideal_unique

variable {R}

theorem eq_maximalIdeal {I : Ideal R} (hI : I.IsMaximal) : I = maximalIdeal R :=
  ExistsUnique.unique (maximal_ideal_unique R) hI <| maximalIdeal.isMaximal R
#align local_ring.eq_maximal_ideal LocalRing.eq_maximalIdeal

theorem le_maximalIdeal {J : Ideal R} (hJ : J ≠ ⊤) : J ≤ maximalIdeal R := by
  rcases Ideal.exists_le_maximal J hJ with ⟨M, hM1, hM2⟩
  rwa [← eq_maximalIdeal hM1]
#align local_ring.le_maximal_ideal LocalRing.le_maximalIdeal

@[simp]
theorem mem_maximalIdeal (x) : x ∈ maximalIdeal R ↔ x ∈ nonunits R :=
  Iff.rfl
#align local_ring.mem_maximal_ideal LocalRing.mem_maximalIdeal

theorem isField_iff_maximalIdeal_eq : IsField R ↔ maximalIdeal R = ⊥ :=
  not_iff_not.mp
    ⟨Ring.ne_bot_of_isMaximal_of_not_isField inferInstance, fun h =>
      Ring.not_isField_iff_exists_prime.mpr ⟨_, h, Ideal.IsMaximal.isPrime' _⟩⟩
#align local_ring.is_field_iff_maximal_ideal_eq LocalRing.isField_iff_maximalIdeal_eq

end LocalRing

end CommSemiring

section CommRing

variable [CommRing R]

namespace LocalRing

theorem of_isUnit_or_isUnit_one_sub_self [Nontrivial R] (h : ∀ a : R, IsUnit a ∨ IsUnit (1 - a)) :
    LocalRing R :=
  ⟨fun {a b} hab => add_sub_cancel_left a b ▸ hab.symm ▸ h a⟩
#align local_ring.of_is_unit_or_is_unit_one_sub_self LocalRing.of_isUnit_or_isUnit_one_sub_self

variable [LocalRing R]

theorem isUnit_or_isUnit_one_sub_self (a : R) : IsUnit a ∨ IsUnit (1 - a) :=
  isUnit_or_isUnit_of_isUnit_add <| (add_sub_cancel a 1).symm ▸ isUnit_one
#align local_ring.is_unit_or_is_unit_one_sub_self LocalRing.isUnit_or_isUnit_one_sub_self

theorem isUnit_of_mem_nonunits_one_sub_self (a : R) (h : 1 - a ∈ nonunits R) : IsUnit a :=
  or_iff_not_imp_right.1 (isUnit_or_isUnit_one_sub_self a) h
#align local_ring.is_unit_of_mem_nonunits_one_sub_self LocalRing.isUnit_of_mem_nonunits_one_sub_self

theorem isUnit_one_sub_self_of_mem_nonunits (a : R) (h : a ∈ nonunits R) : IsUnit (1 - a) :=
  or_iff_not_imp_left.1 (isUnit_or_isUnit_one_sub_self a) h
#align local_ring.is_unit_one_sub_self_of_mem_nonunits LocalRing.isUnit_one_sub_self_of_mem_nonunits

theorem of_surjective' [CommRing S] [Nontrivial S] (f : R →+* S) (hf : Function.Surjective f) :
    LocalRing S :=
  of_isUnit_or_isUnit_one_sub_self (by
    intro b
    obtain ⟨a, rfl⟩ := hf b
    apply (isUnit_or_isUnit_one_sub_self a).imp <| RingHom.isUnit_map _
    rw [← f.map_one, ← f.map_sub]
    apply f.isUnit_map)
#align local_ring.of_surjective' LocalRing.of_surjective'

theorem maximalIdeal_le_jacobson (I : Ideal R) :
    LocalRing.maximalIdeal R ≤ I.jacobson :=
  le_sInf fun _ ⟨_, h⟩ => le_of_eq (LocalRing.eq_maximalIdeal h).symm

theorem jacobson_eq_maximalIdeal (I : Ideal R) (h : I ≠ ⊤) :
    I.jacobson = LocalRing.maximalIdeal R :=
  le_antisymm (sInf_le ⟨le_maximalIdeal h, maximalIdeal.isMaximal R⟩)
              (maximalIdeal_le_jacobson I)
#align local_ring.jacobson_eq_maximal_ideal LocalRing.jacobson_eq_maximalIdeal

end LocalRing

end CommRing

/-- A local ring homomorphism is a homomorphism `f` between local rings such that `a` in the domain
  is a unit if `f a` is a unit for any `a`. See `LocalRing.local_hom_TFAE` for other equivalent
  definitions. -/
class IsLocalRingHom [Semiring R] [Semiring S] (f : R →+* S) : Prop where
  /-- A local ring homomorphism `f : R ⟶ S` will send nonunits of `R` to nonunits of `S`. -/
  map_nonunit : ∀ a, IsUnit (f a) → IsUnit a
#align is_local_ring_hom IsLocalRingHom

section

variable [Semiring R] [Semiring S] [Semiring T]

instance isLocalRingHom_id (R : Type*) [Semiring R] : IsLocalRingHom (RingHom.id R) where
  map_nonunit _ := id
#align is_local_ring_hom_id isLocalRingHom_id

@[simp]
theorem isUnit_map_iff (f : R →+* S) [IsLocalRingHom f] (a) : IsUnit (f a) ↔ IsUnit a :=
  ⟨IsLocalRingHom.map_nonunit a, f.isUnit_map⟩
#align is_unit_map_iff isUnit_map_iff

-- Porting note: as this can be proved by other `simp` lemmas, this is marked as high priority.
@[simp (high)]
theorem map_mem_nonunits_iff (f : R →+* S) [IsLocalRingHom f] (a) :
    f a ∈ nonunits S ↔ a ∈ nonunits R :=
  ⟨fun h ha => h <| (isUnit_map_iff f a).mpr ha, fun h ha => h <| (isUnit_map_iff f a).mp ha⟩
#align map_mem_nonunits_iff map_mem_nonunits_iff

instance isLocalRingHom_comp (g : S →+* T) (f : R →+* S) [IsLocalRingHom g] [IsLocalRingHom f] :
    IsLocalRingHom (g.comp f) where
  map_nonunit a := IsLocalRingHom.map_nonunit a ∘ IsLocalRingHom.map_nonunit (f a)
#align is_local_ring_hom_comp isLocalRingHom_comp

instance isLocalRingHom_equiv (f : R ≃+* S) : IsLocalRingHom (f : R →+* S) where
  map_nonunit a ha := by
    convert RingHom.isUnit_map (f.symm : S →+* R) ha
    exact (RingEquiv.symm_apply_apply f a).symm
#align is_local_ring_hom_equiv isLocalRingHom_equiv

@[simp]
theorem isUnit_of_map_unit (f : R →+* S) [IsLocalRingHom f] (a) (h : IsUnit (f a)) : IsUnit a :=
  IsLocalRingHom.map_nonunit a h
#align is_unit_of_map_unit isUnit_of_map_unit

theorem of_irreducible_map (f : R →+* S) [h : IsLocalRingHom f] {x} (hfx : Irreducible (f x)) :
    Irreducible x :=
  ⟨fun h => hfx.not_unit <| IsUnit.map f h, fun p q hx =>
    let ⟨H⟩ := h
    Or.imp (H p) (H q) <| hfx.isUnit_or_isUnit <| f.map_mul p q ▸ congr_arg f hx⟩
#align of_irreducible_map of_irreducible_map

theorem isLocalRingHom_of_comp (f : R →+* S) (g : S →+* T) [IsLocalRingHom (g.comp f)] :
    IsLocalRingHom f :=
  ⟨fun _ ha => (isUnit_map_iff (g.comp f) _).mp (g.isUnit_map ha)⟩
#align is_local_ring_hom_of_comp isLocalRingHom_of_comp

/-- If `f : R →+* S` is a local ring hom, then `R` is a local ring if `S` is. -/
theorem RingHom.domain_localRing {R S : Type*} [CommSemiring R] [CommSemiring S] [H : LocalRing S]
    (f : R →+* S) [IsLocalRingHom f] : LocalRing R := by
  haveI : Nontrivial R := pullback_nonzero f f.map_zero f.map_one
  apply LocalRing.of_nonunits_add
  intro a b
  simp_rw [← map_mem_nonunits_iff f, f.map_add]
  exact LocalRing.nonunits_add
#align ring_hom.domain_local_ring RingHom.domain_localRing

end

section

open LocalRing

variable [CommSemiring R] [LocalRing R] [CommSemiring S] [LocalRing S]

/--
The image of the maximal ideal of the source is contained within the maximal ideal of the target.
-/
theorem map_nonunit (f : R →+* S) [IsLocalRingHom f] (a : R) (h : a ∈ maximalIdeal R) :
    f a ∈ maximalIdeal S := fun H => h <| isUnit_of_map_unit f a H
#align map_nonunit map_nonunit

end

namespace LocalRing

section

variable [CommSemiring R] [LocalRing R] [CommSemiring S] [LocalRing S]

/-- A ring homomorphism between local rings is a local ring hom iff it reflects units,
i.e. any preimage of a unit is still a unit. https://stacks.math.columbia.edu/tag/07BJ
-/
theorem local_hom_TFAE (f : R →+* S) :
    List.TFAE
      [IsLocalRingHom f, f '' (maximalIdeal R).1 ⊆ maximalIdeal S,
        (maximalIdeal R).map f ≤ maximalIdeal S, maximalIdeal R ≤ (maximalIdeal S).comap f,
        (maximalIdeal S).comap f = maximalIdeal R] := by
  tfae_have 1 → 2
  · rintro _ _ ⟨a, ha, rfl⟩
    exact map_nonunit f a ha
  tfae_have 2 → 4
  · exact Set.image_subset_iff.1
  tfae_have 3 ↔ 4
  · exact Ideal.map_le_iff_le_comap
  tfae_have 4 → 1
  · intro h
    constructor
    exact fun x => not_imp_not.1 (@h x)
  tfae_have 1 → 5
  · intro
    ext
    exact not_iff_not.2 (isUnit_map_iff f _)
  tfae_have 5 → 4
  · exact fun h => le_of_eq h.symm
  tfae_finish
#align local_ring.local_hom_tfae LocalRing.local_hom_TFAE

end

theorem of_surjective [CommSemiring R] [LocalRing R] [CommSemiring S] [Nontrivial S] (f : R →+* S)
    [IsLocalRingHom f] (hf : Function.Surjective f) : LocalRing S :=
  of_isUnit_or_isUnit_of_isUnit_add (by
    intro a b hab
    obtain ⟨a, rfl⟩ := hf a
    obtain ⟨b, rfl⟩ := hf b
    rw [← map_add] at hab
    exact
      (isUnit_or_isUnit_of_isUnit_add <| IsLocalRingHom.map_nonunit _ hab).imp f.isUnit_map
        f.isUnit_map)
#align local_ring.of_surjective LocalRing.of_surjective

/-- If `f : R →+* S` is a surjective local ring hom, then the induced units map is surjective. -/
theorem surjective_units_map_of_local_ringHom [CommRing R] [CommRing S] (f : R →+* S)
    (hf : Function.Surjective f) (h : IsLocalRingHom f) :
    Function.Surjective (Units.map <| f.toMonoidHom) := by
  intro a
  obtain ⟨b, hb⟩ := hf (a : S)
  use (isUnit_of_map_unit f b (by rw [hb]; exact Units.isUnit _)).unit
  ext
  exact hb
#align local_ring.surjective_units_map_of_local_ring_hom LocalRing.surjective_units_map_of_local_ringHom

<<<<<<< HEAD
/-- Every ring hom `f : K →+* R` from a field `K` to a nontrivial ring `R` is a local ring hom. -/
instance (priority := 100) {K R} [Field K] [CommRing R] [Nontrivial R]
    (f : K →+* R) : IsLocalRingHom f where
  map_nonunit r hr := by simpa using hr.ne_zero
=======
-- see Note [lower instance priority]
/-- Every ring hom `f : K →+* R` from a division ring `K` to a nontrivial ring `R` is a
local ring hom. -/
instance (priority := 100) {K R} [DivisionRing K] [CommRing R] [Nontrivial R]
    (f : K →+* R) : IsLocalRingHom f where
  map_nonunit r hr := by simpa only [isUnit_iff_ne_zero, ne_eq, map_eq_zero] using hr.ne_zero
>>>>>>> c4d01264

section

variable (R) [CommRing R] [LocalRing R] [CommRing S] [LocalRing S] [CommRing T] [LocalRing T]

/-- The residue field of a local ring is the quotient of the ring by its maximal ideal. -/
def ResidueField :=
  R ⧸ maximalIdeal R
#align local_ring.residue_field LocalRing.ResidueField

-- Porting note: failed at `deriving` instances automatically
instance ResidueFieldCommRing : CommRing (ResidueField R) :=
  show CommRing (R ⧸ maximalIdeal R) from inferInstance

instance ResidueFieldInhabited : Inhabited (ResidueField R) :=
  show Inhabited (R ⧸ maximalIdeal R) from inferInstance

noncomputable instance ResidueField.field : Field (ResidueField R) :=
  Ideal.Quotient.field (maximalIdeal R)
#align local_ring.residue_field.field LocalRing.ResidueField.field

/-- The quotient map from a local ring to its residue field. -/
def residue : R →+* ResidueField R :=
  Ideal.Quotient.mk _
#align local_ring.residue LocalRing.residue

variable {R}

lemma ker_residue : RingHom.ker (residue R) = maximalIdeal R :=
  Ideal.mk_ker

@[simp]
lemma residue_eq_zero_iff (x : R) : residue R x = 0 ↔ x ∈ maximalIdeal R := by
  rw [← RingHom.mem_ker, ker_residue]

lemma residue_ne_zero_iff_isUnit (x : R) : residue R x ≠ 0 ↔ IsUnit x := by
  simp

variable (R)

instance ResidueField.algebra : Algebra R (ResidueField R) :=
  Ideal.Quotient.algebra _
#align local_ring.residue_field.algebra LocalRing.ResidueField.algebra

theorem ResidueField.algebraMap_eq : algebraMap R (ResidueField R) = residue R :=
  rfl
#align local_ring.residue_field.algebra_map_eq LocalRing.ResidueField.algebraMap_eq

instance : IsLocalRingHom (LocalRing.residue R) :=
  ⟨fun _ ha =>
    Classical.not_not.mp (Ideal.Quotient.eq_zero_iff_mem.not.mp (isUnit_iff_ne_zero.mp ha))⟩

variable {R}

namespace ResidueField

/-- A local ring homomorphism into a field can be descended onto the residue field. -/
def lift {R S : Type*} [CommRing R] [LocalRing R] [Field S] (f : R →+* S) [IsLocalRingHom f] :
    LocalRing.ResidueField R →+* S :=
  Ideal.Quotient.lift _ f fun a ha =>
    by_contradiction fun h => ha (isUnit_of_map_unit f a (isUnit_iff_ne_zero.mpr h))
#align local_ring.residue_field.lift LocalRing.ResidueField.lift

theorem lift_comp_residue {R S : Type*} [CommRing R] [LocalRing R] [Field S] (f : R →+* S)
    [IsLocalRingHom f] : (lift f).comp (residue R) = f :=
  RingHom.ext fun _ => rfl
#align local_ring.residue_field.lift_comp_residue LocalRing.ResidueField.lift_comp_residue

@[simp]
theorem lift_residue_apply {R S : Type*} [CommRing R] [LocalRing R] [Field S] (f : R →+* S)
    [IsLocalRingHom f] (x) : lift f (residue R x) = f x :=
  rfl
#align local_ring.residue_field.lift_residue_apply LocalRing.ResidueField.lift_residue_apply

/-- The map on residue fields induced by a local homomorphism between local rings -/
def map (f : R →+* S) [IsLocalRingHom f] : ResidueField R →+* ResidueField S :=
  Ideal.Quotient.lift (maximalIdeal R) ((Ideal.Quotient.mk _).comp f) fun a ha => by
    erw [Ideal.Quotient.eq_zero_iff_mem]
    exact map_nonunit f a ha
#align local_ring.residue_field.map LocalRing.ResidueField.map

/-- Applying `LocalRing.ResidueField.map` to the identity ring homomorphism gives the identity
ring homomorphism. -/
@[simp]
theorem map_id :
    LocalRing.ResidueField.map (RingHom.id R) = RingHom.id (LocalRing.ResidueField R) :=
  Ideal.Quotient.ringHom_ext <| RingHom.ext fun _ => rfl
#align local_ring.residue_field.map_id LocalRing.ResidueField.map_id

/-- The composite of two `LocalRing.ResidueField.map`s is the `LocalRing.ResidueField.map` of the
composite. -/
theorem map_comp (f : T →+* R) (g : R →+* S) [IsLocalRingHom f] [IsLocalRingHom g] :
    LocalRing.ResidueField.map (g.comp f) =
      (LocalRing.ResidueField.map g).comp (LocalRing.ResidueField.map f) :=
  Ideal.Quotient.ringHom_ext <| RingHom.ext fun _ => rfl
#align local_ring.residue_field.map_comp LocalRing.ResidueField.map_comp

theorem map_comp_residue (f : R →+* S) [IsLocalRingHom f] :
    (ResidueField.map f).comp (residue R) = (residue S).comp f :=
  rfl
#align local_ring.residue_field.map_comp_residue LocalRing.ResidueField.map_comp_residue

theorem map_residue (f : R →+* S) [IsLocalRingHom f] (r : R) :
    ResidueField.map f (residue R r) = residue S (f r) :=
  rfl
#align local_ring.residue_field.map_residue LocalRing.ResidueField.map_residue

theorem map_id_apply (x : ResidueField R) : map (RingHom.id R) x = x :=
  DFunLike.congr_fun map_id x
#align local_ring.residue_field.map_id_apply LocalRing.ResidueField.map_id_apply

@[simp]
theorem map_map (f : R →+* S) (g : S →+* T) (x : ResidueField R) [IsLocalRingHom f]
    [IsLocalRingHom g] : map g (map f x) = map (g.comp f) x :=
  DFunLike.congr_fun (map_comp f g).symm x
#align local_ring.residue_field.map_map LocalRing.ResidueField.map_map

/-- A ring isomorphism defines an isomorphism of residue fields. -/
@[simps apply]
def mapEquiv (f : R ≃+* S) : LocalRing.ResidueField R ≃+* LocalRing.ResidueField S where
  toFun := map (f : R →+* S)
  invFun := map (f.symm : S →+* R)
  left_inv x := by simp only [map_map, RingEquiv.symm_comp, map_id, RingHom.id_apply]
  right_inv x := by simp only [map_map, RingEquiv.comp_symm, map_id, RingHom.id_apply]
  map_mul' := RingHom.map_mul _
  map_add' := RingHom.map_add _
#align local_ring.residue_field.map_equiv LocalRing.ResidueField.mapEquiv

@[simp]
theorem mapEquiv.symm (f : R ≃+* S) : (mapEquiv f).symm = mapEquiv f.symm :=
  rfl
#align local_ring.residue_field.map_equiv.symm LocalRing.ResidueField.mapEquiv.symm

@[simp]
theorem mapEquiv_trans (e₁ : R ≃+* S) (e₂ : S ≃+* T) :
    mapEquiv (e₁.trans e₂) = (mapEquiv e₁).trans (mapEquiv e₂) :=
  RingEquiv.toRingHom_injective <| map_comp (e₁ : R →+* S) (e₂ : S →+* T)
#align local_ring.residue_field.map_equiv_trans LocalRing.ResidueField.mapEquiv_trans

@[simp]
theorem mapEquiv_refl : mapEquiv (RingEquiv.refl R) = RingEquiv.refl _ :=
  RingEquiv.toRingHom_injective map_id
#align local_ring.residue_field.map_equiv_refl LocalRing.ResidueField.mapEquiv_refl

/-- The group homomorphism from `RingAut R` to `RingAut k` where `k`
is the residue field of `R`. -/
@[simps]
def mapAut : RingAut R →* RingAut (LocalRing.ResidueField R) where
  toFun := mapEquiv
  map_mul' e₁ e₂ := mapEquiv_trans e₂ e₁
  map_one' := mapEquiv_refl
#align local_ring.residue_field.map_aut LocalRing.ResidueField.mapAut

section MulSemiringAction

variable (G : Type*) [Group G] [MulSemiringAction G R]

/-- If `G` acts on `R` as a `MulSemiringAction`, then it also acts on `LocalRing.ResidueField R`. -/
instance : MulSemiringAction G (LocalRing.ResidueField R) :=
  MulSemiringAction.compHom _ <| mapAut.comp (MulSemiringAction.toRingAut G R)

@[simp]
theorem residue_smul (g : G) (r : R) : residue R (g • r) = g • residue R r :=
  rfl
#align local_ring.residue_field.residue_smul LocalRing.ResidueField.residue_smul

end MulSemiringAction

end ResidueField

theorem ker_eq_maximalIdeal [Field K] (φ : R →+* K) (hφ : Function.Surjective φ) :
    RingHom.ker φ = maximalIdeal R :=
  LocalRing.eq_maximalIdeal <| (RingHom.ker_isMaximal_of_surjective φ) hφ
#align local_ring.ker_eq_maximal_ideal LocalRing.ker_eq_maximalIdeal

theorem isLocalRingHom_residue : IsLocalRingHom (LocalRing.residue R) := by
  constructor
  intro a ha
  by_contra h
  erw [Ideal.Quotient.eq_zero_iff_mem.mpr ((LocalRing.mem_maximalIdeal _).mpr h)] at ha
  exact ha.ne_zero rfl
#align local_ring.is_local_ring_hom_residue LocalRing.isLocalRingHom_residue

end

end LocalRing

namespace Field

variable (K) [Field K]

open scoped Classical

-- see Note [lower instance priority]
instance (priority := 100) : LocalRing K :=
  LocalRing.of_isUnit_or_isUnit_one_sub_self fun a =>
    if h : a = 0 then Or.inr (by rw [h, sub_zero]; exact isUnit_one)
    else Or.inl <| IsUnit.mk0 a h

end Field

theorem LocalRing.maximalIdeal_eq_bot {R : Type*} [Field R] : LocalRing.maximalIdeal R = ⊥ :=
  LocalRing.isField_iff_maximalIdeal_eq.mp (Field.toIsField R)
#align local_ring.maximal_ideal_eq_bot LocalRing.maximalIdeal_eq_bot

namespace RingEquiv

protected theorem localRing {A B : Type*} [CommSemiring A] [LocalRing A] [CommSemiring B]
    (e : A ≃+* B) : LocalRing B :=
  haveI := e.symm.toEquiv.nontrivial
  LocalRing.of_surjective (e : A →+* B) e.surjective
#align ring_equiv.local_ring RingEquiv.localRing

end RingEquiv<|MERGE_RESOLUTION|>--- conflicted
+++ resolved
@@ -344,19 +344,12 @@
   exact hb
 #align local_ring.surjective_units_map_of_local_ring_hom LocalRing.surjective_units_map_of_local_ringHom
 
-<<<<<<< HEAD
-/-- Every ring hom `f : K →+* R` from a field `K` to a nontrivial ring `R` is a local ring hom. -/
-instance (priority := 100) {K R} [Field K] [CommRing R] [Nontrivial R]
-    (f : K →+* R) : IsLocalRingHom f where
-  map_nonunit r hr := by simpa using hr.ne_zero
-=======
 -- see Note [lower instance priority]
 /-- Every ring hom `f : K →+* R` from a division ring `K` to a nontrivial ring `R` is a
 local ring hom. -/
 instance (priority := 100) {K R} [DivisionRing K] [CommRing R] [Nontrivial R]
     (f : K →+* R) : IsLocalRingHom f where
   map_nonunit r hr := by simpa only [isUnit_iff_ne_zero, ne_eq, map_eq_zero] using hr.ne_zero
->>>>>>> c4d01264
 
 section
 
