/-
Copyright (c) 2023 Chris Hughes. All rights reserved.
Released under Apache 2.0 license as described in the file LICENSE.
Authors: Chris Hughes
-/

import Mathlib.GroupTheory.CoprodI
import Mathlib.GroupTheory.Coprod.Basic
import Mathlib.GroupTheory.Complement

/-!

## Pushouts of Monoids and Groups

This file defines wide pushouts of monoids and groups and proves some properties
of the amalgamated product of groups (i.e. the special case where all the maps
in the diagram are injective).

## Main definitions

- `Monoid.PushoutI`: the pushout of a diagram of monoids indexed by a type `ι`
- `Monoid.PushoutI.base`: the map from the amalgamating monoid to the pushout
- `Monoid.PushoutI.of`: the map from each Monoid in the family to the pushout
- `Monoid.PushoutI.lift`: the universal property used to define homomorphisms out of the pushout.

- `Monoid.PushoutI.NormalWord`: a normal form for words in the pushout
- `Monoid.PushoutI.of_injective`: if all the maps in the diagram are injective in a pushout of
groups then so is `of`
- `Monoid.PushoutI.Reduced.eq_empty_of_mem_range`: For any word `w` in the coproduct,
if `w` is reduced (i.e none its letters are in the image of the base monoid), and nonempty, then
`w` itself is not in the image of the base monoid.

## References

* The normal form theorem follows these [notes](https://webspace.maths.qmul.ac.uk/i.m.chiswell/ggt/lecture_notes/lecture2.pdf)
from Queen Mary University

## Tags

amalgamated product, pushout, group

-/

namespace Monoid

open CoprodI Subgroup Coprod Function List

variable {ι : Type*} {G : ι → Type*} {H : Type*} {K : Type*} [Monoid K]

/-- The relation we quotient by to form the pushout -/
def PushoutI.con [∀ i, Monoid (G i)] [Monoid H] (φ : ∀ i, H →* G i) :
    Con (Coprod (CoprodI G) H) :=
  conGen (fun x y : Coprod (CoprodI G) H =>
    ∃ i x', x = inl (of (φ i x')) ∧ y = inr x')

/-- The indexed pushout of monoids, which is the pushout in the category of monoids,
or the category of groups. -/
def PushoutI [∀ i, Monoid (G i)] [Monoid H] (φ : ∀ i, H →* G i) : Type _ :=
  (PushoutI.con φ).Quotient

namespace PushoutI

section Monoid

variable [∀ i, Monoid (G i)] [Monoid H] {φ : ∀ i, H →* G i}

protected instance mul : Mul (PushoutI φ) := by
  delta PushoutI; infer_instance

protected instance one : One (PushoutI φ) := by
  delta PushoutI; infer_instance

instance monoid : Monoid (PushoutI φ) :=
  { Con.monoid _ with
    toMul := PushoutI.mul
    toOne := PushoutI.one }

/-- The map from each indexing group into the pushout -/
def of (i : ι) : G i →* PushoutI φ :=
  (Con.mk' _).comp <| inl.comp CoprodI.of

variable (φ) in
/-- The map from the base monoid into the pushout -/
def base : H →* PushoutI φ :=
  (Con.mk' _).comp inr

theorem of_comp_eq_base (i : ι) : (of i).comp (φ i) = (base φ) := by
  ext x
  apply (Con.eq _).2
  refine ConGen.Rel.of _ _ ?_
  simp only [MonoidHom.comp_apply, Set.mem_iUnion, Set.mem_range]
  exact ⟨_, _, rfl, rfl⟩

variable (φ) in
theorem of_apply_eq_base (i : ι) (x : H) : of i (φ i x) = base φ x := by
  rw [← MonoidHom.comp_apply, of_comp_eq_base]

/-- Define a homomorphism out of the pushout of monoids be defining it on each object in the
diagram -/
def lift (f : ∀ i, G i →* K) (k : H →* K)
    (hf : ∀ i, (f i).comp (φ i) = k) :
    PushoutI φ →* K :=
  Con.lift _ (Coprod.lift (CoprodI.lift f) k) <| by
    apply Con.conGen_le fun x y => ?_
    rintro ⟨i, x', rfl, rfl⟩
    simp only [DFunLike.ext_iff, MonoidHom.coe_comp, comp_apply] at hf
    simp [hf]

@[simp]
theorem lift_of (f : ∀ i, G i →* K) (k : H →* K)
    (hf : ∀ i, (f i).comp (φ i) = k)
    {i : ι} (g : G i) : (lift f k hf) (of i g : PushoutI φ) = f i g := by
  delta PushoutI lift of
  simp only [MonoidHom.coe_comp, Con.coe_mk', comp_apply, Con.lift_coe,
    lift_apply_inl, CoprodI.lift_of]

@[simp]
theorem lift_base (f : ∀ i, G i →* K) (k : H →* K)
    (hf : ∀ i, (f i).comp (φ i) = k)
    (g : H) : (lift f k hf) (base φ g : PushoutI φ) = k g := by
  delta PushoutI lift base
  simp only [MonoidHom.coe_comp, Con.coe_mk', comp_apply, Con.lift_coe, lift_apply_inr]

-- `ext` attribute should be lower priority then `hom_ext_nonempty`
@[ext 1199]
theorem hom_ext {f g : PushoutI φ →* K}
    (h : ∀ i, f.comp (of i : G i →* _) = g.comp (of i : G i →* _))
    (hbase : f.comp (base φ) = g.comp (base φ)) : f = g :=
  (MonoidHom.cancel_right Con.mk'_surjective).mp <|
    Coprod.hom_ext
      (CoprodI.ext_hom _ _ h)
      hbase

@[ext high]
theorem hom_ext_nonempty [hn : Nonempty ι]
    {f g : PushoutI φ →* K}
    (h : ∀ i, f.comp (of i : G i →* _) = g.comp (of i : G i →* _)) : f = g :=
  hom_ext h <| by
    cases hn with
    | intro i =>
      ext
      rw [← of_comp_eq_base i, ← MonoidHom.comp_assoc, h, MonoidHom.comp_assoc]

/-- The equivalence that is part of the universal property of the pushout. A hom out of
the pushout is just a morphism out of all groups in the pushout that satisfies a commutativity
condition. -/
@[simps]
def homEquiv :
    (PushoutI φ →* K) ≃ { f : (Π i, G i →* K) × (H →* K) // ∀ i, (f.1 i).comp (φ i) = f.2 } :=
  { toFun := fun f => ⟨(fun i => f.comp (of i), f.comp (base φ)),
      fun i => by rw [MonoidHom.comp_assoc, of_comp_eq_base]⟩
    invFun := fun f => lift f.1.1 f.1.2 f.2,
    left_inv := fun _ => hom_ext (by simp [DFunLike.ext_iff])
      (by simp [DFunLike.ext_iff])
    right_inv := fun ⟨⟨_, _⟩, _⟩ => by simp [DFunLike.ext_iff, Function.funext_iff] }

/-- The map from the coproduct into the pushout -/
def ofCoprodI : CoprodI G →* PushoutI φ :=
  CoprodI.lift of

@[simp]
theorem ofCoprodI_of (i : ι) (g : G i) :
    (ofCoprodI (CoprodI.of g) : PushoutI φ) = of i g := by
  simp [ofCoprodI]

theorem induction_on {motive : PushoutI φ → Prop}
    (x : PushoutI φ)
    (of : ∀ (i : ι) (g : G i), motive (of i g))
    (base : ∀ h, motive (base φ h))
    (mul : ∀ x y, motive x → motive y → motive (x * y)) : motive x := by
  delta PushoutI PushoutI.of PushoutI.base at *
  induction x using Con.induction_on with
  | H x =>
    induction x using Coprod.induction_on with
    | inl g =>
      induction g using CoprodI.induction_on with
      | h_of i g => exact of i g
      | h_mul x y ihx ihy =>
        rw [map_mul]
        exact mul _ _ ihx ihy
      | h_one => simpa using base 1
    | inr h => exact base h
    | mul x y ihx ihy => exact mul _ _ ihx ihy

end Monoid

variable [∀ i, Group (G i)] [Group H] {φ : ∀ i, H →* G i}

instance : Group (PushoutI φ) :=
  { Con.group (PushoutI.con φ) with
    toMonoid := PushoutI.monoid }

namespace NormalWord

/-
In this section we show that there is a normal form for words in the amalgamated product. To have a
normal form, we need to pick canonical choice of element of each right coset of the base group. The
choice of element in the base group itself is `1`. Given a choice of element of each right coset,
given by the type `Transversal φ` we can find a normal form. The normal form for an element is an
element of the base group, multiplied by a word in the coproduct, where each letter in the word is
the canonical choice of element of its coset. We then show that all groups in the diagram act
faithfully on the normal form. This implies that the maps into the coproduct are injective.

We demonstrate the action is faithful using the equivalence `equivPair`. We show that `G i` acts
faithfully on `Pair d i` and that `Pair d i` is isomorphic to `NormalWord d`. Here, `d` is a
`Transversal`. A `Pair d i` is a word in the coproduct, `Coprod G`, the `tail`, and an element
of the group `G i`, the `head`. The first letter of the `tail` must not be an element of `G i`.
Note that the `head` may be `1` Every letter in the `tail` must be in the transversal given by `d`.

We then show that the equivalence between `NormalWord` and `PushoutI`, between the set of normal
words and the elements of the amalgamated product. The key to this is the theorem `prod_smul_empty`,
which says that going from `NormalWord` to `PushoutI` and back is the identity. This is proven
by induction on the word using `consRecOn`.
-/

variable (φ)

/-- The data we need to pick a normal form for words in the pushout. We need to pick a
canonical element of each coset. We also need all the maps in the diagram to be injective  -/
structure Transversal : Type _ where
  /-- All maps in the diagram are injective -/
  injective : ∀ i, Injective (φ i)
  /-- The underlying set, containing exactly one element of each coset of the base group -/
  set : ∀ i, Set (G i)
  /-- The chosen element of the base group itself is the identity -/
  one_mem : ∀ i, 1 ∈ set i
  /-- We have exactly one element of each coset of the base group -/
  compl : ∀ i, IsComplement (φ i).range (set i)

theorem transversal_nonempty (hφ : ∀ i, Injective (φ i)) : Nonempty (Transversal φ) := by
  choose t ht using fun i => (φ i).range.exists_right_transversal 1
  apply Nonempty.intro
  exact
    { injective := hφ
      set := t
      one_mem := fun i => (ht i).2
      compl := fun i => (ht i).1 }

variable {φ}

/-- The normal form for words in the pushout. Every element of the pushout is the product of an
element of the base group and a word made up of letters each of which is in the transversal. -/
structure _root_.Monoid.PushoutI.NormalWord (d : Transversal φ) extends CoprodI.Word G where
  /-- Every `NormalWord` is the product of an element of the base group and a word made up
  of letters each of which is in the transversal. `head` is that element of the base group. -/
  head : H
  /-- All letter in the word are in the transversal. -/
  normalized : ∀ i g, ⟨i, g⟩ ∈ toList → g ∈ d.set i

/--
A `Pair d i` is a word in the coproduct, `Coprod G`, the `tail`, and an element of the group `G i`,
the `head`. The first letter of the `tail` must not be an element of `G i`.
Note that the `head` may be `1` Every letter in the `tail` must be in the transversal given by `d`.
Similar to `Monoid.CoprodI.Pair` except every letter must be in the transversal
(not including the head letter). -/
structure Pair (d : Transversal φ) (i : ι) extends CoprodI.Word.Pair G i where
  /-- All letters in the word are in the transversal. -/
  normalized : ∀ i g, ⟨i, g⟩ ∈ tail.toList → g ∈ d.set i

variable {d : Transversal φ}

/-- The empty normalized word, representing the identity element of the group. -/
@[simps!]
def empty : NormalWord d := ⟨CoprodI.Word.empty, 1, fun i g => by simp [CoprodI.Word.empty]⟩

instance : Inhabited (NormalWord d) := ⟨NormalWord.empty⟩

instance (i : ι) : Inhabited (Pair d i) :=
  ⟨{ (empty : NormalWord d) with
      head := 1,
      fstIdx_ne := fun h => by cases h }⟩

@[ext]
theorem ext {w₁ w₂ : NormalWord d} (hhead : w₁.head = w₂.head)
    (hlist : w₁.toList = w₂.toList) : w₁ = w₂ := by
  rcases w₁ with ⟨⟨_, _, _⟩, _, _⟩
  rcases w₂ with ⟨⟨_, _, _⟩, _, _⟩
  simp_all

open Subgroup.IsComplement

instance baseAction : MulAction H (NormalWord d) :=
  { smul := fun h w => { w with head := h * w.head },
    one_smul := by simp [instHSMul]
    mul_smul := by simp [instHSMul, mul_assoc] }

theorem base_smul_def' (h : H) (w : NormalWord d) :
    h • w = { w with head := h * w.head } := rfl
/-- Take the product of a normal word as an element of the `PushoutI`. We show that this is
bijective, in `NormalWord.equiv`. -/
def prod (w : NormalWord d) : PushoutI φ :=
  base φ w.head * ofCoprodI (w.toWord).prod

@[simp]
theorem prod_base_smul (h : H) (w : NormalWord d) :
    (h • w).prod = base φ h * w.prod := by
  simp only [base_smul_def', prod, map_mul, mul_assoc]

@[simp]
theorem prod_empty : (empty : NormalWord d).prod = 1 := by
  simp [prod, empty]

/-- A constructor that multiplies a `NormalWord` by an element, with condition to make
sure the underlying list does get longer.  -/
@[simps!]
noncomputable def cons {i} (g : G i) (w : NormalWord d) (hmw : w.fstIdx ≠ some i)
    (hgr : g ∉ (φ i).range) : NormalWord d :=
  letI n := (d.compl i).equiv (g * (φ i w.head))
  letI w' := Word.cons (n.2 : G i) w.toWord hmw
    (mt (coe_equiv_snd_eq_one_iff_mem _ (d.one_mem _)).1
      (mt (mul_mem_cancel_right (by simp)).1 hgr))
  { toWord := w'
    head := (MonoidHom.ofInjective (d.injective i)).symm n.1
    normalized := fun i g hg => by
      simp only [w', Word.cons, mem_cons, Sigma.mk.inj_iff] at hg
      rcases hg with ⟨rfl, hg | hg⟩
      · simp
      · exact w.normalized _ _ (by assumption) }

@[simp]
theorem prod_cons {i} (g : G i) (w : NormalWord d) (hmw : w.fstIdx ≠ some i)
    (hgr : g ∉ (φ i).range) : (cons g w hmw hgr).prod = of i g * w.prod := by
  simp only [prod, cons, Word.prod, List.map, ← of_apply_eq_base φ i, equiv_fst_eq_mul_inv,
    mul_assoc, MonoidHom.apply_ofInjective_symm, List.prod_cons, map_mul, map_inv,
    ofCoprodI_of, inv_mul_cancel_left]

variable [DecidableEq ι] [∀ i, DecidableEq (G i)]

/-- Given a word in `CoprodI`, if every letter is in the transversal and when
we multiply by an element of the base group it still has this property,
then the element of the base group we multiplied by was one. -/
theorem eq_one_of_smul_normalized (w : CoprodI.Word G) {i : ι} (h : H)
    (hw : ∀ i g, ⟨i, g⟩ ∈ w.toList → g ∈ d.set i)
    (hφw : ∀ j g, ⟨j, g⟩ ∈ (CoprodI.of (φ i h) • w).toList → g ∈ d.set j) :
    h = 1 := by
  simp only [← (d.compl _).equiv_snd_eq_self_iff_mem (one_mem _)] at hw hφw
  have hhead : ((d.compl i).equiv (Word.equivPair i w).head).2 =
      (Word.equivPair i w).head := by
    rw [Word.equivPair_head]
    split_ifs with h
    · rcases h with ⟨_, rfl⟩
      exact hw _ _ (List.head_mem _)
    · rw [equiv_one (d.compl i) (one_mem _) (d.one_mem _)]
  by_contra hh1
  have := hφw i (φ i h * (Word.equivPair i w).head) ?_
  · apply hh1
    rw [equiv_mul_left_of_mem (d.compl i) ⟨_, rfl⟩, hhead] at this
    simpa [((injective_iff_map_eq_one' _).1 (d.injective i))] using this
  · simp only [Word.mem_smul_iff, not_true, false_and, ne_eq, Option.mem_def, mul_right_inj,
      exists_eq_right', mul_right_eq_self, exists_prop, true_and, false_or]
    constructor
    · intro h
      apply_fun (d.compl i).equiv at h
      simp only [Prod.ext_iff, equiv_one (d.compl i) (one_mem _) (d.one_mem _),
        equiv_mul_left_of_mem (d.compl i) ⟨_, rfl⟩ , hhead, Subtype.ext_iff,
        Prod.ext_iff, Subgroup.coe_mul] at h
      rcases h with ⟨h₁, h₂⟩
      rw [h₂, equiv_one (d.compl i) (one_mem _) (d.one_mem _), mul_one,
        ((injective_iff_map_eq_one' _).1 (d.injective i))] at h₁
      contradiction
    · rw [Word.equivPair_head]
      dsimp
      split_ifs with hep
      · rcases hep with ⟨hnil, rfl⟩
        rw [head?_eq_head hnil]
        simp_all
      · push_neg at hep
        by_cases hw : w.toList = []
        · simp [hw, Word.fstIdx]
        · simp [head?_eq_head hw, Word.fstIdx, hep hw]

theorem ext_smul {w₁ w₂ : NormalWord d} (i : ι)
    (h : CoprodI.of (φ i w₁.head) • w₁.toWord =
         CoprodI.of (φ i w₂.head) • w₂.toWord) :
    w₁ = w₂ := by
  rcases w₁ with ⟨w₁, h₁, hw₁⟩
  rcases w₂ with ⟨w₂, h₂, hw₂⟩
  dsimp at *
  rw [smul_eq_iff_eq_inv_smul, ← mul_smul] at h
  subst h
  simp only [← map_inv, ← map_mul] at hw₁
  have : h₁⁻¹ * h₂ = 1 := eq_one_of_smul_normalized w₂ (h₁⁻¹ * h₂) hw₂ hw₁
  rw [inv_mul_eq_one] at this; subst this
  simp

<<<<<<< HEAD
/-- A constructor that multiplies a `NormalWord` by an element, with condition to make
sure the underlying list does get longer. -/
@[simps!]
noncomputable def cons {i} (g : G i) (w : NormalWord d) (hmw : w.fstIdx ≠ some i)
    (hgr : g ∉ (φ i).range) : NormalWord d :=
  letI n := (d.compl i).equiv (g * (φ i w.head))
  letI w' := Word.cons (n.2 : G i) w.toWord hmw
    (mt (coe_equiv_snd_eq_one_iff_mem _ (d.one_mem _)).1
      (mt (mul_mem_cancel_right (by simp)).1 hgr))
  { toWord := w'
    head := (MonoidHom.ofInjective (d.injective i)).symm n.1
    normalized := fun i g hg => by
      simp only [w', Word.cons, mem_cons, Sigma.mk.inj_iff] at hg
      rcases hg with ⟨rfl, hg | hg⟩
      · simp
      · exact w.normalized _ _ (by assumption) }

=======
>>>>>>> bbc4793a
/-- Given a pair `(head, tail)`, we can form a word by prepending `head` to `tail`, but
putting head into normal form first, by making sure it is expressed as an element
of the base group multiplied by an element of the transversal. -/
noncomputable def rcons (i : ι) (p : Pair d i) : NormalWord d :=
  letI n := (d.compl i).equiv p.head
  let w := (Word.equivPair i).symm { p.toPair with head := n.2 }
  { toWord := w
    head := (MonoidHom.ofInjective (d.injective i)).symm n.1
    normalized := fun i g hg => by
        dsimp [w] at hg
        rw [Word.equivPair_symm, Word.mem_rcons_iff] at hg
        rcases hg with hg | ⟨_, rfl, rfl⟩
        · exact p.normalized _ _ hg
        · simp }

theorem rcons_injective {i : ι} : Function.Injective (rcons (d := d) i) := by
  rintro ⟨⟨head₁, tail₁⟩, _⟩ ⟨⟨head₂, tail₂⟩, _⟩
  simp only [rcons, NormalWord.mk.injEq, EmbeddingLike.apply_eq_iff_eq,
    Word.Pair.mk.injEq, Pair.mk.injEq, and_imp]
  intro h₁ h₂ h₃
  subst h₂
  rw [← equiv_fst_mul_equiv_snd (d.compl i) head₁,
      ← equiv_fst_mul_equiv_snd (d.compl i) head₂,
    h₁, h₃]
  simp

/-- The equivalence between `NormalWord`s and pairs. We can turn a `NormalWord` into a
pair by taking the head of the `List` if it is in `G i` and multiplying it by the element of the
base group. -/
noncomputable def equivPair (i) : NormalWord d ≃ Pair d i :=
  letI toFun : NormalWord d → Pair d i :=
    fun w =>
      letI p := Word.equivPair i (CoprodI.of (φ i w.head) • w.toWord)
      { toPair := p
        normalized := fun j g hg => by
          dsimp only [p] at hg
          rw [Word.of_smul_def, ← Word.equivPair_symm, Equiv.apply_symm_apply] at hg
          dsimp at hg
          exact w.normalized _ _ (Word.mem_of_mem_equivPair_tail _ hg) }
  haveI leftInv : Function.LeftInverse (rcons i) toFun :=
    fun w => ext_smul i <| by
      simp only [rcons, Word.equivPair_symm,
        Word.equivPair_smul_same, Word.equivPair_tail_eq_inv_smul, Word.rcons_eq_smul,
        MonoidHom.apply_ofInjective_symm, equiv_fst_eq_mul_inv, mul_assoc, map_mul, map_inv,
        mul_smul, inv_smul_smul, smul_inv_smul]
  { toFun := toFun
    invFun := rcons i
    left_inv := leftInv
    right_inv := fun _ => rcons_injective (leftInv _) }

noncomputable instance summandAction (i : ι) : MulAction (G i) (NormalWord d) :=
  { smul := fun g w => (equivPair i).symm
      { equivPair i w with
        head := g * (equivPair i w).head }
    one_smul := fun _ => by
      dsimp [instHSMul]
      rw [one_mul]
      exact (equivPair i).symm_apply_apply _
    mul_smul := fun _ _ _ => by
      dsimp [instHSMul]
      simp [mul_assoc, Equiv.apply_symm_apply, Function.End.mul_def] }

theorem summand_smul_def' {i : ι} (g : G i) (w : NormalWord d) :
    g • w = (equivPair i).symm
      { equivPair i w with
        head := g * (equivPair i w).head } := rfl

noncomputable instance mulAction : MulAction (PushoutI φ) (NormalWord d) :=
  MulAction.ofEndHom <|
    lift
      (fun i => MulAction.toEndHom)
      MulAction.toEndHom <| by
    intro i
    simp only [MulAction.toEndHom, DFunLike.ext_iff, MonoidHom.coe_comp, MonoidHom.coe_mk,
      OneHom.coe_mk, comp_apply]
    intro h
    funext w
    apply NormalWord.ext_smul i
    simp only [summand_smul_def', equivPair, rcons, Word.equivPair_symm, Equiv.coe_fn_mk,
      Equiv.coe_fn_symm_mk, Word.equivPair_smul_same, Word.equivPair_tail_eq_inv_smul,
      Word.rcons_eq_smul, equiv_fst_eq_mul_inv, map_mul, map_inv, mul_smul, inv_smul_smul,
      smul_inv_smul, base_smul_def', MonoidHom.apply_ofInjective_symm]

theorem base_smul_def (h : H) (w : NormalWord d) :
    base φ h • w = { w with head := h * w.head } := by
  dsimp [NormalWord.mulAction, instHSMul, SMul.smul]
  rw [lift_base]
  rfl

theorem summand_smul_def {i : ι} (g : G i) (w : NormalWord d) :
    of (φ := φ) i g • w = (equivPair i).symm
      { equivPair i w with
        head := g * (equivPair i w).head } := by
  dsimp [NormalWord.mulAction, instHSMul, SMul.smul]
  rw [lift_of]
  rfl

theorem of_smul_eq_smul {i : ι} (g : G i) (w : NormalWord d) :
    of (φ := φ) i g • w = g • w := by
  rw [summand_smul_def, summand_smul_def']

theorem base_smul_eq_smul (h : H) (w : NormalWord d) :
    base φ h • w = h • w := by
  rw [base_smul_def, base_smul_def']

/-- Induction principle for `NormalWord`, that corresponds closely to inducting on
the underlying list. -/
@[elab_as_elim]
noncomputable def consRecOn {motive : NormalWord d → Sort _} (w : NormalWord d)
    (h_empty : motive empty)
    (h_cons : ∀ (i : ι) (g : G i) (w : NormalWord d) (hmw : w.fstIdx ≠ some i)
      (_hgn : g ∈ d.set i) (hgr : g ∉ (φ i).range) (_hw1 : w.head = 1),
      motive w →  motive (cons g w hmw hgr))
    (h_base : ∀ (h : H) (w : NormalWord d), w.head = 1 → motive w → motive
      (base φ h • w)) : motive w := by
  rcases w with ⟨w, head, h3⟩
  convert h_base head ⟨w, 1, h3⟩ rfl ?_
  · simp [base_smul_def]
  · induction w using Word.consRecOn with
    | h_empty => exact h_empty
    | h_cons i g w h1 hg1 ih =>
      convert h_cons i g ⟨w, 1, fun _ _ h => h3 _ _ (List.mem_cons_of_mem _ h)⟩
        h1 (h3 _ _ (List.mem_cons_self _ _)) ?_ rfl
        (ih ?_)
      · ext
        simp only [Word.cons, Option.mem_def, cons, map_one, mul_one,
          (equiv_snd_eq_self_iff_mem (d.compl i) (one_mem _)).2
          (h3 _ _ (List.mem_cons_self _ _))]
      · apply d.injective i
        simp only [cons, equiv_fst_eq_mul_inv, MonoidHom.apply_ofInjective_symm,
          map_one, mul_one, mul_inv_cancel, (equiv_snd_eq_self_iff_mem (d.compl i) (one_mem _)).2
          (h3 _ _ (List.mem_cons_self _ _))]
      · rwa [← SetLike.mem_coe,
          ← coe_equiv_snd_eq_one_iff_mem (d.compl i) (d.one_mem _),
          (equiv_snd_eq_self_iff_mem (d.compl i) (one_mem _)).2
          (h3 _ _ (List.mem_cons_self _ _))]


theorem cons_eq_smul {i : ι} (g : G i)
    (w : NormalWord d) (hmw : w.fstIdx ≠ some i)
    (hgr : g ∉ (φ i).range) : cons g w hmw hgr = of (φ := φ) i g  • w := by
  apply ext_smul i
  simp only [cons, ne_eq, Word.cons_eq_smul, MonoidHom.apply_ofInjective_symm,
    equiv_fst_eq_mul_inv, mul_assoc, map_mul, map_inv, mul_smul, inv_smul_smul, summand_smul_def,
    equivPair, rcons, Word.equivPair_symm, Word.rcons_eq_smul, Equiv.coe_fn_mk,
    Word.equivPair_tail_eq_inv_smul, Equiv.coe_fn_symm_mk, smul_inv_smul]

@[simp]
theorem prod_summand_smul {i : ι} (g : G i) (w : NormalWord d) :
    (g • w).prod = of i g * w.prod := by
  simp only [prod, summand_smul_def', equivPair, rcons, Word.equivPair_symm,
    Equiv.coe_fn_mk, Equiv.coe_fn_symm_mk, Word.equivPair_smul_same,
    Word.equivPair_tail_eq_inv_smul, Word.rcons_eq_smul, ← of_apply_eq_base φ i,
    MonoidHom.apply_ofInjective_symm, equiv_fst_eq_mul_inv, mul_assoc, map_mul, map_inv,
    Word.prod_smul, ofCoprodI_of, inv_mul_cancel_left, mul_inv_cancel_left]

@[simp]
theorem prod_smul (g : PushoutI φ) (w : NormalWord d) :
    (g • w).prod = g * w.prod := by
  induction g using PushoutI.induction_on generalizing w with
  | of i g => rw [of_smul_eq_smul, prod_summand_smul]
  | base h => rw [base_smul_eq_smul, prod_base_smul]
  | mul x y ihx ihy => rw [mul_smul, ihx, ihy, mul_assoc]

theorem prod_smul_empty (w : NormalWord d) : w.prod • empty = w := by
  induction w using consRecOn with
  | h_empty => simp
  | h_cons i g w _ _ _ _ ih =>
    rw [prod_cons, mul_smul, ih, cons_eq_smul]
  | h_base h w _ ih =>
    rw [prod_smul, mul_smul, ih]

/-- The equivalence between normal forms and elements of the pushout -/
noncomputable def equiv : PushoutI φ ≃ NormalWord d :=
  { toFun := fun g => g • .empty
    invFun := fun w => w.prod
    left_inv := fun g => by
      simp only [prod_smul, prod_empty, mul_one]
    right_inv := fun w => prod_smul_empty w }

theorem prod_injective {ι : Type*} {G : ι → Type*} [(i : ι) → Group (G i)] {φ : (i : ι) → H →* G i}
    {d : Transversal φ} : Function.Injective (prod : NormalWord d → PushoutI φ) := by
  letI := Classical.decEq ι
  letI := fun i => Classical.decEq (G i)
  classical exact equiv.symm.injective

instance : FaithfulSMul (PushoutI φ) (NormalWord d) :=
  ⟨fun h => by simpa using congr_arg prod (h empty)⟩

instance (i : ι) : FaithfulSMul (G i) (NormalWord d) :=
  ⟨by simp [summand_smul_def']⟩

instance : FaithfulSMul H (NormalWord d) :=
  ⟨by simp [base_smul_def']⟩

end NormalWord

open NormalWord

/-- All maps into the `PushoutI`, or amalgamated product of groups are injective,
provided all maps in the diagram are injective.

See also `base_injective` -/
theorem of_injective (hφ : ∀ i, Function.Injective (φ i)) (i : ι) :
    Function.Injective (of (φ := φ) i) := by
  rcases transversal_nonempty φ hφ with ⟨d⟩
  let _ := Classical.decEq ι
  let _ := fun i => Classical.decEq (G i)
  refine Function.Injective.of_comp
    (f := ((· • ·) : PushoutI φ → NormalWord d → NormalWord d)) ?_
  intros _ _ h
  exact eq_of_smul_eq_smul (fun w : NormalWord d =>
    by simp_all [Function.funext_iff, of_smul_eq_smul])

theorem base_injective (hφ : ∀ i, Function.Injective (φ i)) :
    Function.Injective (base φ) := by
  rcases transversal_nonempty φ hφ with ⟨d⟩
  let _ := Classical.decEq ι
  let _ := fun i => Classical.decEq (G i)
  refine Function.Injective.of_comp
    (f := ((· • ·) : PushoutI φ → NormalWord d → NormalWord d)) ?_
  intros _ _ h
  exact eq_of_smul_eq_smul (fun w : NormalWord d =>
    by simp_all [Function.funext_iff, base_smul_eq_smul])

section Reduced

open NormalWord

variable (φ)

/-- A word in `CoprodI` is reduced if none of its letters are in the base group. -/
def Reduced (w : Word G) : Prop :=
  ∀ g, g ∈ w.toList → g.2 ∉ (φ g.1).range

variable {φ}

theorem Reduced.exists_normalWord_prod_eq (d : Transversal φ) {w : Word G} (hw : Reduced φ w) :
    ∃ w' : NormalWord d, w'.prod = ofCoprodI w.prod ∧
      w'.toList.map Sigma.fst = w.toList.map Sigma.fst := by
  classical
  induction w using Word.consRecOn with
  | h_empty => exact ⟨empty, by simp, rfl⟩
  | h_cons i g w hIdx hg1 ih =>
    rcases ih (fun _ hg => hw _ (List.mem_cons_of_mem _ hg)) with
      ⟨w', hw'prod, hw'map⟩
    refine ⟨cons g w' ?_ ?_, ?_⟩
    · rwa [Word.fstIdx, ← List.head?_map, hw'map, List.head?_map]
    · exact hw _ (List.mem_cons_self _ _)
    · simp [hw'prod, hw'map]

/-- For any word `w` in the coproduct,
if `w` is reduced (i.e none its letters are in the image of the base monoid), and nonempty, then
`w` itself is not in the image of the base group. -/
theorem Reduced.eq_empty_of_mem_range
    (hφ : ∀ i, Injective (φ i)) {w : Word G} (hw : Reduced φ w)
    (h : ofCoprodI w.prod ∈ (base φ).range) : w = .empty := by
  rcases transversal_nonempty φ hφ with ⟨d⟩
  rcases hw.exists_normalWord_prod_eq d with ⟨w', hw'prod, hw'map⟩
  rcases h with ⟨h, heq⟩
  have : (NormalWord.prod (d := d) ⟨.empty, h, by simp⟩) = base φ h := by
    simp [NormalWord.prod]
  rw [← hw'prod, ← this] at heq
  suffices w'.toWord = .empty by
    simp [this, @eq_comm _ []] at hw'map
    ext
    simp [hw'map]
  rw [← prod_injective heq]

end Reduced

/-- The intersection of the images of the maps from any two distinct groups in the diagram
into the amalgamated product is the image of the map from the base group in the diagram. -/
theorem inf_of_range_eq_base_range
    (hφ : ∀ i, Injective (φ i)) {i j : ι} (hij : i ≠ j) :
    (of i).range ⊓ (of j).range = (base φ).range :=
  le_antisymm
    (by
      intro x ⟨⟨g₁, hg₁⟩, ⟨g₂, hg₂⟩⟩
      by_contra hx
      have hx1 : x ≠ 1 := by rintro rfl; simp_all only [ne_eq, one_mem, not_true_eq_false]
      have hg₁1 : g₁ ≠ 1 :=
        ne_of_apply_ne (of (φ := φ) i) (by simp_all)
      have hg₂1 : g₂ ≠ 1 :=
        ne_of_apply_ne (of (φ := φ) j) (by simp_all)
      have hg₁r : g₁ ∉ (φ i).range := by
        rintro ⟨y, rfl⟩
        subst hg₁
        exact hx (of_apply_eq_base φ i y ▸ MonoidHom.mem_range.2 ⟨y, rfl⟩)
      have hg₂r : g₂ ∉ (φ j).range := by
        rintro ⟨y, rfl⟩
        subst hg₂
        exact hx (of_apply_eq_base φ j y ▸ MonoidHom.mem_range.2 ⟨y, rfl⟩)
      let w : Word G := ⟨[⟨_, g₁⟩, ⟨_, g₂⁻¹⟩], by simp_all, by simp_all⟩
      have hw : Reduced φ w := by
        simp only [not_exists, ne_eq, Reduced, List.find?, List.mem_cons, List.mem_singleton,
          forall_eq_or_imp, not_false_eq_true, forall_const, forall_eq, true_and, hg₁r, hg₂r,
          List.mem_nil_iff, false_imp_iff, imp_true_iff, and_true, inv_mem_iff]
      have := hw.eq_empty_of_mem_range hφ (by
        simp only [Word.prod, List.map_cons, List.prod_cons, List.prod_nil,
          List.map_nil, map_mul, ofCoprodI_of, hg₁, hg₂, map_inv, map_one, mul_one,
          mul_inv_cancel, one_mem])
      simp [w, Word.empty] at this)
    (le_inf
      (by rw [← of_comp_eq_base i]
          rintro _ ⟨h, rfl⟩
          exact MonoidHom.mem_range.2 ⟨φ i h, rfl⟩)
      (by rw [← of_comp_eq_base j]
          rintro _ ⟨h, rfl⟩
          exact MonoidHom.mem_range.2 ⟨φ j h, rfl⟩))

end PushoutI

end Monoid<|MERGE_RESOLUTION|>--- conflicted
+++ resolved
@@ -383,26 +383,6 @@
   rw [inv_mul_eq_one] at this; subst this
   simp
 
-<<<<<<< HEAD
-/-- A constructor that multiplies a `NormalWord` by an element, with condition to make
-sure the underlying list does get longer. -/
-@[simps!]
-noncomputable def cons {i} (g : G i) (w : NormalWord d) (hmw : w.fstIdx ≠ some i)
-    (hgr : g ∉ (φ i).range) : NormalWord d :=
-  letI n := (d.compl i).equiv (g * (φ i w.head))
-  letI w' := Word.cons (n.2 : G i) w.toWord hmw
-    (mt (coe_equiv_snd_eq_one_iff_mem _ (d.one_mem _)).1
-      (mt (mul_mem_cancel_right (by simp)).1 hgr))
-  { toWord := w'
-    head := (MonoidHom.ofInjective (d.injective i)).symm n.1
-    normalized := fun i g hg => by
-      simp only [w', Word.cons, mem_cons, Sigma.mk.inj_iff] at hg
-      rcases hg with ⟨rfl, hg | hg⟩
-      · simp
-      · exact w.normalized _ _ (by assumption) }
-
-=======
->>>>>>> bbc4793a
 /-- Given a pair `(head, tail)`, we can form a word by prepending `head` to `tail`, but
 putting head into normal form first, by making sure it is expressed as an element
 of the base group multiplied by an element of the transversal. -/
