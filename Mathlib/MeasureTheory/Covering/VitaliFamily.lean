--- conflicted
+++ resolved
@@ -76,18 +76,10 @@
   and for any `x` in `s` a subfamily `f x` of `setsAt x`
   containing sets of arbitrarily small diameter.
   Then one can extract a disjoint subfamily covering almost all `s`. -/
-<<<<<<< HEAD
   covering : ∀ (s : Set X) (f : X → Set (Set X)),
     (∀ x, f x ⊆ setsAt x) → (∀ x, ∃ᶠ t in (𝓝 x).smallSets, t ∈ f x) →
     ∃ (ι : Type u) (c : ι → X) (t : ι → Set X), Countable ι ∧
       (∀ i, c i ∈ s) ∧ Pairwise (Disjoint on t) ∧ (∀ i, t i ∈ f (c i)) ∧ μ (s \ ⋃ i, t i) = 0
-#align vitali_family VitaliFamily
-=======
-  covering : ∀ (s : Set α) (f : α → Set (Set α)),
-    (∀ x ∈ s, f x ⊆ setsAt x) → (∀ x ∈ s, ∀ ε > (0 : ℝ), ∃ a ∈ f x, a ⊆ closedBall x ε) →
-    ∃ t : Set (α × Set α), (∀ p ∈ t, p.1 ∈ s) ∧ (t.PairwiseDisjoint fun p ↦ p.2) ∧
-      (∀ p ∈ t, p.2 ∈ f p.1) ∧ μ (s \ ⋃ p ∈ t, p.2) = 0
->>>>>>> 65b8389e
 
 namespace VitaliFamily
 
@@ -100,16 +92,13 @@
 def mono (v : VitaliFamily μ) (ν : Measure X) (hν : ν ≪ μ) : VitaliFamily ν where
   __ := v
   covering s f h h' :=
-<<<<<<< HEAD
     let ⟨ι, c, t, hcount, hc, hd, ht, hμ⟩ := v.covering s f h h'
     ⟨ι, c, t, hcount, hc, hd, ht, hν hμ⟩
-#align vitali_family.mono VitaliFamily.mono
 
 /-- Given a vitali family `v`, then `v.filterAt x` is the filter on `Set X` made of those families
 that contain all sets of `v.setsAt x` of a sufficiently small diameter. This filter makes it
 possible to express limiting behavior when sets in `v.setsAt x` shrink to `x`. -/
 def filterAt (v : VitaliFamily μ) (x : X) : Filter (Set X) := (𝓝 x).smallSets ⊓ 𝓟 (v.setsAt x)
-#align vitali_family.filter_at VitaliFamily.filterAt
 
 theorem _root_.Filter.HasBasis.vitaliFamily {ι : Sort*} {p : ι → Prop} {s : ι → Set X} {x : X}
     (h : (𝓝 x).HasBasis p s) (v : VitaliFamily μ) :
@@ -118,27 +107,22 @@
 
 instance filterAt_neBot (v : VitaliFamily μ) (x : X) : (v.filterAt x).NeBot :=
   frequently_mem_iff_neBot.1 <| v.nontrivial x
-#align vitali_family.filter_at_ne_bot VitaliFamily.filterAt_neBot
 
 theorem eventually_subset_of_nhds (v : VitaliFamily μ) {x : X} {U : Set X} (hx : U ∈ 𝓝 x) :
     ∀ᶠ a in v.filterAt x, a ⊆ U :=
   (eventually_smallSets_subset.2 hx).filter_mono inf_le_left
-#align vitali_family.eventually_filter_at_subset_of_nhds VitaliFamily.eventually_subset_of_nhds
 
 theorem eventually_mem_setsAt (v : VitaliFamily μ) (x : X) :
     ∀ᶠ s in v.filterAt x, s ∈ v.setsAt x :=
   eventually_inf_principal.2 <| eventually_of_forall fun _ ↦ id
-#align vitali_family.eventually_filter_at_mem_sets VitaliFamily.eventually_mem_setsAt
 
 theorem eventually_measurableSet (v : VitaliFamily μ) (x : X) :
     ∀ᶠ a in v.filterAt x, MeasurableSet a :=
   (v.eventually_mem_setsAt x).mono <| v.measurableSet _
-#align vitali_family.eventually_filter_at_measurable_set VitaliFamily.eventually_measurableSet
 
 structure FineSubfamilyOn (v : VitaliFamily μ) (s : Set X) where
   toFun : X → Set (Set X)
   ae_frequently' : ∀ᵐ x ∂μ, x ∈ s → ∃ᶠ t in v.filterAt x, t ∈ toFun x
-#align vitali_family.fine_subfamily_on VitaliFamily.FineSubfamilyOn
 
 namespace FineSubfamilyOn
 
@@ -208,7 +192,6 @@
 protected theorem measurableSet_covering (f : FineSubfamilyOn v s) (i : f.Index) :
     MeasurableSet (f.covering i) :=
   v.measurableSet _ _ (f.covering_mem_setsAt _)
-#align vitali_family.fine_subfamily_on.measurable_set_u VitaliFamily.FineSubfamilyOn.measurableSet_covering
 
 theorem outerMeasure_le_tsum_of_absolutelyContinuous (f : FineSubfamilyOn v s)
     {ρ : OuterMeasure X} (hρ : ∀ ⦃t⦄, μ t = 0 → ρ t = 0) : ρ s ≤ ∑' i, ρ (f.covering i) :=
@@ -223,86 +206,9 @@
 theorem measure_le_tsum_of_absolutelyContinuous (f : FineSubfamilyOn v s) {ρ : Measure X}
     (hρ : ρ ≪ μ) : ρ s ≤ ∑' i, ρ (f.covering i) :=
   f.outerMeasure_le_tsum_of_absolutelyContinuous hρ
-#align vitali_family.fine_subfamily_on.measure_le_tsum_of_absolutely_continuous VitaliFamily.FineSubfamilyOn.measure_le_tsum_of_absolutelyContinuous
 
 theorem measure_le_tsum (f : FineSubfamilyOn v s) : μ s ≤ ∑' i, μ (f.covering i) :=
   f.measure_le_tsum_of_absolutelyContinuous Measure.AbsolutelyContinuous.rfl
-#align vitali_family.fine_subfamily_on.measure_le_tsum VitaliFamily.FineSubfamilyOn.measure_le_tsum
-=======
-    let ⟨t, ts, disj, mem_f, hμ⟩ := v.covering s f h h'
-    ⟨t, ts, disj, mem_f, hν hμ⟩
-
-/-- Given a Vitali family `v` for a measure `μ`, a family `f` is a fine subfamily on a set `s` if
-every point `x` in `s` belongs to arbitrarily small sets in `v.setsAt x ∩ f x`. This is precisely
-the subfamilies for which the Vitali family definition ensures that one can extract a disjoint
-covering of almost all `s`. -/
-def FineSubfamilyOn (v : VitaliFamily μ) (f : α → Set (Set α)) (s : Set α) : Prop :=
-  ∀ x ∈ s, ∀ ε > 0, ∃ a ∈ v.setsAt x ∩ f x, a ⊆ closedBall x ε
-
-namespace FineSubfamilyOn
-
-variable {v : VitaliFamily μ} {f : α → Set (Set α)} {s : Set α} (h : v.FineSubfamilyOn f s)
-
-theorem exists_disjoint_covering_ae :
-    ∃ t : Set (α × Set α),
-      (∀ p : α × Set α, p ∈ t → p.1 ∈ s) ∧
-      (t.PairwiseDisjoint fun p => p.2) ∧
-      (∀ p : α × Set α, p ∈ t → p.2 ∈ v.setsAt p.1 ∩ f p.1) ∧
-      μ (s \ ⋃ (p : α × Set α) (_ : p ∈ t), p.2) = 0 :=
-  v.covering s (fun x => v.setsAt x ∩ f x) (fun _ _ => inter_subset_left) h
-
-/-- Given `h : v.FineSubfamilyOn f s`, then `h.index` is a set parametrizing a disjoint
-covering of almost every `s`. -/
-protected def index : Set (α × Set α) :=
-  h.exists_disjoint_covering_ae.choose
-
--- Porting note: Needed to add `(_h : FineSubfamilyOn v f s)`
-/-- Given `h : v.FineSubfamilyOn f s`, then `h.covering p` is a set in the family,
-for `p ∈ h.index`, such that these sets form a disjoint covering of almost every `s`. -/
-@[nolint unusedArguments]
-protected def covering (_h : FineSubfamilyOn v f s) : α × Set α → Set α :=
-  fun p => p.2
-
-theorem index_subset : ∀ p : α × Set α, p ∈ h.index → p.1 ∈ s :=
-  h.exists_disjoint_covering_ae.choose_spec.1
-
-theorem covering_disjoint : h.index.PairwiseDisjoint h.covering :=
-  h.exists_disjoint_covering_ae.choose_spec.2.1
-
-theorem covering_disjoint_subtype : Pairwise (Disjoint on fun x : h.index => h.covering x) :=
-  (pairwise_subtype_iff_pairwise_set _ _).2 h.covering_disjoint
-
-theorem covering_mem {p : α × Set α} (hp : p ∈ h.index) : h.covering p ∈ f p.1 :=
-  (h.exists_disjoint_covering_ae.choose_spec.2.2.1 p hp).2
-
-theorem covering_mem_family {p : α × Set α} (hp : p ∈ h.index) : h.covering p ∈ v.setsAt p.1 :=
-  (h.exists_disjoint_covering_ae.choose_spec.2.2.1 p hp).1
-
-theorem measure_diff_biUnion : μ (s \ ⋃ p ∈ h.index, h.covering p) = 0 :=
-  h.exists_disjoint_covering_ae.choose_spec.2.2.2
-
-theorem index_countable [SecondCountableTopology α] : h.index.Countable :=
-  h.covering_disjoint.countable_of_nonempty_interior fun _ hx =>
-    v.nonempty_interior _ _ (h.covering_mem_family hx)
-
-protected theorem measurableSet_u {p : α × Set α} (hp : p ∈ h.index) :
-    MeasurableSet (h.covering p) :=
-  v.measurableSet p.1 _ (h.covering_mem_family hp)
-
-theorem measure_le_tsum_of_absolutelyContinuous [SecondCountableTopology α] {ρ : Measure α}
-    (hρ : ρ ≪ μ) : ρ s ≤ ∑' p : h.index, ρ (h.covering p) :=
-  calc
-    ρ s ≤ ρ ((s \ ⋃ p ∈ h.index, h.covering p) ∪ ⋃ p ∈ h.index, h.covering p) :=
-      measure_mono (by simp only [subset_union_left, diff_union_self])
-    _ ≤ ρ (s \ ⋃ p ∈ h.index, h.covering p) + ρ (⋃ p ∈ h.index, h.covering p) :=
-      (measure_union_le _ _)
-    _ = ∑' p : h.index, ρ (h.covering p) := by
-      rw [hρ h.measure_diff_biUnion, zero_add,
-        measure_biUnion h.index_countable h.covering_disjoint fun x hx => h.measurableSet_u hx]
-
-theorem measure_le_tsum [SecondCountableTopology α] : μ s ≤ ∑' x : h.index, μ (h.covering x) :=
-  h.measure_le_tsum_of_absolutelyContinuous Measure.AbsolutelyContinuous.rfl
->>>>>>> 65b8389e
 
 def restrOpen (f : FineSubfamilyOn v s) (o : Set X) (ho : IsOpen o) (hsub : s ⊆ o) :
     FineSubfamilyOn v s where
@@ -317,39 +223,8 @@
 
 end FineSubfamilyOn
 
-<<<<<<< HEAD
 /-- For almost every point `x`,
 sufficiently small sets in a Vitali family around `x` have positive measure.
-=======
-/-- One can enlarge a Vitali family by adding to the sets `f x` at `x` all sets which are not
-contained in a `δ`-neighborhood on `x`. This does not change the local filter at a point, but it
-can be convenient to get a nicer global behavior. -/
-def enlarge (v : VitaliFamily μ) (δ : ℝ) (δpos : 0 < δ) : VitaliFamily μ where
-  setsAt x := v.setsAt x ∪ { a | MeasurableSet a ∧ (interior a).Nonempty ∧ ¬a ⊆ closedBall x δ }
-  measurableSet x a ha := by
-    cases' ha with ha ha
-    exacts [v.measurableSet _ _ ha, ha.1]
-  nonempty_interior x a ha := by
-    cases' ha with ha ha
-    exacts [v.nonempty_interior _ _ ha, ha.2.1]
-  nontrivial := by
-    intro x ε εpos
-    rcases v.nontrivial x ε εpos with ⟨a, ha, h'a⟩
-    exact ⟨a, mem_union_left _ ha, h'a⟩
-  covering := by
-    intro s f fset ffine
-    let g : α → Set (Set α) := fun x => f x ∩ v.setsAt x
-    have : ∀ x ∈ s, ∀ ε : ℝ, ε > 0 → ∃ (a : Set α), a ∈ g x ∧ a ⊆ closedBall x ε := by
-      intro x hx ε εpos
-      obtain ⟨a, af, ha⟩ : ∃ a ∈ f x, a ⊆ closedBall x (min ε δ) :=
-        ffine x hx (min ε δ) (lt_min εpos δpos)
-      rcases fset x hx af with (h'a | h'a)
-      · exact ⟨a, ⟨af, h'a⟩, ha.trans (closedBall_subset_closedBall (min_le_left _ _))⟩
-      · refine False.elim (h'a.2.2 ?_)
-        exact ha.trans (closedBall_subset_closedBall (min_le_right _ _))
-    rcases v.covering s g (fun x _ => inter_subset_right) this with ⟨t, ts, tdisj, tg, μt⟩
-    exact ⟨t, ts, tdisj, fun p hp => (tg p hp).1, μt⟩
->>>>>>> 65b8389e
 
 This is a nontrivial result, following from the covering property of Vitali families.
 -/
@@ -363,46 +238,31 @@
     μ s ≤ ∑' i, μ (f.covering i) := f.measure_le_tsum
     _ = 0 := by simp [this]
 
-<<<<<<< HEAD
 -- theorem filterAt_basis_closedBall (x : α) :
 --     (v.filterAt x).HasBasis (0 < ·) ({a ∈ v.setsAt x | a ⊆ closedBall x ·}) :=
 --   nhds_basis_closedBall.vitaliFamily v
-=======
-/-- Given a vitali family `v`, then `v.filterAt x` is the filter on `Set α` made of those families
-that contain all sets of `v.setsAt x` of a sufficiently small diameter. This filter makes it
-possible to express limiting behavior when sets in `v.setsAt x` shrink to `x`. -/
-def filterAt (x : α) : Filter (Set α) := (𝓝 x).smallSets ⊓ 𝓟 (v.setsAt x)
->>>>>>> 65b8389e
 
 -- theorem mem_filterAt_iff {x : α} {s : Set (Set α)} :
 --     s ∈ v.filterAt x ↔ ∃ ε > (0 : ℝ), ∀ a ∈ v.setsAt x, a ⊆ closedBall x ε → a ∈ s := by
 --   simp only [(v.filterAt_basis_closedBall x).mem_iff, ← and_imp, subset_def, mem_setOf]
--- #align vitali_family.mem_filter_at_iff VitaliFamily.mem_filterAt_iff
 
 -- theorem eventually_filterAt_iff {x : α} {P : Set α → Prop} :
 --     (∀ᶠ a in v.filterAt x, P a) ↔ ∃ ε > (0 : ℝ), ∀ a ∈ v.setsAt x, a ⊆ closedBall x ε → P a :=
 --   v.mem_filterAt_iff
--- #align vitali_family.eventually_filter_at_iff VitaliFamily.eventually_filterAt_iff
-
-<<<<<<< HEAD
+
 -- theorem tendsto_filterAt_iff {ι : Type*} {l : Filter ι} {f : ι → Set α} {x : α} :
 --     Tendsto f l (v.filterAt x) ↔
 --       (∀ᶠ i in l, f i ∈ v.setsAt x) ∧ ∀ ε > (0 : ℝ), ∀ᶠ i in l, f i ⊆ closedBall x ε := by
 --   simp only [filterAt, tendsto_inf, nhds_basis_closedBall.smallSets.tendsto_right_iff,
 --     tendsto_principal, and_comm, mem_powerset_iff]
--- #align vitali_family.tendsto_filter_at_iff VitaliFamily.tendsto_filterAt_iff
 
 -- theorem eventually_filterAt_subset_closedBall (x : α) {ε : ℝ} (hε : 0 < ε) :
 --     ∀ᶠ a : Set α in v.filterAt x, a ⊆ closedBall x ε :=
 --   (v.tendsto_filterAt_iff.mp tendsto_id).2 ε hε
--- #align vitali_family.eventually_filter_at_subset_closed_ball VitaliFamily.eventually_filterAt_subset_closedBall
 
 -- theorem frequently_filterAt_iff {x : α} {P : Set α → Prop} :
 --     (∃ᶠ a in v.filterAt x, P a) ↔ ∀ ε > (0 : ℝ), ∃ a ∈ v.setsAt x, a ⊆ closedBall x ε ∧ P a := by
 --   simp only [(v.filterAt_basis_closedBall x).frequently_iff, ← and_assoc, subset_def, mem_setOf]
--- #align vitali_family.frequently_filter_at_iff VitaliFamily.frequently_filterAt_iff
-
-
 
 
 -- namespace FineSubfamilyOn
@@ -416,48 +276,38 @@
 --       (∀ p : α × Set α, p ∈ t → p.2 ∈ v.setsAt p.1 ∩ f p.1) ∧
 --       μ (s \ ⋃ (p : α × Set α) (_ : p ∈ t), p.2) = 0 :=
 --   v.covering s (fun x => v.setsAt x ∩ f x) (fun _ _ => inter_subset_left _ _) h
--- #align vitali_family.fine_subfamily_on.exists_disjoint_covering_ae VitaliFamily.FineSubfamilyOn.exists_disjoint_covering_ae
 
 -- /-- Given `h : v.FineSubfamilyOn f s`, then `h.index` is a set parametrizing a disjoint
 -- covering of almost every `s`. -/
 -- protected def Index : Type _ :=
 --   h.exists_disjoint_covering_ae.choose
--- #align vitali_family.fine_subfamily_on.index VitaliFamily.FineSubfamilyOn.Index
 
 -- /-- Given `h : v.FineSubfamilyOn f s`, then `h.covering p` is a set in the family,
 -- for `p ∈ h.index`, such that these sets form a disjoint covering of almost every `s`. -/
 -- protected def covering (h : FineSubfamilyOn v f s) : h.Index → Set α :=
 --   fun p => p.2
--- #align vitali_family.fine_subfamily_on.covering VitaliFamily.FineSubfamilyOn.covering
 
 -- theorem index_subset : ∀ p : α × Set α, p ∈ h.index → p.1 ∈ s :=
 --   h.exists_disjoint_covering_ae.choose_spec.1
--- #align vitali_family.fine_subfamily_on.index_subset VitaliFamily.FineSubfamilyOn.index_subset
 
 -- theorem covering_disjoint : h.index.PairwiseDisjoint h.covering :=
 --   h.exists_disjoint_covering_ae.choose_spec.2.1
--- #align vitali_family.fine_subfamily_on.covering_disjoint VitaliFamily.FineSubfamilyOn.covering_disjoint
 
 -- theorem covering_disjoint_subtype : Pairwise (Disjoint on fun x : h.index => h.covering x) :=
 --   (pairwise_subtype_iff_pairwise_set _ _).2 h.covering_disjoint
--- #align vitali_family.fine_subfamily_on.covering_disjoint_subtype VitaliFamily.FineSubfamilyOn.covering_disjoint_subtype
 
 -- theorem covering_mem {p : α × Set α} (hp : p ∈ h.index) : h.covering p ∈ f p.1 :=
 --   (h.exists_disjoint_covering_ae.choose_spec.2.2.1 p hp).2
--- #align vitali_family.fine_subfamily_on.covering_mem VitaliFamily.FineSubfamilyOn.covering_mem
 
 -- theorem covering_mem_family {p : α × Set α} (hp : p ∈ h.index) : h.covering p ∈ v.setsAt p.1 :=
 --   (h.exists_disjoint_covering_ae.choose_spec.2.2.1 p hp).1
--- #align vitali_family.fine_subfamily_on.covering_mem_family VitaliFamily.FineSubfamilyOn.covering_mem_family
 
 -- theorem measure_diff_biUnion : μ (s \ ⋃ p ∈ h.index, h.covering p) = 0 :=
 --   h.exists_disjoint_covering_ae.choose_spec.2.2.2
--- #align vitali_family.fine_subfamily_on.measure_diff_bUnion VitaliFamily.FineSubfamilyOn.measure_diff_biUnion
 
 -- theorem index_countable [SecondCountableTopology α] : h.index.Countable :=
 --   h.covering_disjoint.countable_of_nonempty_interior fun _ hx =>
 --     v.nonempty_interior _ _ (h.covering_mem_family hx)
--- #align vitali_family.fine_subfamily_on.index_countable VitaliFamily.FineSubfamilyOn.index_countable
 
 -- end FineSubfamilyOn
 
@@ -490,50 +340,6 @@
     let g : v.FineSubfamilyOn s := ⟨f, ae_of_all _ hf⟩
     exact ⟨g.Index, g.center, g.covering, inferInstance, g.center_mem, g.pairwise_disjoint,
       g.covering_mem, g.measure_diff_iUnion⟩
-#align vitali_family.enlarge VitaliFamily.enlarge
-=======
-theorem mem_filterAt_iff {x : α} {s : Set (Set α)} :
-    s ∈ v.filterAt x ↔ ∃ ε > (0 : ℝ), ∀ a ∈ v.setsAt x, a ⊆ closedBall x ε → a ∈ s := by
-  simp only [(v.filterAt_basis_closedBall x).mem_iff, ← and_imp, subset_def, mem_setOf]
-
-instance filterAt_neBot (x : α) : (v.filterAt x).NeBot :=
-  (v.filterAt_basis_closedBall x).neBot_iff.2 <| v.nontrivial _ _
-
-theorem eventually_filterAt_iff {x : α} {P : Set α → Prop} :
-    (∀ᶠ a in v.filterAt x, P a) ↔ ∃ ε > (0 : ℝ), ∀ a ∈ v.setsAt x, a ⊆ closedBall x ε → P a :=
-  v.mem_filterAt_iff
-
-theorem tendsto_filterAt_iff {ι : Type*} {l : Filter ι} {f : ι → Set α} {x : α} :
-    Tendsto f l (v.filterAt x) ↔
-      (∀ᶠ i in l, f i ∈ v.setsAt x) ∧ ∀ ε > (0 : ℝ), ∀ᶠ i in l, f i ⊆ closedBall x ε := by
-  simp only [filterAt, tendsto_inf, nhds_basis_closedBall.smallSets.tendsto_right_iff,
-    tendsto_principal, and_comm, mem_powerset_iff]
-
-theorem eventually_filterAt_mem_setsAt (x : α) : ∀ᶠ a in v.filterAt x, a ∈ v.setsAt x :=
-  (v.tendsto_filterAt_iff.mp tendsto_id).1
-
-theorem eventually_filterAt_subset_closedBall (x : α) {ε : ℝ} (hε : 0 < ε) :
-    ∀ᶠ a : Set α in v.filterAt x, a ⊆ closedBall x ε :=
-  (v.tendsto_filterAt_iff.mp tendsto_id).2 ε hε
-
-theorem eventually_filterAt_measurableSet (x : α) : ∀ᶠ a in v.filterAt x, MeasurableSet a := by
-  filter_upwards [v.eventually_filterAt_mem_setsAt x] with _ ha using v.measurableSet _ _ ha
-
-theorem frequently_filterAt_iff {x : α} {P : Set α → Prop} :
-    (∃ᶠ a in v.filterAt x, P a) ↔ ∀ ε > (0 : ℝ), ∃ a ∈ v.setsAt x, a ⊆ closedBall x ε ∧ P a := by
-  simp only [(v.filterAt_basis_closedBall x).frequently_iff, ← and_assoc, subset_def, mem_setOf]
-
-theorem eventually_filterAt_subset_of_nhds {x : α} {o : Set α} (hx : o ∈ 𝓝 x) :
-    ∀ᶠ a in v.filterAt x, a ⊆ o :=
-  (eventually_smallSets_subset.2 hx).filter_mono inf_le_left
-
-theorem fineSubfamilyOn_of_frequently (v : VitaliFamily μ) (f : α → Set (Set α)) (s : Set α)
-    (h : ∀ x ∈ s, ∃ᶠ a in v.filterAt x, a ∈ f x) : v.FineSubfamilyOn f s := by
-  intro x hx ε εpos
-  obtain ⟨a, av, ha, af⟩ : ∃ (a : Set α) , a ∈ v.setsAt x ∧ a ⊆ closedBall x ε ∧ a ∈ f x :=
-    v.frequently_filterAt_iff.1 (h x hx) ε εpos
-  exact ⟨a, ⟨av, af⟩, ha⟩
->>>>>>> 65b8389e
 
 @[simp]
 theorem enlarge_filterAt (v : VitaliFamily μ) {δ : ℝ} (δpos : 0 < δ) :
