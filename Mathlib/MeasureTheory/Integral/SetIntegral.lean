--- conflicted
+++ resolved
@@ -144,13 +144,8 @@
 theorem integral_finset_biUnion {ι : Type*} (t : Finset ι) {s : ι → Set X}
     (hs : ∀ i ∈ t, MeasurableSet (s i)) (h's : Set.Pairwise (↑t) (Disjoint on s))
     (hf : ∀ i ∈ t, IntegrableOn f (s i) μ) :
-<<<<<<< HEAD
-    ∫ x in ⋃ i ∈ t, s i, f x ∂μ = ∑ i in t, ∫ x in s i, f x ∂μ := by
+    ∫ x in ⋃ i ∈ t, s i, f x ∂μ = ∑ i ∈ t, ∫ x in s i, f x ∂μ := by
   induction' t with a t hat IH hs h's
-=======
-    ∫ x in ⋃ i ∈ t, s i, f x ∂μ = ∑ i ∈ t, ∫ x in s i, f x ∂μ := by
-  induction' t using Finset.induction_on with a t hat IH hs h's
->>>>>>> e512aa98
   · simp
   · simp only [Finset.coe_insert, Finset.forall_mem_insert, Set.pairwise_insert,
       Finset.set_biUnion_insert] at hs hf h's ⊢
