--- conflicted
+++ resolved
@@ -281,13 +281,8 @@
     apply lintegral_congr_ae
     filter_upwards [g_lt_top] with _ hx
     simp only [hx.ne, ENNReal.ofReal_toReal, Ne, not_false_iff]
-<<<<<<< HEAD
-  refine' ⟨g, f_lt_g, gcont, g_lt_top, _, _⟩
-  · refine' ⟨gcont.measurable.ennreal_toReal.aemeasurable.aestronglyMeasurable, _⟩
-=======
   refine ⟨g, f_lt_g, gcont, g_lt_top, ?_, ?_⟩
   · refine ⟨gcont.measurable.ennreal_toReal.aemeasurable.aestronglyMeasurable, ?_⟩
->>>>>>> 59de845a
     simp only [hasFiniteIntegral_iff_norm, Real.norm_eq_abs, abs_of_nonneg ENNReal.toReal_nonneg]
     convert gint_ne.lt_top using 1
   · rw [integral_eq_lintegral_of_nonneg_ae, integral_eq_lintegral_of_nonneg_ae]
