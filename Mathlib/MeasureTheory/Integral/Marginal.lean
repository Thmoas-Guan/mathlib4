--- conflicted
+++ resolved
@@ -86,11 +86,7 @@
 variable (μ)
 
 theorem _root_.Measurable.lmarginal (hf : Measurable f) : Measurable (∫⋯∫⁻_s, f ∂μ) := by
-<<<<<<< HEAD
-  refine' Measurable.lintegral_prod_right _
-=======
   refine Measurable.lintegral_prod_right ?_
->>>>>>> 20c42930
   refine hf.comp ?_
   rw [measurable_pi_iff]; intro i
   by_cases hi : i ∈ s
