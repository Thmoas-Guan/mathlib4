/-
Copyright (c) 2017 Johannes Hölzl. All rights reserved.
Released under Apache 2.0 license as described in the file LICENSE.
Authors: Johannes Hölzl, Mario Carneiro
-/
import Mathlib.MeasureTheory.OuterMeasure.Induced
import Mathlib.MeasureTheory.OuterMeasure.AE
import Mathlib.Order.Filter.CountableInter

#align_import measure_theory.measure.measure_space_def from "leanprover-community/mathlib"@"c14c8fcde993801fca8946b0d80131a1a81d1520"

/-!
# Measure spaces

This file defines measure spaces, the almost-everywhere filter and ae_measurable functions.
See `MeasureTheory.MeasureSpace` for their properties and for extended documentation.

Given a measurable space `α`, a measure on `α` is a function that sends measurable sets to the
extended nonnegative reals that satisfies the following conditions:
1. `μ ∅ = 0`;
2. `μ` is countably additive. This means that the measure of a countable union of pairwise disjoint
   sets is equal to the sum of the measures of the individual sets.

Every measure can be canonically extended to an outer measure, so that it assigns values to
all subsets, not just the measurable subsets. On the other hand, an outer measure that is countably
additive on measurable sets can be restricted to measurable sets to obtain a measure.
In this file a measure is defined to be an outer measure that is countably additive on
measurable sets, with the additional assumption that the outer measure is the canonical
extension of the restricted measure.

Measures on `α` form a complete lattice, and are closed under scalar multiplication with `ℝ≥0∞`.

## Implementation notes

Given `μ : Measure α`, `μ s` is the value of the *outer measure* applied to `s`.
This conveniently allows us to apply the measure to sets without proving that they are measurable.
We get countable subadditivity for all sets, but only countable additivity for measurable sets.

See the documentation of `MeasureTheory.MeasureSpace` for ways to construct measures and proving
that two measure are equal.

A `MeasureSpace` is a class that is a measurable space with a canonical measure.
The measure is denoted `volume`.

This file does not import `MeasureTheory.MeasurableSpace.Basic`, but only `MeasurableSpace.Defs`.

## References

* <https://en.wikipedia.org/wiki/Measure_(mathematics)>
* <https://en.wikipedia.org/wiki/Almost_everywhere>

## Tags

measure, almost everywhere, measure space
-/


noncomputable section

open scoped Classical
open Set

open Filter hiding map

open Function MeasurableSpace

open scoped Classical
open Topology Filter ENNReal NNReal

variable {α β γ δ : Type*} {ι : Sort*}

namespace MeasureTheory

/-- A measure is defined to be an outer measure that is countably additive on
measurable sets, with the additional assumption that the outer measure is the canonical
extension of the restricted measure. -/
structure Measure (α : Type*) [MeasurableSpace α] extends OuterMeasure α where
  m_iUnion ⦃f : ℕ → Set α⦄ : (∀ i, MeasurableSet (f i)) → Pairwise (Disjoint on f) →
    toOuterMeasure (⋃ i, f i) = ∑' i, toOuterMeasure (f i)
  trim_le : toOuterMeasure.trim ≤ toOuterMeasure
#align measure_theory.measure MeasureTheory.Measure

theorem Measure.toOuterMeasure_injective [MeasurableSpace α] :
    Injective (toOuterMeasure : Measure α → OuterMeasure α)
  | ⟨_, _, _⟩, ⟨_, _, _⟩, rfl => rfl
#align measure_theory.measure.to_outer_measure_injective MeasureTheory.Measure.toOuterMeasure_injective

instance Measure.instFunLike [MeasurableSpace α] : FunLike (Measure α) (Set α) ℝ≥0∞ where
  coe μ := μ.toOuterMeasure
  coe_injective' | ⟨_, _, _⟩, ⟨_, _, _⟩, h => toOuterMeasure_injective <| DFunLike.coe_injective h

#noalign measure_theory.measure.has_coe_to_fun

set_option linter.deprecated false in -- Not immediately obvious how to use `measure_empty` here.
instance Measure.instOuterMeasureClass [MeasurableSpace α] : OuterMeasureClass (Measure α) α where
  measure_empty m := m.empty'
  measure_iUnion_nat_le m := m.iUnion_nat
  measure_mono m := m.mono

section

variable [MeasurableSpace α] {μ μ₁ μ₂ : Measure α} {s s₁ s₂ t : Set α}

namespace Measure

theorem trimmed (μ : Measure α) : μ.toOuterMeasure.trim = μ.toOuterMeasure :=
  le_antisymm μ.trim_le μ.1.le_trim

/-! ### General facts about measures -/

/-- Obtain a measure by giving a countably additive function that sends `∅` to `0`. -/
def ofMeasurable (m : ∀ s : Set α, MeasurableSet s → ℝ≥0∞) (m0 : m ∅ MeasurableSet.empty = 0)
    (mU :
      ∀ ⦃f : ℕ → Set α⦄ (h : ∀ i, MeasurableSet (f i)),
        Pairwise (Disjoint on f) → m (⋃ i, f i) (MeasurableSet.iUnion h) = ∑' i, m (f i) (h i)) :
    Measure α :=
  { toOuterMeasure := inducedOuterMeasure m _ m0
    m_iUnion := fun f hf hd =>
      show inducedOuterMeasure m _ m0 (iUnion f) = ∑' i, inducedOuterMeasure m _ m0 (f i) by
        rw [inducedOuterMeasure_eq m0 mU, mU hf hd]
        congr; funext n; rw [inducedOuterMeasure_eq m0 mU]
    trim_le := le_inducedOuterMeasure.2 fun s hs ↦ by
      rw [OuterMeasure.trim_eq _ hs, inducedOuterMeasure_eq m0 mU hs] }
#align measure_theory.measure.of_measurable MeasureTheory.Measure.ofMeasurable

theorem ofMeasurable_apply {m : ∀ s : Set α, MeasurableSet s → ℝ≥0∞}
    {m0 : m ∅ MeasurableSet.empty = 0}
    {mU :
      ∀ ⦃f : ℕ → Set α⦄ (h : ∀ i, MeasurableSet (f i)),
        Pairwise (Disjoint on f) → m (⋃ i, f i) (MeasurableSet.iUnion h) = ∑' i, m (f i) (h i)}
    (s : Set α) (hs : MeasurableSet s) : ofMeasurable m m0 mU s = m s hs :=
  inducedOuterMeasure_eq m0 mU hs
#align measure_theory.measure.of_measurable_apply MeasureTheory.Measure.ofMeasurable_apply

@[ext]
theorem ext (h : ∀ s, MeasurableSet s → μ₁ s = μ₂ s) : μ₁ = μ₂ :=
  toOuterMeasure_injective <| by
  rw [← trimmed, OuterMeasure.trim_congr (h _), trimmed]
#align measure_theory.measure.ext MeasureTheory.Measure.ext

theorem ext_iff : μ₁ = μ₂ ↔ ∀ s, MeasurableSet s → μ₁ s = μ₂ s :=
  ⟨by rintro rfl s _hs; rfl, Measure.ext⟩
#align measure_theory.measure.ext_iff MeasureTheory.Measure.ext_iff

theorem ext_iff' : μ₁ = μ₂ ↔ ∀ s, μ₁ s = μ₂ s :=
  ⟨by rintro rfl s; rfl, fun h ↦ Measure.ext (fun s _ ↦ h s)⟩

theorem outerMeasure_le_iff {m : OuterMeasure α} : m ≤ μ.1 ↔ ∀ s, MeasurableSet s → m s ≤ μ s := by
  simpa only [μ.trimmed] using OuterMeasure.le_trim_iff (m₂ := μ.1)

end Measure

@[simp] theorem Measure.coe_toOuterMeasure (μ : Measure α) : ⇑μ.toOuterMeasure = μ := rfl
#align measure_theory.coe_to_outer_measure MeasureTheory.Measure.coe_toOuterMeasure

theorem Measure.toOuterMeasure_apply (μ : Measure α) (s : Set α) :
    μ.toOuterMeasure s = μ s :=
  rfl
#align measure_theory.to_outer_measure_apply MeasureTheory.Measure.toOuterMeasure_apply

theorem measure_eq_trim (s : Set α) : μ s = μ.toOuterMeasure.trim s := by
  rw [μ.trimmed, μ.coe_toOuterMeasure]
#align measure_theory.measure_eq_trim MeasureTheory.measure_eq_trim

theorem measure_eq_iInf (s : Set α) : μ s = ⨅ (t) (_ : s ⊆ t) (_ : MeasurableSet t), μ t := by
  rw [measure_eq_trim, OuterMeasure.trim_eq_iInf, μ.coe_toOuterMeasure]
#align measure_theory.measure_eq_infi MeasureTheory.measure_eq_iInf

/-- A variant of `measure_eq_iInf` which has a single `iInf`. This is useful when applying a
  lemma next that only works for non-empty infima, in which case you can use
  `nonempty_measurable_superset`. -/
theorem measure_eq_iInf' (μ : Measure α) (s : Set α) :
    μ s = ⨅ t : { t // s ⊆ t ∧ MeasurableSet t }, μ t := by
  simp_rw [iInf_subtype, iInf_and, ← measure_eq_iInf]
#align measure_theory.measure_eq_infi' MeasureTheory.measure_eq_iInf'

theorem measure_eq_inducedOuterMeasure :
    μ s = inducedOuterMeasure (fun s _ => μ s) MeasurableSet.empty μ.empty s :=
  measure_eq_trim _
#align measure_theory.measure_eq_induced_outer_measure MeasureTheory.measure_eq_inducedOuterMeasure

theorem toOuterMeasure_eq_inducedOuterMeasure :
    μ.toOuterMeasure = inducedOuterMeasure (fun s _ => μ s) MeasurableSet.empty μ.empty :=
  μ.trimmed.symm
#align measure_theory.to_outer_measure_eq_induced_outer_measure MeasureTheory.toOuterMeasure_eq_inducedOuterMeasure

theorem measure_eq_extend (hs : MeasurableSet s) :
    μ s = extend (fun t (_ht : MeasurableSet t) => μ t) s := by
  rw [extend_eq]
  exact hs
#align measure_theory.measure_eq_extend MeasureTheory.measure_eq_extend

theorem nonempty_of_measure_ne_zero (h : μ s ≠ 0) : s.Nonempty :=
  nonempty_iff_ne_empty.2 fun h' => h <| h'.symm ▸ measure_empty
#align measure_theory.nonempty_of_measure_ne_zero MeasureTheory.nonempty_of_measure_ne_zero

theorem measure_mono_top (h : s₁ ⊆ s₂) (h₁ : μ s₁ = ∞) : μ s₂ = ∞ :=
  top_unique <| h₁ ▸ measure_mono h
#align measure_theory.measure_mono_top MeasureTheory.measure_mono_top

@[simp, mono]
theorem measure_le_measure_union_left : μ s ≤ μ (s ∪ t) := μ.mono subset_union_left

@[simp, mono]
theorem measure_le_measure_union_right : μ t ≤ μ (s ∪ t) := μ.mono subset_union_right

/-- For every set there exists a measurable superset of the same measure. -/
theorem exists_measurable_superset (μ : Measure α) (s : Set α) :
    ∃ t, s ⊆ t ∧ MeasurableSet t ∧ μ t = μ s := by
  simpa only [← measure_eq_trim] using μ.toOuterMeasure.exists_measurable_superset_eq_trim s
#align measure_theory.exists_measurable_superset MeasureTheory.exists_measurable_superset

/-- For every set `s` and a countable collection of measures `μ i` there exists a measurable
superset `t ⊇ s` such that each measure `μ i` takes the same value on `s` and `t`. -/
theorem exists_measurable_superset_forall_eq [Countable ι] (μ : ι → Measure α) (s : Set α) :
    ∃ t, s ⊆ t ∧ MeasurableSet t ∧ ∀ i, μ i t = μ i s := by
  simpa only [← measure_eq_trim] using
    OuterMeasure.exists_measurable_superset_forall_eq_trim (fun i => (μ i).toOuterMeasure) s
#align measure_theory.exists_measurable_superset_forall_eq MeasureTheory.exists_measurable_superset_forall_eq

theorem exists_measurable_superset₂ (μ ν : Measure α) (s : Set α) :
    ∃ t, s ⊆ t ∧ MeasurableSet t ∧ μ t = μ s ∧ ν t = ν s := by
  simpa only [Bool.forall_bool.trans and_comm] using
    exists_measurable_superset_forall_eq (fun b => cond b μ ν) s
#align measure_theory.exists_measurable_superset₂ MeasureTheory.exists_measurable_superset₂

theorem exists_measurable_superset_of_null (h : μ s = 0) : ∃ t, s ⊆ t ∧ MeasurableSet t ∧ μ t = 0 :=
  h ▸ exists_measurable_superset μ s
#align measure_theory.exists_measurable_superset_of_null MeasureTheory.exists_measurable_superset_of_null

theorem exists_measurable_superset_iff_measure_eq_zero :
    (∃ t, s ⊆ t ∧ MeasurableSet t ∧ μ t = 0) ↔ μ s = 0 :=
  ⟨fun ⟨_t, hst, _, ht⟩ => measure_mono_null hst ht, exists_measurable_superset_of_null⟩
#align measure_theory.exists_measurable_superset_iff_measure_eq_zero MeasureTheory.exists_measurable_superset_iff_measure_eq_zero

theorem measure_biUnion_lt_top {s : Set β} {f : β → Set α} (hs : s.Finite)
    (hfin : ∀ i ∈ s, μ (f i) ≠ ∞) : μ (⋃ i ∈ s, f i) < ∞ := by
  convert (measure_biUnion_finset_le (μ := μ) hs.toFinset f).trans_lt _ using 3
  · ext
    rw [Finite.mem_toFinset]
  · apply ENNReal.sum_lt_top; simpa only [Finite.mem_toFinset]
#align measure_theory.measure_bUnion_lt_top MeasureTheory.measure_biUnion_lt_top

@[deprecated measure_iUnion_null_iff (since := "2024-01-14")]
theorem measure_iUnion_null_iff' {ι : Prop} {s : ι → Set α} : μ (⋃ i, s i) = 0 ↔ ∀ i, μ (s i) = 0 :=
  measure_iUnion_null_iff
#align measure_theory.measure_Union_null_iff' MeasureTheory.measure_iUnion_null_iff'

theorem measure_union_lt_top (hs : μ s < ∞) (ht : μ t < ∞) : μ (s ∪ t) < ∞ :=
  (measure_union_le s t).trans_lt (ENNReal.add_lt_top.mpr ⟨hs, ht⟩)
#align measure_theory.measure_union_lt_top MeasureTheory.measure_union_lt_top

@[simp]
theorem measure_union_lt_top_iff : μ (s ∪ t) < ∞ ↔ μ s < ∞ ∧ μ t < ∞ := by
  refine ⟨fun h => ⟨?_, ?_⟩, fun h => measure_union_lt_top h.1 h.2⟩
<<<<<<< HEAD
  · exact (measure_mono (Set.subset_union_left s t)).trans_lt h
  · exact (measure_mono (Set.subset_union_right s t)).trans_lt h
=======
  · exact (measure_mono Set.subset_union_left).trans_lt h
  · exact (measure_mono Set.subset_union_right).trans_lt h
>>>>>>> d97a437a
#align measure_theory.measure_union_lt_top_iff MeasureTheory.measure_union_lt_top_iff

theorem measure_union_ne_top (hs : μ s ≠ ∞) (ht : μ t ≠ ∞) : μ (s ∪ t) ≠ ∞ :=
  (measure_union_lt_top hs.lt_top ht.lt_top).ne
#align measure_theory.measure_union_ne_top MeasureTheory.measure_union_ne_top

open scoped symmDiff in
theorem measure_symmDiff_ne_top (hs : μ s ≠ ∞) (ht : μ t ≠ ∞) : μ (s ∆ t) ≠ ∞ :=
  ne_top_of_le_ne_top (measure_union_ne_top hs ht) <| measure_mono symmDiff_subset_union

@[simp]
theorem measure_union_eq_top_iff : μ (s ∪ t) = ∞ ↔ μ s = ∞ ∨ μ t = ∞ :=
  not_iff_not.1 <| by simp only [← lt_top_iff_ne_top, ← Ne.eq_def, not_or, measure_union_lt_top_iff]
#align measure_theory.measure_union_eq_top_iff MeasureTheory.measure_union_eq_top_iff

theorem exists_measure_pos_of_not_measure_iUnion_null [Countable ι] {s : ι → Set α}
    (hs : μ (⋃ n, s n) ≠ 0) : ∃ n, 0 < μ (s n) := by
  contrapose! hs
  exact measure_iUnion_null fun n => nonpos_iff_eq_zero.1 (hs n)
#align measure_theory.exists_measure_pos_of_not_measure_Union_null MeasureTheory.exists_measure_pos_of_not_measure_iUnion_null

theorem measure_lt_top_of_subset (hst : t ⊆ s) (hs : μ s ≠ ∞) : μ t < ∞ :=
  lt_of_le_of_lt (μ.mono hst) hs.lt_top

theorem measure_inter_lt_top_of_left_ne_top (hs_finite : μ s ≠ ∞) : μ (s ∩ t) < ∞ :=
  measure_lt_top_of_subset inter_subset_left hs_finite
#align measure_theory.measure_inter_lt_top_of_left_ne_top MeasureTheory.measure_inter_lt_top_of_left_ne_top

theorem measure_inter_lt_top_of_right_ne_top (ht_finite : μ t ≠ ∞) : μ (s ∩ t) < ∞ :=
  measure_lt_top_of_subset inter_subset_right ht_finite
#align measure_theory.measure_inter_lt_top_of_right_ne_top MeasureTheory.measure_inter_lt_top_of_right_ne_top

theorem measure_inter_null_of_null_right (S : Set α) {T : Set α} (h : μ T = 0) : μ (S ∩ T) = 0 :=
  measure_mono_null inter_subset_right h
#align measure_theory.measure_inter_null_of_null_right MeasureTheory.measure_inter_null_of_null_right

theorem measure_inter_null_of_null_left {S : Set α} (T : Set α) (h : μ S = 0) : μ (S ∩ T) = 0 :=
  measure_mono_null inter_subset_left h
#align measure_theory.measure_inter_null_of_null_left MeasureTheory.measure_inter_null_of_null_left

/-! ### The almost everywhere filter -/
section ae

/-- Given a predicate on `β` and `Set α` where both `α` and `β` are measurable spaces, if the
predicate holds for almost every `x : β` and
- `∅ : Set α`
- a family of sets generating the σ-algebra of `α`
Moreover, if for almost every `x : β`, the predicate is closed under complements and countable
disjoint unions, then the predicate holds for almost every `x : β` and all measurable sets of `α`.

This is an AE version of `MeasurableSpace.induction_on_inter` where the condition is dependent
on a measurable space `β`. -/
theorem _root_.MeasurableSpace.ae_induction_on_inter {β} [MeasurableSpace β] {μ : Measure β}
    {C : β → Set α → Prop} {s : Set (Set α)} [m : MeasurableSpace α]
    (h_eq : m = MeasurableSpace.generateFrom s)
    (h_inter : IsPiSystem s) (h_empty : ∀ᵐ x ∂μ, C x ∅) (h_basic : ∀ᵐ x ∂μ, ∀ t ∈ s, C x t)
    (h_compl : ∀ᵐ x ∂μ, ∀ t, MeasurableSet t → C x t → C x tᶜ)
    (h_union : ∀ᵐ x ∂μ, ∀ f : ℕ → Set α,
        Pairwise (Disjoint on f) → (∀ i, MeasurableSet (f i)) → (∀ i, C x (f i)) → C x (⋃ i, f i)) :
    ∀ᵐ x ∂μ, ∀ ⦃t⦄, MeasurableSet t → C x t := by
  filter_upwards [h_empty, h_basic, h_compl, h_union] with x hx_empty hx_basic hx_compl hx_union
    using MeasurableSpace.induction_on_inter h_eq h_inter hx_empty hx_basic hx_compl hx_union

end ae

/-- A measurable set `t ⊇ s` such that `μ t = μ s`. It even satisfies `μ (t ∩ u) = μ (s ∩ u)` for
any measurable set `u` if `μ s ≠ ∞`, see `measure_toMeasurable_inter`.
(This property holds without the assumption `μ s ≠ ∞` when the space is s-finite -- for example
σ-finite), see `measure_toMeasurable_inter_of_sFinite`).
If `s` is a null measurable set, then
we also have `t =ᵐ[μ] s`, see `NullMeasurableSet.toMeasurable_ae_eq`.
This notion is sometimes called a "measurable hull" in the literature. -/
irreducible_def toMeasurable (μ : Measure α) (s : Set α) : Set α :=
  if h : ∃ t, t ⊇ s ∧ MeasurableSet t ∧ t =ᵐ[μ] s then h.choose else
    if h' : ∃ t, t ⊇ s ∧ MeasurableSet t ∧
      ∀ u, MeasurableSet u → μ (t ∩ u) = μ (s ∩ u) then h'.choose
    else (exists_measurable_superset μ s).choose
#align measure_theory.to_measurable MeasureTheory.toMeasurable

theorem subset_toMeasurable (μ : Measure α) (s : Set α) : s ⊆ toMeasurable μ s := by
  rw [toMeasurable_def]; split_ifs with hs h's
  exacts [hs.choose_spec.1, h's.choose_spec.1, (exists_measurable_superset μ s).choose_spec.1]
#align measure_theory.subset_to_measurable MeasureTheory.subset_toMeasurable

theorem ae_le_toMeasurable : s ≤ᵐ[μ] toMeasurable μ s :=
  HasSubset.Subset.eventuallyLE (subset_toMeasurable _ _)

  --(subset_toMeasurable _ _).EventuallyLE
#align measure_theory.ae_le_to_measurable MeasureTheory.ae_le_toMeasurable

@[simp]
theorem measurableSet_toMeasurable (μ : Measure α) (s : Set α) :
    MeasurableSet (toMeasurable μ s) := by
  rw [toMeasurable_def]; split_ifs with hs h's
  exacts [hs.choose_spec.2.1, h's.choose_spec.2.1,
          (exists_measurable_superset μ s).choose_spec.2.1]
#align measure_theory.measurable_set_to_measurable MeasureTheory.measurableSet_toMeasurable

@[simp]
theorem measure_toMeasurable (s : Set α) : μ (toMeasurable μ s) = μ s := by
  rw [toMeasurable_def]; split_ifs with hs h's
  · exact measure_congr hs.choose_spec.2.2
  · simpa only [inter_univ] using h's.choose_spec.2.2 univ MeasurableSet.univ
  · exact (exists_measurable_superset μ s).choose_spec.2.2
#align measure_theory.measure_to_measurable MeasureTheory.measure_toMeasurable

/-- A measure space is a measurable space equipped with a
  measure, referred to as `volume`. -/
class MeasureSpace (α : Type*) extends MeasurableSpace α where
  volume : Measure α
#align measure_theory.measure_space MeasureTheory.MeasureSpace

export MeasureSpace (volume)

/-- `volume` is the canonical measure on `α`. -/
add_decl_doc volume

section MeasureSpace

/-- `∀ᵐ a, p a` means that `p a` for a.e. `a`, i.e. `p` holds true away from a null set.

This is notation for `Filter.Eventually P (MeasureTheory.ae MeasureSpace.volume)`. -/
notation3 "∀ᵐ "(...)", "r:(scoped P =>
  Filter.Eventually P <| MeasureTheory.ae MeasureTheory.MeasureSpace.volume) => r

/-- `∃ᵐ a, p a` means that `p` holds frequently, i.e. on a set of positive measure,
w.r.t. the volume measure.

This is notation for `Filter.Frequently P (MeasureTheory.ae MeasureSpace.volume)`. -/
notation3 "∃ᵐ "(...)", "r:(scoped P =>
  Filter.Frequently P <| MeasureTheory.ae MeasureTheory.MeasureSpace.volume) => r

/-- The tactic `exact volume`, to be used in optional (`autoParam`) arguments. -/
macro "volume_tac" : tactic =>
  `(tactic| (first | exact MeasureTheory.MeasureSpace.volume))

end MeasureSpace

end

end MeasureTheory

section

open MeasureTheory

/-!
# Almost everywhere measurable functions

A function is almost everywhere measurable if it coincides almost everywhere with a measurable
function. We define this property, called `AEMeasurable f μ`. It's properties are discussed in
`MeasureTheory.MeasureSpace`.
-/


variable {m : MeasurableSpace α} [MeasurableSpace β] {f g : α → β} {μ ν : Measure α}

/-- A function is almost everywhere measurable if it coincides almost everywhere with a measurable
function. -/
def AEMeasurable {_m : MeasurableSpace α} (f : α → β) (μ : Measure α := by volume_tac) : Prop :=
  ∃ g : α → β, Measurable g ∧ f =ᵐ[μ] g
#align ae_measurable AEMeasurable

@[aesop unsafe 30% apply (rule_sets := [Measurable])]
theorem Measurable.aemeasurable (h : Measurable f) : AEMeasurable f μ :=
  ⟨f, h, ae_eq_refl f⟩
#align measurable.ae_measurable Measurable.aemeasurable

namespace AEMeasurable

/-- Given an almost everywhere measurable function `f`, associate to it a measurable function
that coincides with it almost everywhere. `f` is explicit in the definition to make sure that
it shows in pretty-printing. -/
def mk (f : α → β) (h : AEMeasurable f μ) : α → β :=
  Classical.choose h
#align ae_measurable.mk AEMeasurable.mk

@[measurability]
theorem measurable_mk (h : AEMeasurable f μ) : Measurable (h.mk f) :=
  (Classical.choose_spec h).1
#align ae_measurable.measurable_mk AEMeasurable.measurable_mk

theorem ae_eq_mk (h : AEMeasurable f μ) : f =ᵐ[μ] h.mk f :=
  (Classical.choose_spec h).2
#align ae_measurable.ae_eq_mk AEMeasurable.ae_eq_mk

theorem congr (hf : AEMeasurable f μ) (h : f =ᵐ[μ] g) : AEMeasurable g μ :=
  ⟨hf.mk f, hf.measurable_mk, h.symm.trans hf.ae_eq_mk⟩
#align ae_measurable.congr AEMeasurable.congr

end AEMeasurable

theorem aemeasurable_congr (h : f =ᵐ[μ] g) : AEMeasurable f μ ↔ AEMeasurable g μ :=
  ⟨fun hf => AEMeasurable.congr hf h, fun hg => AEMeasurable.congr hg h.symm⟩
#align ae_measurable_congr aemeasurable_congr

@[simp, measurability]
theorem aemeasurable_const {b : β} : AEMeasurable (fun _a : α => b) μ :=
  measurable_const.aemeasurable
#align ae_measurable_const aemeasurable_const

@[measurability]
theorem aemeasurable_id : AEMeasurable id μ :=
  measurable_id.aemeasurable
#align ae_measurable_id aemeasurable_id

@[measurability]
theorem aemeasurable_id' : AEMeasurable (fun x => x) μ :=
  measurable_id.aemeasurable
#align ae_measurable_id' aemeasurable_id'

theorem Measurable.comp_aemeasurable [MeasurableSpace δ] {f : α → δ} {g : δ → β} (hg : Measurable g)
    (hf : AEMeasurable f μ) : AEMeasurable (g ∘ f) μ :=
  ⟨g ∘ hf.mk f, hg.comp hf.measurable_mk, EventuallyEq.fun_comp hf.ae_eq_mk _⟩
#align measurable.comp_ae_measurable Measurable.comp_aemeasurable

@[measurability]
theorem Measurable.comp_aemeasurable' [MeasurableSpace δ] {f : α → δ} {g : δ → β}
    (hg : Measurable g) (hf : AEMeasurable f μ) : AEMeasurable (fun x => g (f x)) μ :=
  Measurable.comp_aemeasurable hg hf

end<|MERGE_RESOLUTION|>--- conflicted
+++ resolved
@@ -253,13 +253,8 @@
 @[simp]
 theorem measure_union_lt_top_iff : μ (s ∪ t) < ∞ ↔ μ s < ∞ ∧ μ t < ∞ := by
   refine ⟨fun h => ⟨?_, ?_⟩, fun h => measure_union_lt_top h.1 h.2⟩
-<<<<<<< HEAD
-  · exact (measure_mono (Set.subset_union_left s t)).trans_lt h
-  · exact (measure_mono (Set.subset_union_right s t)).trans_lt h
-=======
   · exact (measure_mono Set.subset_union_left).trans_lt h
   · exact (measure_mono Set.subset_union_right).trans_lt h
->>>>>>> d97a437a
 #align measure_theory.measure_union_lt_top_iff MeasureTheory.measure_union_lt_top_iff
 
 theorem measure_union_ne_top (hs : μ s ≠ ∞) (ht : μ t ≠ ∞) : μ (s ∪ t) ≠ ∞ :=
