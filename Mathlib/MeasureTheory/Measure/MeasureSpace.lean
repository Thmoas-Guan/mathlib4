/-
Copyright (c) 2017 Johannes Hölzl. All rights reserved.
Released under Apache 2.0 license as described in the file LICENSE.
Authors: Johannes Hölzl, Mario Carneiro
-/
import Mathlib.MeasureTheory.Measure.NullMeasurable
import Mathlib.MeasureTheory.MeasurableSpace.Embedding
import Mathlib.Topology.Algebra.Order.LiminfLimsup

/-!
# Measure spaces

The definition of a measure and a measure space are in `MeasureTheory.MeasureSpaceDef`, with
only a few basic properties. This file provides many more properties of these objects.
This separation allows the measurability tactic to import only the file `MeasureSpaceDef`, and to
be available in `MeasureSpace` (through `MeasurableSpace`).

Given a measurable space `α`, a measure on `α` is a function that sends measurable sets to the
extended nonnegative reals that satisfies the following conditions:
1. `μ ∅ = 0`;
2. `μ` is countably additive. This means that the measure of a countable union of pairwise disjoint
   sets is equal to the measure of the individual sets.

Every measure can be canonically extended to an outer measure, so that it assigns values to
all subsets, not just the measurable subsets. On the other hand, a measure that is countably
additive on measurable sets can be restricted to measurable sets to obtain a measure.
In this file a measure is defined to be an outer measure that is countably additive on
measurable sets, with the additional assumption that the outer measure is the canonical
extension of the restricted measure.

Measures on `α` form a complete lattice, and are closed under scalar multiplication with `ℝ≥0∞`.

Given a measure, the null sets are the sets where `μ s = 0`, where `μ` denotes the corresponding
outer measure (so `s` might not be measurable). We can then define the completion of `μ` as the
measure on the least `σ`-algebra that also contains all null sets, by defining the measure to be `0`
on the null sets.

## Main statements

* `completion` is the completion of a measure to all null measurable sets.
* `Measure.ofMeasurable` and `OuterMeasure.toMeasure` are two important ways to define a measure.

## Implementation notes

Given `μ : Measure α`, `μ s` is the value of the *outer measure* applied to `s`.
This conveniently allows us to apply the measure to sets without proving that they are measurable.
We get countable subadditivity for all sets, but only countable additivity for measurable sets.

You often don't want to define a measure via its constructor.
Two ways that are sometimes more convenient:
* `Measure.ofMeasurable` is a way to define a measure by only giving its value on measurable sets
  and proving the properties (1) and (2) mentioned above.
* `OuterMeasure.toMeasure` is a way of obtaining a measure from an outer measure by showing that
  all measurable sets in the measurable space are Carathéodory measurable.

To prove that two measures are equal, there are multiple options:
* `ext`: two measures are equal if they are equal on all measurable sets.
* `ext_of_generateFrom_of_iUnion`: two measures are equal if they are equal on a π-system generating
  the measurable sets, if the π-system contains a spanning increasing sequence of sets where the
  measures take finite value (in particular the measures are σ-finite). This is a special case of
  the more general `ext_of_generateFrom_of_cover`
* `ext_of_generate_finite`: two finite measures are equal if they are equal on a π-system
  generating the measurable sets. This is a special case of `ext_of_generateFrom_of_iUnion` using
  `C ∪ {univ}`, but is easier to work with.

A `MeasureSpace` is a class that is a measurable space with a canonical measure.
The measure is denoted `volume`.

## References

* <https://en.wikipedia.org/wiki/Measure_(mathematics)>
* <https://en.wikipedia.org/wiki/Complete_measure>
* <https://en.wikipedia.org/wiki/Almost_everywhere>

## Tags

measure, almost everywhere, measure space, completion, null set, null measurable set
-/

noncomputable section

open Set

open Filter hiding map

open Function MeasurableSpace Topology Filter ENNReal NNReal Interval MeasureTheory
open scoped symmDiff

variable {α β γ δ ι R R' : Type*}

namespace MeasureTheory

section

variable {m : MeasurableSpace α} {μ μ₁ μ₂ : Measure α} {s s₁ s₂ t : Set α}

instance ae_isMeasurablyGenerated : IsMeasurablyGenerated (ae μ) :=
  ⟨fun _s hs =>
    let ⟨t, hst, htm, htμ⟩ := exists_measurable_superset_of_null hs
    ⟨tᶜ, compl_mem_ae_iff.2 htμ, htm.compl, compl_subset_comm.1 hst⟩⟩

/-- See also `MeasureTheory.ae_restrict_uIoc_iff`. -/
theorem ae_uIoc_iff [LinearOrder α] {a b : α} {P : α → Prop} :
    (∀ᵐ x ∂μ, x ∈ Ι a b → P x) ↔ (∀ᵐ x ∂μ, x ∈ Ioc a b → P x) ∧ ∀ᵐ x ∂μ, x ∈ Ioc b a → P x := by
  simp only [uIoc_eq_union, mem_union, or_imp, eventually_and]

theorem measure_union (hd : Disjoint s₁ s₂) (h : MeasurableSet s₂) : μ (s₁ ∪ s₂) = μ s₁ + μ s₂ :=
  measure_union₀ h.nullMeasurableSet hd.aedisjoint

theorem measure_union' (hd : Disjoint s₁ s₂) (h : MeasurableSet s₁) : μ (s₁ ∪ s₂) = μ s₁ + μ s₂ :=
  measure_union₀' h.nullMeasurableSet hd.aedisjoint

theorem measure_inter_add_diff (s : Set α) (ht : MeasurableSet t) : μ (s ∩ t) + μ (s \ t) = μ s :=
  measure_inter_add_diff₀ _ ht.nullMeasurableSet

theorem measure_diff_add_inter (s : Set α) (ht : MeasurableSet t) : μ (s \ t) + μ (s ∩ t) = μ s :=
  (add_comm _ _).trans (measure_inter_add_diff s ht)

theorem measure_union_add_inter (s : Set α) (ht : MeasurableSet t) :
    μ (s ∪ t) + μ (s ∩ t) = μ s + μ t := by
  rw [← measure_inter_add_diff (s ∪ t) ht, Set.union_inter_cancel_right, union_diff_right, ←
    measure_inter_add_diff s ht]
  ac_rfl

theorem measure_union_add_inter' (hs : MeasurableSet s) (t : Set α) :
    μ (s ∪ t) + μ (s ∩ t) = μ s + μ t := by
  rw [union_comm, inter_comm, measure_union_add_inter t hs, add_comm]

lemma measure_symmDiff_eq (hs : MeasurableSet s) (ht : MeasurableSet t) :
    μ (s ∆ t) = μ (s \ t) + μ (t \ s) := by
  simpa only [symmDiff_def, sup_eq_union] using measure_union disjoint_sdiff_sdiff (ht.diff hs)

lemma measure_symmDiff_le (s t u : Set α) :
    μ (s ∆ u) ≤ μ (s ∆ t) + μ (t ∆ u) :=
  le_trans (μ.mono <| symmDiff_triangle s t u) (measure_union_le (s ∆ t) (t ∆ u))

theorem measure_add_measure_compl (h : MeasurableSet s) : μ s + μ sᶜ = μ univ :=
  measure_add_measure_compl₀ h.nullMeasurableSet

theorem measure_biUnion₀ {s : Set β} {f : β → Set α} (hs : s.Countable)
    (hd : s.Pairwise (AEDisjoint μ on f)) (h : ∀ b ∈ s, NullMeasurableSet (f b) μ) :
    μ (⋃ b ∈ s, f b) = ∑' p : s, μ (f p) := by
  haveI := hs.toEncodable
  rw [biUnion_eq_iUnion]
  exact measure_iUnion₀ (hd.on_injective Subtype.coe_injective fun x => x.2) fun x => h x x.2

theorem measure_biUnion {s : Set β} {f : β → Set α} (hs : s.Countable) (hd : s.PairwiseDisjoint f)
    (h : ∀ b ∈ s, MeasurableSet (f b)) : μ (⋃ b ∈ s, f b) = ∑' p : s, μ (f p) :=
  measure_biUnion₀ hs hd.aedisjoint fun b hb => (h b hb).nullMeasurableSet

theorem measure_sUnion₀ {S : Set (Set α)} (hs : S.Countable) (hd : S.Pairwise (AEDisjoint μ))
    (h : ∀ s ∈ S, NullMeasurableSet s μ) : μ (⋃₀ S) = ∑' s : S, μ s := by
  rw [sUnion_eq_biUnion, measure_biUnion₀ hs hd h]

theorem measure_sUnion {S : Set (Set α)} (hs : S.Countable) (hd : S.Pairwise Disjoint)
    (h : ∀ s ∈ S, MeasurableSet s) : μ (⋃₀ S) = ∑' s : S, μ s := by
  rw [sUnion_eq_biUnion, measure_biUnion hs hd h]

theorem measure_biUnion_finset₀ {s : Finset ι} {f : ι → Set α}
    (hd : Set.Pairwise (↑s) (AEDisjoint μ on f)) (hm : ∀ b ∈ s, NullMeasurableSet (f b) μ) :
    μ (⋃ b ∈ s, f b) = ∑ p ∈ s, μ (f p) := by
  rw [← Finset.sum_attach, Finset.attach_eq_univ, ← tsum_fintype]
  exact measure_biUnion₀ s.countable_toSet hd hm

theorem measure_biUnion_finset {s : Finset ι} {f : ι → Set α} (hd : PairwiseDisjoint (↑s) f)
    (hm : ∀ b ∈ s, MeasurableSet (f b)) : μ (⋃ b ∈ s, f b) = ∑ p ∈ s, μ (f p) :=
  measure_biUnion_finset₀ hd.aedisjoint fun b hb => (hm b hb).nullMeasurableSet

/-- The measure of an a.e. disjoint union (even uncountable) of null-measurable sets is at least
the sum of the measures of the sets. -/
theorem tsum_meas_le_meas_iUnion_of_disjoint₀ {ι : Type*} [MeasurableSpace α] (μ : Measure α)
    {As : ι → Set α} (As_mble : ∀ i : ι, NullMeasurableSet (As i) μ)
    (As_disj : Pairwise (AEDisjoint μ on As)) : (∑' i, μ (As i)) ≤ μ (⋃ i, As i) := by
  rw [ENNReal.tsum_eq_iSup_sum, iSup_le_iff]
  intro s
  simp only [← measure_biUnion_finset₀ (fun _i _hi _j _hj hij => As_disj hij) fun i _ => As_mble i]
  gcongr
  exact iUnion_subset fun _ ↦ Subset.rfl

/-- The measure of a disjoint union (even uncountable) of measurable sets is at least the sum of
the measures of the sets. -/
theorem tsum_meas_le_meas_iUnion_of_disjoint {ι : Type*} [MeasurableSpace α] (μ : Measure α)
    {As : ι → Set α} (As_mble : ∀ i : ι, MeasurableSet (As i))
    (As_disj : Pairwise (Disjoint on As)) : (∑' i, μ (As i)) ≤ μ (⋃ i, As i) :=
  tsum_meas_le_meas_iUnion_of_disjoint₀ μ (fun i ↦ (As_mble i).nullMeasurableSet)
    (fun _ _ h ↦ Disjoint.aedisjoint (As_disj h))

/-- If `s` is a countable set, then the measure of its preimage can be found as the sum of measures
of the fibers `f ⁻¹' {y}`. -/
theorem tsum_measure_preimage_singleton {s : Set β} (hs : s.Countable) {f : α → β}
    (hf : ∀ y ∈ s, MeasurableSet (f ⁻¹' {y})) : (∑' b : s, μ (f ⁻¹' {↑b})) = μ (f ⁻¹' s) := by
  rw [← Set.biUnion_preimage_singleton, measure_biUnion hs (pairwiseDisjoint_fiber f s) hf]

lemma measure_preimage_eq_zero_iff_of_countable {s : Set β} {f : α → β} (hs : s.Countable) :
    μ (f ⁻¹' s) = 0 ↔ ∀ x ∈ s, μ (f ⁻¹' {x}) = 0 := by
  rw [← biUnion_preimage_singleton, measure_biUnion_null_iff hs]

/-- If `s` is a `Finset`, then the measure of its preimage can be found as the sum of measures
of the fibers `f ⁻¹' {y}`. -/
theorem sum_measure_preimage_singleton (s : Finset β) {f : α → β}
    (hf : ∀ y ∈ s, MeasurableSet (f ⁻¹' {y})) : (∑ b ∈ s, μ (f ⁻¹' {b})) = μ (f ⁻¹' ↑s) := by
  simp only [← measure_biUnion_finset (pairwiseDisjoint_fiber f s) hf,
    Finset.set_biUnion_preimage_singleton]

theorem measure_diff_null' (h : μ (s₁ ∩ s₂) = 0) : μ (s₁ \ s₂) = μ s₁ :=
  measure_congr <| diff_ae_eq_self.2 h

theorem measure_add_diff (hs : MeasurableSet s) (t : Set α) : μ s + μ (t \ s) = μ (s ∪ t) := by
  rw [← measure_union' disjoint_sdiff_right hs, union_diff_self]

theorem measure_diff' (s : Set α) (hm : MeasurableSet t) (h_fin : μ t ≠ ∞) :
    μ (s \ t) = μ (s ∪ t) - μ t :=
  Eq.symm <| ENNReal.sub_eq_of_add_eq h_fin <| by rw [add_comm, measure_add_diff hm, union_comm]

theorem measure_diff (h : s₂ ⊆ s₁) (h₂ : MeasurableSet s₂) (h_fin : μ s₂ ≠ ∞) :
    μ (s₁ \ s₂) = μ s₁ - μ s₂ := by rw [measure_diff' _ h₂ h_fin, union_eq_self_of_subset_right h]

theorem le_measure_diff : μ s₁ - μ s₂ ≤ μ (s₁ \ s₂) :=
  tsub_le_iff_left.2 <| (measure_le_inter_add_diff μ s₁ s₂).trans <| by
    gcongr; apply inter_subset_right

/-- If the measure of the symmetric difference of two sets is finite,
then one has infinite measure if and only if the other one does. -/
theorem measure_eq_top_iff_of_symmDiff (hμst : μ (s ∆ t) ≠ ∞) : μ s = ∞ ↔ μ t = ∞ := by
  suffices h : ∀ u v, μ (u ∆ v) ≠ ∞ → μ u = ∞ → μ v = ∞
    from ⟨h s t hμst, h t s (symmDiff_comm s t ▸ hμst)⟩
  intro u v hμuv hμu
  by_contra! hμv
  apply hμuv
  rw [Set.symmDiff_def, eq_top_iff]
  calc
    ∞ = μ u - μ v := (WithTop.sub_eq_top_iff.2 ⟨hμu, hμv⟩).symm
    _ ≤ μ (u \ v) := le_measure_diff
    _ ≤ μ (u \ v ∪ v \ u) := measure_mono subset_union_left

/-- If the measure of the symmetric difference of two sets is finite,
then one has finite measure if and only if the other one does. -/
theorem measure_ne_top_iff_of_symmDiff (hμst : μ (s ∆ t) ≠ ∞) : μ s ≠ ∞ ↔ μ t ≠ ∞ :=
    (measure_eq_top_iff_of_symmDiff hμst).ne

theorem measure_diff_lt_of_lt_add (hs : MeasurableSet s) (hst : s ⊆ t) (hs' : μ s ≠ ∞) {ε : ℝ≥0∞}
    (h : μ t < μ s + ε) : μ (t \ s) < ε := by
  rw [measure_diff hst hs hs']; rw [add_comm] at h
  exact ENNReal.sub_lt_of_lt_add (measure_mono hst) h

theorem measure_diff_le_iff_le_add (hs : MeasurableSet s) (hst : s ⊆ t) (hs' : μ s ≠ ∞) {ε : ℝ≥0∞} :
    μ (t \ s) ≤ ε ↔ μ t ≤ μ s + ε := by rw [measure_diff hst hs hs', tsub_le_iff_left]

theorem measure_eq_measure_of_null_diff {s t : Set α} (hst : s ⊆ t) (h_nulldiff : μ (t \ s) = 0) :
    μ s = μ t := measure_congr <|
      EventuallyLE.antisymm (HasSubset.Subset.eventuallyLE hst) (ae_le_set.mpr h_nulldiff)

theorem measure_eq_measure_of_between_null_diff {s₁ s₂ s₃ : Set α} (h12 : s₁ ⊆ s₂) (h23 : s₂ ⊆ s₃)
    (h_nulldiff : μ (s₃ \ s₁) = 0) : μ s₁ = μ s₂ ∧ μ s₂ = μ s₃ := by
  have le12 : μ s₁ ≤ μ s₂ := measure_mono h12
  have le23 : μ s₂ ≤ μ s₃ := measure_mono h23
  have key : μ s₃ ≤ μ s₁ :=
    calc
      μ s₃ = μ (s₃ \ s₁ ∪ s₁) := by rw [diff_union_of_subset (h12.trans h23)]
      _ ≤ μ (s₃ \ s₁) + μ s₁ := measure_union_le _ _
      _ = μ s₁ := by simp only [h_nulldiff, zero_add]
  exact ⟨le12.antisymm (le23.trans key), le23.antisymm (key.trans le12)⟩

theorem measure_eq_measure_smaller_of_between_null_diff {s₁ s₂ s₃ : Set α} (h12 : s₁ ⊆ s₂)
    (h23 : s₂ ⊆ s₃) (h_nulldiff : μ (s₃ \ s₁) = 0) : μ s₁ = μ s₂ :=
  (measure_eq_measure_of_between_null_diff h12 h23 h_nulldiff).1

theorem measure_eq_measure_larger_of_between_null_diff {s₁ s₂ s₃ : Set α} (h12 : s₁ ⊆ s₂)
    (h23 : s₂ ⊆ s₃) (h_nulldiff : μ (s₃ \ s₁) = 0) : μ s₂ = μ s₃ :=
  (measure_eq_measure_of_between_null_diff h12 h23 h_nulldiff).2

lemma measure_compl₀ (h : NullMeasurableSet s μ) (hs : μ s ≠ ∞) :
    μ sᶜ = μ Set.univ - μ s := by
  rw [← measure_add_measure_compl₀ h, ENNReal.add_sub_cancel_left hs]

theorem measure_compl (h₁ : MeasurableSet s) (h_fin : μ s ≠ ∞) : μ sᶜ = μ univ - μ s :=
  measure_compl₀ h₁.nullMeasurableSet h_fin

lemma measure_inter_conull' (ht : μ (s \ t) = 0) : μ (s ∩ t) = μ s := by
  rw [← diff_compl, measure_diff_null']; rwa [← diff_eq]

lemma measure_inter_conull (ht : μ tᶜ = 0) : μ (s ∩ t) = μ s := by
  rw [← diff_compl, measure_diff_null ht]

@[simp]
theorem union_ae_eq_left_iff_ae_subset : (s ∪ t : Set α) =ᵐ[μ] s ↔ t ≤ᵐ[μ] s := by
  rw [ae_le_set]
  refine
    ⟨fun h => by simpa only [union_diff_left] using (ae_eq_set.mp h).1, fun h =>
      eventuallyLE_antisymm_iff.mpr
        ⟨by rwa [ae_le_set, union_diff_left],
          HasSubset.Subset.eventuallyLE subset_union_left⟩⟩

@[simp]
theorem union_ae_eq_right_iff_ae_subset : (s ∪ t : Set α) =ᵐ[μ] t ↔ s ≤ᵐ[μ] t := by
  rw [union_comm, union_ae_eq_left_iff_ae_subset]

theorem ae_eq_of_ae_subset_of_measure_ge (h₁ : s ≤ᵐ[μ] t) (h₂ : μ t ≤ μ s) (hsm : MeasurableSet s)
    (ht : μ t ≠ ∞) : s =ᵐ[μ] t := by
  refine eventuallyLE_antisymm_iff.mpr ⟨h₁, ae_le_set.mpr ?_⟩
  replace h₂ : μ t = μ s := h₂.antisymm (measure_mono_ae h₁)
  replace ht : μ s ≠ ∞ := h₂ ▸ ht
  rw [measure_diff' t hsm ht, measure_congr (union_ae_eq_left_iff_ae_subset.mpr h₁), h₂, tsub_self]

/-- If `s ⊆ t`, `μ t ≤ μ s`, `μ t ≠ ∞`, and `s` is measurable, then `s =ᵐ[μ] t`. -/
theorem ae_eq_of_subset_of_measure_ge (h₁ : s ⊆ t) (h₂ : μ t ≤ μ s) (hsm : MeasurableSet s)
    (ht : μ t ≠ ∞) : s =ᵐ[μ] t :=
  ae_eq_of_ae_subset_of_measure_ge (HasSubset.Subset.eventuallyLE h₁) h₂ hsm ht

theorem measure_iUnion_congr_of_subset [Countable β] {s : β → Set α} {t : β → Set α}
    (hsub : ∀ b, s b ⊆ t b) (h_le : ∀ b, μ (t b) ≤ μ (s b)) : μ (⋃ b, s b) = μ (⋃ b, t b) := by
  rcases Classical.em (∃ b, μ (t b) = ∞) with (⟨b, hb⟩ | htop)
  · calc
      μ (⋃ b, s b) = ∞ := top_unique (hb ▸ (h_le b).trans <| measure_mono <| subset_iUnion _ _)
      _ = μ (⋃ b, t b) := Eq.symm <| top_unique <| hb ▸ measure_mono (subset_iUnion _ _)
  push_neg at htop
  refine le_antisymm (measure_mono (iUnion_mono hsub)) ?_
  set M := toMeasurable μ
  have H : ∀ b, (M (t b) ∩ M (⋃ b, s b) : Set α) =ᵐ[μ] M (t b) := by
    refine fun b => ae_eq_of_subset_of_measure_ge inter_subset_left ?_ ?_ ?_
    · calc
        μ (M (t b)) = μ (t b) := measure_toMeasurable _
        _ ≤ μ (s b) := h_le b
        _ ≤ μ (M (t b) ∩ M (⋃ b, s b)) :=
          measure_mono <|
            subset_inter ((hsub b).trans <| subset_toMeasurable _ _)
              ((subset_iUnion _ _).trans <| subset_toMeasurable _ _)
    · exact (measurableSet_toMeasurable _ _).inter (measurableSet_toMeasurable _ _)
    · rw [measure_toMeasurable]
      exact htop b
  calc
    μ (⋃ b, t b) ≤ μ (⋃ b, M (t b)) := measure_mono (iUnion_mono fun b => subset_toMeasurable _ _)
    _ = μ (⋃ b, M (t b) ∩ M (⋃ b, s b)) := measure_congr (EventuallyEq.countable_iUnion H).symm
    _ ≤ μ (M (⋃ b, s b)) := measure_mono (iUnion_subset fun b => inter_subset_right)
    _ = μ (⋃ b, s b) := measure_toMeasurable _

theorem measure_union_congr_of_subset {t₁ t₂ : Set α} (hs : s₁ ⊆ s₂) (hsμ : μ s₂ ≤ μ s₁)
    (ht : t₁ ⊆ t₂) (htμ : μ t₂ ≤ μ t₁) : μ (s₁ ∪ t₁) = μ (s₂ ∪ t₂) := by
  rw [union_eq_iUnion, union_eq_iUnion]
  exact measure_iUnion_congr_of_subset (Bool.forall_bool.2 ⟨ht, hs⟩) (Bool.forall_bool.2 ⟨htμ, hsμ⟩)

@[simp]
theorem measure_iUnion_toMeasurable [Countable β] (s : β → Set α) :
    μ (⋃ b, toMeasurable μ (s b)) = μ (⋃ b, s b) :=
  Eq.symm <|
    measure_iUnion_congr_of_subset (fun _b => subset_toMeasurable _ _) fun _b =>
      (measure_toMeasurable _).le

theorem measure_biUnion_toMeasurable {I : Set β} (hc : I.Countable) (s : β → Set α) :
    μ (⋃ b ∈ I, toMeasurable μ (s b)) = μ (⋃ b ∈ I, s b) := by
  haveI := hc.toEncodable
  simp only [biUnion_eq_iUnion, measure_iUnion_toMeasurable]

@[simp]
theorem measure_toMeasurable_union : μ (toMeasurable μ s ∪ t) = μ (s ∪ t) :=
  Eq.symm <|
    measure_union_congr_of_subset (subset_toMeasurable _ _) (measure_toMeasurable _).le Subset.rfl
      le_rfl

@[simp]
theorem measure_union_toMeasurable : μ (s ∪ toMeasurable μ t) = μ (s ∪ t) :=
  Eq.symm <|
    measure_union_congr_of_subset Subset.rfl le_rfl (subset_toMeasurable _ _)
      (measure_toMeasurable _).le

theorem sum_measure_le_measure_univ {s : Finset ι} {t : ι → Set α}
    (h : ∀ i ∈ s, NullMeasurableSet (t i) μ) (H : Set.Pairwise s (AEDisjoint μ on t)) :
    (∑ i ∈ s, μ (t i)) ≤ μ (univ : Set α) := by
  rw [← measure_biUnion_finset₀ H h]
  exact measure_mono (subset_univ _)

theorem tsum_measure_le_measure_univ {s : ι → Set α} (hs : ∀ i, NullMeasurableSet (s i) μ)
    (H : Pairwise (AEDisjoint μ on s)) : ∑' i, μ (s i) ≤ μ (univ : Set α) := by
  rw [ENNReal.tsum_eq_iSup_sum]
  exact iSup_le fun s =>
    sum_measure_le_measure_univ (fun i _hi => hs i) fun i _hi j _hj hij => H hij

/-- Pigeonhole principle for measure spaces: if `∑' i, μ (s i) > μ univ`, then
one of the intersections `s i ∩ s j` is not empty. -/
theorem exists_nonempty_inter_of_measure_univ_lt_tsum_measure {m : MeasurableSpace α}
    (μ : Measure α) {s : ι → Set α} (hs : ∀ i, NullMeasurableSet (s i) μ)
    (H : μ (univ : Set α) < ∑' i, μ (s i)) : ∃ i j, i ≠ j ∧ (s i ∩ s j).Nonempty := by
  contrapose! H
  apply tsum_measure_le_measure_univ hs
  intro i j hij
  exact (disjoint_iff_inter_eq_empty.mpr (H i j hij)).aedisjoint

/-- Pigeonhole principle for measure spaces: if `s` is a `Finset` and
`∑ i ∈ s, μ (t i) > μ univ`, then one of the intersections `t i ∩ t j` is not empty. -/
theorem exists_nonempty_inter_of_measure_univ_lt_sum_measure {m : MeasurableSpace α} (μ : Measure α)
    {s : Finset ι} {t : ι → Set α} (h : ∀ i ∈ s, NullMeasurableSet (t i) μ)
    (H : μ (univ : Set α) < ∑ i ∈ s, μ (t i)) :
    ∃ i ∈ s, ∃ j ∈ s, ∃ _h : i ≠ j, (t i ∩ t j).Nonempty := by
  contrapose! H
  apply sum_measure_le_measure_univ h
  intro i hi j hj hij
  exact (disjoint_iff_inter_eq_empty.mpr (H i hi j hj hij)).aedisjoint

/-- If two sets `s` and `t` are included in a set `u`, and `μ s + μ t > μ u`,
then `s` intersects `t`. Version assuming that `t` is measurable. -/
theorem nonempty_inter_of_measure_lt_add {m : MeasurableSpace α} (μ : Measure α) {s t u : Set α}
    (ht : MeasurableSet t) (h's : s ⊆ u) (h't : t ⊆ u) (h : μ u < μ s + μ t) :
    (s ∩ t).Nonempty := by
  rw [← Set.not_disjoint_iff_nonempty_inter]
  contrapose! h
  calc
    μ s + μ t = μ (s ∪ t) := (measure_union h ht).symm
    _ ≤ μ u := measure_mono (union_subset h's h't)

/-- If two sets `s` and `t` are included in a set `u`, and `μ s + μ t > μ u`,
then `s` intersects `t`. Version assuming that `s` is measurable. -/
theorem nonempty_inter_of_measure_lt_add' {m : MeasurableSpace α} (μ : Measure α) {s t u : Set α}
    (hs : MeasurableSet s) (h's : s ⊆ u) (h't : t ⊆ u) (h : μ u < μ s + μ t) :
    (s ∩ t).Nonempty := by
  rw [add_comm] at h
  rw [inter_comm]
  exact nonempty_inter_of_measure_lt_add μ hs h't h's h

/-- Continuity from below: the measure of the union of a directed sequence of (not necessarily
-measurable) sets is the supremum of the measures. -/
theorem measure_iUnion_eq_iSup [Countable ι] {s : ι → Set α} (hd : Directed (· ⊆ ·) s) :
    μ (⋃ i, s i) = ⨆ i, μ (s i) := by
  cases nonempty_encodable ι
  -- WLOG, `ι = ℕ`
  generalize ht : Function.extend Encodable.encode s ⊥ = t
  replace hd : Directed (· ⊆ ·) t := ht ▸ hd.extend_bot Encodable.encode_injective
  suffices μ (⋃ n, t n) = ⨆ n, μ (t n) by
    simp only [← ht, Function.apply_extend μ, ← iSup_eq_iUnion,
      iSup_extend_bot Encodable.encode_injective, (· ∘ ·), Pi.bot_apply, bot_eq_empty,
      measure_empty] at this
    exact this.trans (iSup_extend_bot Encodable.encode_injective _)
  clear! ι
  -- The `≥` inequality is trivial
  refine le_antisymm ?_ (iSup_le fun i => measure_mono <| subset_iUnion _ _)
  -- Choose `T n ⊇ t n` of the same measure, put `Td n = disjointed T`
  set T : ℕ → Set α := fun n => toMeasurable μ (t n)
  set Td : ℕ → Set α := disjointed T
  have hm : ∀ n, MeasurableSet (Td n) :=
    MeasurableSet.disjointed fun n => measurableSet_toMeasurable _ _
  calc
    μ (⋃ n, t n) ≤ μ (⋃ n, T n) := measure_mono (iUnion_mono fun i => subset_toMeasurable _ _)
    _ = μ (⋃ n, Td n) := by rw [iUnion_disjointed]
    _ ≤ ∑' n, μ (Td n) := measure_iUnion_le _
    _ = ⨆ I : Finset ℕ, ∑ n ∈ I, μ (Td n) := ENNReal.tsum_eq_iSup_sum
    _ ≤ ⨆ n, μ (t n) := iSup_le fun I => by
      rcases hd.finset_le I with ⟨N, hN⟩
      calc
        (∑ n ∈ I, μ (Td n)) = μ (⋃ n ∈ I, Td n) :=
          (measure_biUnion_finset ((disjoint_disjointed T).set_pairwise I) fun n _ => hm n).symm
        _ ≤ μ (⋃ n ∈ I, T n) := measure_mono (iUnion₂_mono fun n _hn => disjointed_subset _ _)
        _ = μ (⋃ n ∈ I, t n) := measure_biUnion_toMeasurable I.countable_toSet _
        _ ≤ μ (t N) := measure_mono (iUnion₂_subset hN)
        _ ≤ ⨆ n, μ (t n) := le_iSup (μ ∘ t) N

/-- Continuity from below: the measure of the union of a sequence of
(not necessarily measurable) sets is the supremum of the measures of the partial unions. -/
theorem measure_iUnion_eq_iSup' {α ι : Type*} [MeasurableSpace α] {μ : Measure α}
    [Countable ι] [Preorder ι] [IsDirected ι (· ≤ ·)]
    {f : ι → Set α} : μ (⋃ i, f i) = ⨆ i, μ (Accumulate f i) := by
  have hd : Directed (· ⊆ ·) (Accumulate f) := by
    intro i j
    rcases directed_of (· ≤ ·) i j with ⟨k, rik, rjk⟩
    exact ⟨k, biUnion_subset_biUnion_left fun l rli ↦ le_trans rli rik,
      biUnion_subset_biUnion_left fun l rlj ↦ le_trans rlj rjk⟩
  rw [← iUnion_accumulate]
  exact measure_iUnion_eq_iSup hd

theorem measure_biUnion_eq_iSup {s : ι → Set α} {t : Set ι} (ht : t.Countable)
    (hd : DirectedOn ((· ⊆ ·) on s) t) : μ (⋃ i ∈ t, s i) = ⨆ i ∈ t, μ (s i) := by
  haveI := ht.toEncodable
  rw [biUnion_eq_iUnion, measure_iUnion_eq_iSup hd.directed_val, ← iSup_subtype'']

/-- Continuity from above: the measure of the intersection of a decreasing sequence of measurable
sets is the infimum of the measures. -/
theorem measure_iInter_eq_iInf [Countable ι] {s : ι → Set α} (h : ∀ i, MeasurableSet (s i))
    (hd : Directed (· ⊇ ·) s) (hfin : ∃ i, μ (s i) ≠ ∞) : μ (⋂ i, s i) = ⨅ i, μ (s i) := by
  rcases hfin with ⟨k, hk⟩
  have : ∀ t ⊆ s k, μ t ≠ ∞ := fun t ht => ne_top_of_le_ne_top hk (measure_mono ht)
  rw [← ENNReal.sub_sub_cancel hk (iInf_le _ k), ENNReal.sub_iInf, ←
    ENNReal.sub_sub_cancel hk (measure_mono (iInter_subset _ k)), ←
    measure_diff (iInter_subset _ k) (MeasurableSet.iInter h) (this _ (iInter_subset _ k)),
    diff_iInter, measure_iUnion_eq_iSup]
  · congr 1
    refine le_antisymm (iSup_mono' fun i => ?_) (iSup_mono fun i => ?_)
    · rcases hd i k with ⟨j, hji, hjk⟩
      use j
      rw [← measure_diff hjk (h _) (this _ hjk)]
      gcongr
    · rw [tsub_le_iff_right, ← measure_union, Set.union_comm]
      · exact measure_mono (diff_subset_iff.1 Subset.rfl)
      · apply disjoint_sdiff_left
      · apply h i
  · exact hd.mono_comp _ fun _ _ => diff_subset_diff_right

/-- Continuity from above: the measure of the intersection of a sequence of
measurable sets is the infimum of the measures of the partial intersections. -/
theorem measure_iInter_eq_iInf' {α ι : Type*} [MeasurableSpace α] {μ : Measure α}
    [Countable ι] [Preorder ι] [IsDirected ι (· ≤ ·)]
    {f : ι → Set α} (h : ∀ i, MeasurableSet (f i)) (hfin : ∃ i, μ (f i) ≠ ∞) :
    μ (⋂ i, f i) = ⨅ i, μ (⋂ j ≤ i, f j) := by
  let s := fun i ↦ ⋂ j ≤ i, f j
  have iInter_eq : ⋂ i, f i = ⋂ i, s i := by
    ext x; simp only [mem_iInter, s]; constructor
    · exact fun h _ j _ ↦ h j
    · intro h i
      rcases directed_of (· ≤ ·) i i with ⟨j, rij, -⟩
      exact h j i rij
  have ms : ∀ i, MeasurableSet (s i) :=
    fun i ↦ MeasurableSet.biInter (countable_univ.mono <| subset_univ _) fun i _ ↦ h i
  have hd : Directed (· ⊇ ·) s := by
    intro i j
    rcases directed_of (· ≤ ·) i j with ⟨k, rik, rjk⟩
    exact ⟨k, biInter_subset_biInter_left fun j rji ↦ le_trans rji rik,
      biInter_subset_biInter_left fun i rij ↦ le_trans rij rjk⟩
  have hfin' : ∃ i, μ (s i) ≠ ∞ := by
    rcases hfin with ⟨i, hi⟩
    rcases directed_of (· ≤ ·) i i with ⟨j, rij, -⟩
    exact ⟨j, ne_top_of_le_ne_top hi <| measure_mono <| biInter_subset_of_mem rij⟩
  exact iInter_eq ▸ measure_iInter_eq_iInf ms hd hfin'

/-- Continuity from below: the measure of the union of an increasing sequence of (not necessarily
measurable) sets is the limit of the measures. -/
theorem tendsto_measure_iUnion [Preorder ι] [IsDirected ι (· ≤ ·)] [Countable ι]
    {s : ι → Set α} (hm : Monotone s) : Tendsto (μ ∘ s) atTop (𝓝 (μ (⋃ n, s n))) := by
  rw [measure_iUnion_eq_iSup hm.directed_le]
  exact tendsto_atTop_iSup fun n m hnm => measure_mono <| hm hnm

/-- Continuity from below: the measure of the union of a sequence of (not necessarily measurable)
sets is the limit of the measures of the partial unions. -/
theorem tendsto_measure_iUnion' {α ι : Type*} [MeasurableSpace α] {μ : Measure α} [Countable ι]
    [Preorder ι] [IsDirected ι (· ≤ ·)] {f : ι → Set α} :
    Tendsto (fun i ↦ μ (Accumulate f i)) atTop (𝓝 (μ (⋃ i, f i))) := by
  rw [measure_iUnion_eq_iSup']
  exact tendsto_atTop_iSup fun i j hij ↦ by gcongr

/-- Continuity from above: the measure of the intersection of a decreasing sequence of measurable
sets is the limit of the measures. -/
theorem tendsto_measure_iInter [Countable ι] [Preorder ι] [IsDirected ι (· ≤ ·)] {s : ι → Set α}
    (hs : ∀ n, MeasurableSet (s n)) (hm : Antitone s) (hf : ∃ i, μ (s i) ≠ ∞) :
    Tendsto (μ ∘ s) atTop (𝓝 (μ (⋂ n, s n))) := by
  rw [measure_iInter_eq_iInf hs hm.directed_ge hf]
  exact tendsto_atTop_iInf fun n m hnm => measure_mono <| hm hnm

/-- Continuity from above: the measure of the intersection of a sequence of measurable
sets such that one has finite measure is the limit of the measures of the partial intersections. -/
theorem tendsto_measure_iInter' {α ι : Type*} [MeasurableSpace α] {μ : Measure α} [Countable ι]
    [Preorder ι] [IsDirected ι (· ≤ ·)] {f : ι → Set α} (hm : ∀ i, MeasurableSet (f i))
    (hf : ∃ i, μ (f i) ≠ ∞) :
    Tendsto (fun i ↦ μ (⋂ j ∈ {j | j ≤ i}, f j)) atTop (𝓝 (μ (⋂ i, f i))) := by
  rw [measure_iInter_eq_iInf' hm hf]
  exact tendsto_atTop_iInf
    fun i j hij ↦ measure_mono <| biInter_subset_biInter_left fun k hki ↦ le_trans hki hij

/-- The measure of the intersection of a decreasing sequence of measurable
sets indexed by a linear order with first countable topology is the limit of the measures. -/
theorem tendsto_measure_biInter_gt {ι : Type*} [LinearOrder ι] [TopologicalSpace ι]
    [OrderTopology ι] [DenselyOrdered ι] [FirstCountableTopology ι] {s : ι → Set α}
    {a : ι} (hs : ∀ r > a, MeasurableSet (s r)) (hm : ∀ i j, a < i → i ≤ j → s i ⊆ s j)
    (hf : ∃ r > a, μ (s r) ≠ ∞) : Tendsto (μ ∘ s) (𝓝[Ioi a] a) (𝓝 (μ (⋂ r > a, s r))) := by
  refine tendsto_order.2 ⟨fun l hl => ?_, fun L hL => ?_⟩
  · filter_upwards [self_mem_nhdsWithin (s := Ioi a)] with r hr using hl.trans_le
        (measure_mono (biInter_subset_of_mem hr))
  obtain ⟨u, u_anti, u_pos, u_lim⟩ :
    ∃ u : ℕ → ι, StrictAnti u ∧ (∀ n : ℕ, a < u n) ∧ Tendsto u atTop (𝓝 a) := by
    rcases hf with ⟨r, ar, _⟩
    rcases exists_seq_strictAnti_tendsto' ar with ⟨w, w_anti, w_mem, w_lim⟩
    exact ⟨w, w_anti, fun n => (w_mem n).1, w_lim⟩
  have A : Tendsto (μ ∘ s ∘ u) atTop (𝓝 (μ (⋂ n, s (u n)))) := by
    refine tendsto_measure_iInter (fun n => hs _ (u_pos n)) ?_ ?_
    · intro m n hmn
      exact hm _ _ (u_pos n) (u_anti.antitone hmn)
    · rcases hf with ⟨r, rpos, hr⟩
      obtain ⟨n, hn⟩ : ∃ n : ℕ, u n < r := ((tendsto_order.1 u_lim).2 r rpos).exists
      refine ⟨n, ne_of_lt (lt_of_le_of_lt ?_ hr.lt_top)⟩
      exact measure_mono (hm _ _ (u_pos n) hn.le)
  have B : ⋂ n, s (u n) = ⋂ r > a, s r := by
    apply Subset.antisymm
    · simp only [subset_iInter_iff, gt_iff_lt]
      intro r rpos
      obtain ⟨n, hn⟩ : ∃ n, u n < r := ((tendsto_order.1 u_lim).2 _ rpos).exists
      exact Subset.trans (iInter_subset _ n) (hm (u n) r (u_pos n) hn.le)
    · simp only [subset_iInter_iff, gt_iff_lt]
      intro n
      apply biInter_subset_of_mem
      exact u_pos n
  rw [B] at A
  obtain ⟨n, hn⟩ : ∃ n, μ (s (u n)) < L := ((tendsto_order.1 A).2 _ hL).exists
  have : Ioc a (u n) ∈ 𝓝[>] a := Ioc_mem_nhdsWithin_Ioi ⟨le_rfl, u_pos n⟩
  filter_upwards [this] with r hr using lt_of_le_of_lt (measure_mono (hm _ _ hr.1 hr.2)) hn

/-- One direction of the **Borel-Cantelli lemma** (sometimes called the "*first* Borel-Cantelli
lemma"): if (sᵢ) is a sequence of sets such that `∑ μ sᵢ` is finite, then the limit superior of the
`sᵢ` is a null set.

Note: for the *second* Borel-Cantelli lemma (applying to independent sets in a probability space),
see `ProbabilityTheory.measure_limsup_eq_one`. -/
theorem measure_limsup_eq_zero {s : ℕ → Set α} (hs : (∑' i, μ (s i)) ≠ ∞) :
    μ (limsup s atTop) = 0 := by
  -- First we replace the sequence `sₙ` with a sequence of measurable sets `tₙ ⊇ sₙ` of the same
  -- measure.
  set t : ℕ → Set α := fun n => toMeasurable μ (s n)
  have ht : (∑' i, μ (t i)) ≠ ∞ := by simpa only [t, measure_toMeasurable] using hs
  suffices μ (limsup t atTop) = 0 by
    have A : s ≤ t := fun n => subset_toMeasurable μ (s n)
    -- TODO default args fail
    exact measure_mono_null (limsup_le_limsup (Eventually.of_forall (Pi.le_def.mp A))) this
  -- Next we unfold `limsup` for sets and replace equality with an inequality
  simp only [limsup_eq_iInf_iSup_of_nat', Set.iInf_eq_iInter, Set.iSup_eq_iUnion, ←
    nonpos_iff_eq_zero]
  -- Finally, we estimate `μ (⋃ i, t (i + n))` by `∑ i', μ (t (i + n))`
  refine
    le_of_tendsto_of_tendsto'
      (tendsto_measure_iInter
        (fun i => MeasurableSet.iUnion fun b => measurableSet_toMeasurable _ _) ?_
        ⟨0, ne_top_of_le_ne_top ht (measure_iUnion_le t)⟩)
      (ENNReal.tendsto_sum_nat_add (μ ∘ t) ht) fun n => measure_iUnion_le _
  intro n m hnm x
  simp only [Set.mem_iUnion]
  exact fun ⟨i, hi⟩ => ⟨i + (m - n), by simpa only [add_assoc, tsub_add_cancel_of_le hnm] using hi⟩

theorem measure_liminf_eq_zero {s : ℕ → Set α} (h : (∑' i, μ (s i)) ≠ ∞) :
    μ (liminf s atTop) = 0 := by
  rw [← le_zero_iff]
  have : liminf s atTop ≤ limsup s atTop := liminf_le_limsup
  exact (μ.mono this).trans (by simp [measure_limsup_eq_zero h])

-- Need to specify `α := Set α` below because of diamond; see #19041
theorem limsup_ae_eq_of_forall_ae_eq (s : ℕ → Set α) {t : Set α}
    (h : ∀ n, s n =ᵐ[μ] t) : limsup (α := Set α) s atTop =ᵐ[μ] t := by
  simp_rw [ae_eq_set] at h ⊢
  constructor
  · rw [atTop.limsup_sdiff s t]
    apply measure_limsup_eq_zero
    simp [h]
  · rw [atTop.sdiff_limsup s t]
    apply measure_liminf_eq_zero
    simp [h]

-- Need to specify `α := Set α` above because of diamond; see #19041
theorem liminf_ae_eq_of_forall_ae_eq (s : ℕ → Set α) {t : Set α}
    (h : ∀ n, s n =ᵐ[μ] t) : liminf (α := Set α) s atTop =ᵐ[μ] t := by
  simp_rw [ae_eq_set] at h ⊢
  constructor
  · rw [atTop.liminf_sdiff s t]
    apply measure_liminf_eq_zero
    simp [h]
  · rw [atTop.sdiff_liminf s t]
    apply measure_limsup_eq_zero
    simp [h]

theorem measure_if {x : β} {t : Set β} {s : Set α} [Decidable (x ∈ t)] :
    μ (if x ∈ t then s else ∅) = indicator t (fun _ => μ s) x := by split_ifs with h <;> simp [h]

end

section OuterMeasure

variable [ms : MeasurableSpace α] {s t : Set α}

/-- Obtain a measure by giving an outer measure where all sets in the σ-algebra are
  Carathéodory measurable. -/
def OuterMeasure.toMeasure (m : OuterMeasure α) (h : ms ≤ m.caratheodory) : Measure α :=
  Measure.ofMeasurable (fun s _ => m s) m.empty fun _f hf hd =>
    m.iUnion_eq_of_caratheodory (fun i => h _ (hf i)) hd

theorem le_toOuterMeasure_caratheodory (μ : Measure α) : ms ≤ μ.toOuterMeasure.caratheodory :=
  fun _s hs _t => (measure_inter_add_diff _ hs).symm

@[simp]
theorem toMeasure_toOuterMeasure (m : OuterMeasure α) (h : ms ≤ m.caratheodory) :
    (m.toMeasure h).toOuterMeasure = m.trim :=
  rfl

@[simp]
theorem toMeasure_apply (m : OuterMeasure α) (h : ms ≤ m.caratheodory) {s : Set α}
    (hs : MeasurableSet s) : m.toMeasure h s = m s :=
  m.trim_eq hs

theorem le_toMeasure_apply (m : OuterMeasure α) (h : ms ≤ m.caratheodory) (s : Set α) :
    m s ≤ m.toMeasure h s :=
  m.le_trim s

theorem toMeasure_apply₀ (m : OuterMeasure α) (h : ms ≤ m.caratheodory) {s : Set α}
    (hs : NullMeasurableSet s (m.toMeasure h)) : m.toMeasure h s = m s := by
  refine le_antisymm ?_ (le_toMeasure_apply _ _ _)
  rcases hs.exists_measurable_subset_ae_eq with ⟨t, hts, htm, heq⟩
  calc
    m.toMeasure h s = m.toMeasure h t := measure_congr heq.symm
    _ = m t := toMeasure_apply m h htm
    _ ≤ m s := m.mono hts

@[simp]
theorem toOuterMeasure_toMeasure {μ : Measure α} :
    μ.toOuterMeasure.toMeasure (le_toOuterMeasure_caratheodory _) = μ :=
  Measure.ext fun _s => μ.toOuterMeasure.trim_eq

@[simp]
theorem boundedBy_measure (μ : Measure α) : OuterMeasure.boundedBy μ = μ.toOuterMeasure :=
  μ.toOuterMeasure.boundedBy_eq_self

end OuterMeasure

section

/- Porting note: These variables are wrapped by an anonymous section because they interrupt
synthesizing instances in `MeasureSpace` section. -/

variable {m0 : MeasurableSpace α} [MeasurableSpace β] [MeasurableSpace γ]
variable {μ μ₁ μ₂ μ₃ ν ν' ν₁ ν₂ : Measure α} {s s' t : Set α}
namespace Measure

/-- If `u` is a superset of `t` with the same (finite) measure (both sets possibly non-measurable),
then for any measurable set `s` one also has `μ (t ∩ s) = μ (u ∩ s)`. -/
theorem measure_inter_eq_of_measure_eq {s t u : Set α} (hs : MeasurableSet s) (h : μ t = μ u)
    (htu : t ⊆ u) (ht_ne_top : μ t ≠ ∞) : μ (t ∩ s) = μ (u ∩ s) := by
  rw [h] at ht_ne_top
  refine le_antisymm (by gcongr) ?_
  have A : μ (u ∩ s) + μ (u \ s) ≤ μ (t ∩ s) + μ (u \ s) :=
    calc
      μ (u ∩ s) + μ (u \ s) = μ u := measure_inter_add_diff _ hs
      _ = μ t := h.symm
      _ = μ (t ∩ s) + μ (t \ s) := (measure_inter_add_diff _ hs).symm
      _ ≤ μ (t ∩ s) + μ (u \ s) := by gcongr
  have B : μ (u \ s) ≠ ∞ := (lt_of_le_of_lt (measure_mono diff_subset) ht_ne_top.lt_top).ne
  exact ENNReal.le_of_add_le_add_right B A

/-- The measurable superset `toMeasurable μ t` of `t` (which has the same measure as `t`)
satisfies, for any measurable set `s`, the equality `μ (toMeasurable μ t ∩ s) = μ (u ∩ s)`.
Here, we require that the measure of `t` is finite. The conclusion holds without this assumption
when the measure is s-finite (for example when it is σ-finite),
see `measure_toMeasurable_inter_of_sFinite`. -/
theorem measure_toMeasurable_inter {s t : Set α} (hs : MeasurableSet s) (ht : μ t ≠ ∞) :
    μ (toMeasurable μ t ∩ s) = μ (t ∩ s) :=
  (measure_inter_eq_of_measure_eq hs (measure_toMeasurable t).symm (subset_toMeasurable μ t)
      ht).symm

/-! ### The `ℝ≥0∞`-module of measures -/

instance instZero [MeasurableSpace α] : Zero (Measure α) :=
  ⟨{  toOuterMeasure := 0
      m_iUnion := fun _f _hf _hd => tsum_zero.symm
      trim_le := OuterMeasure.trim_zero.le }⟩

@[simp]
theorem zero_toOuterMeasure {_m : MeasurableSpace α} : (0 : Measure α).toOuterMeasure = 0 :=
  rfl

@[simp, norm_cast]
theorem coe_zero {_m : MeasurableSpace α} : ⇑(0 : Measure α) = 0 :=
  rfl

@[nontriviality]
lemma apply_eq_zero_of_isEmpty [IsEmpty α] {_ : MeasurableSpace α} (μ : Measure α) (s : Set α) :
    μ s = 0 := by
  rw [eq_empty_of_isEmpty s, measure_empty]

instance instSubsingleton [IsEmpty α] {m : MeasurableSpace α} : Subsingleton (Measure α) :=
  ⟨fun μ ν => by ext1 s _; rw [apply_eq_zero_of_isEmpty, apply_eq_zero_of_isEmpty]⟩

theorem eq_zero_of_isEmpty [IsEmpty α] {_m : MeasurableSpace α} (μ : Measure α) : μ = 0 :=
  Subsingleton.elim μ 0

instance instInhabited [MeasurableSpace α] : Inhabited (Measure α) :=
  ⟨0⟩

instance instAdd [MeasurableSpace α] : Add (Measure α) :=
  ⟨fun μ₁ μ₂ =>
    { toOuterMeasure := μ₁.toOuterMeasure + μ₂.toOuterMeasure
      m_iUnion := fun s hs hd =>
        show μ₁ (⋃ i, s i) + μ₂ (⋃ i, s i) = ∑' i, (μ₁ (s i) + μ₂ (s i)) by
          rw [ENNReal.tsum_add, measure_iUnion hd hs, measure_iUnion hd hs]
      trim_le := by rw [OuterMeasure.trim_add, μ₁.trimmed, μ₂.trimmed] }⟩

@[simp]
theorem add_toOuterMeasure {_m : MeasurableSpace α} (μ₁ μ₂ : Measure α) :
    (μ₁ + μ₂).toOuterMeasure = μ₁.toOuterMeasure + μ₂.toOuterMeasure :=
  rfl

@[simp, norm_cast]
theorem coe_add {_m : MeasurableSpace α} (μ₁ μ₂ : Measure α) : ⇑(μ₁ + μ₂) = μ₁ + μ₂ :=
  rfl

theorem add_apply {_m : MeasurableSpace α} (μ₁ μ₂ : Measure α) (s : Set α) :
    (μ₁ + μ₂) s = μ₁ s + μ₂ s :=
  rfl

section SMul

variable [SMul R ℝ≥0∞] [IsScalarTower R ℝ≥0∞ ℝ≥0∞]
variable [SMul R' ℝ≥0∞] [IsScalarTower R' ℝ≥0∞ ℝ≥0∞]

instance instSMul [MeasurableSpace α] : SMul R (Measure α) :=
  ⟨fun c μ =>
    { toOuterMeasure := c • μ.toOuterMeasure
      m_iUnion := fun s hs hd => by
        simp only [OuterMeasure.smul_apply, coe_toOuterMeasure, ENNReal.tsum_const_smul,
          measure_iUnion hd hs]
      trim_le := by rw [OuterMeasure.trim_smul, μ.trimmed] }⟩

@[simp]
theorem smul_toOuterMeasure {_m : MeasurableSpace α} (c : R) (μ : Measure α) :
    (c • μ).toOuterMeasure = c • μ.toOuterMeasure :=
  rfl

@[simp, norm_cast]
theorem coe_smul {_m : MeasurableSpace α} (c : R) (μ : Measure α) : ⇑(c • μ) = c • ⇑μ :=
  rfl

@[simp]
theorem smul_apply {_m : MeasurableSpace α} (c : R) (μ : Measure α) (s : Set α) :
    (c • μ) s = c • μ s :=
  rfl

instance instSMulCommClass [SMulCommClass R R' ℝ≥0∞] [MeasurableSpace α] :
    SMulCommClass R R' (Measure α) :=
  ⟨fun _ _ _ => ext fun _ _ => smul_comm _ _ _⟩

instance instIsScalarTower [SMul R R'] [IsScalarTower R R' ℝ≥0∞] [MeasurableSpace α] :
    IsScalarTower R R' (Measure α) :=
  ⟨fun _ _ _ => ext fun _ _ => smul_assoc _ _ _⟩

instance instIsCentralScalar [SMul Rᵐᵒᵖ ℝ≥0∞] [IsCentralScalar R ℝ≥0∞] [MeasurableSpace α] :
    IsCentralScalar R (Measure α) :=
  ⟨fun _ _ => ext fun _ _ => op_smul_eq_smul _ _⟩

end SMul

instance instNoZeroSMulDivisors [Zero R] [SMulWithZero R ℝ≥0∞] [IsScalarTower R ℝ≥0∞ ℝ≥0∞]
    [NoZeroSMulDivisors R ℝ≥0∞] : NoZeroSMulDivisors R (Measure α) where
  eq_zero_or_eq_zero_of_smul_eq_zero h := by simpa [Ne, ext_iff', forall_or_left] using h

instance instMulAction [Monoid R] [MulAction R ℝ≥0∞] [IsScalarTower R ℝ≥0∞ ℝ≥0∞]
    [MeasurableSpace α] : MulAction R (Measure α) :=
  Injective.mulAction _ toOuterMeasure_injective smul_toOuterMeasure

instance instAddCommMonoid [MeasurableSpace α] : AddCommMonoid (Measure α) :=
  toOuterMeasure_injective.addCommMonoid toOuterMeasure zero_toOuterMeasure add_toOuterMeasure
    fun _ _ => smul_toOuterMeasure _ _

/-- Coercion to function as an additive monoid homomorphism. -/
def coeAddHom {_ : MeasurableSpace α} : Measure α →+ Set α → ℝ≥0∞ where
  toFun := (⇑)
  map_zero' := coe_zero
  map_add' := coe_add

@[simp]
theorem coe_finset_sum {_m : MeasurableSpace α} (I : Finset ι) (μ : ι → Measure α) :
    ⇑(∑ i ∈ I, μ i) = ∑ i ∈ I, ⇑(μ i) := map_sum coeAddHom μ I

theorem finset_sum_apply {m : MeasurableSpace α} (I : Finset ι) (μ : ι → Measure α) (s : Set α) :
    (∑ i ∈ I, μ i) s = ∑ i ∈ I, μ i s := by rw [coe_finset_sum, Finset.sum_apply]

instance instDistribMulAction [Monoid R] [DistribMulAction R ℝ≥0∞] [IsScalarTower R ℝ≥0∞ ℝ≥0∞]
    [MeasurableSpace α] : DistribMulAction R (Measure α) :=
  Injective.distribMulAction ⟨⟨toOuterMeasure, zero_toOuterMeasure⟩, add_toOuterMeasure⟩
    toOuterMeasure_injective smul_toOuterMeasure

instance instModule [Semiring R] [Module R ℝ≥0∞] [IsScalarTower R ℝ≥0∞ ℝ≥0∞] [MeasurableSpace α] :
    Module R (Measure α) :=
  Injective.module R ⟨⟨toOuterMeasure, zero_toOuterMeasure⟩, add_toOuterMeasure⟩
    toOuterMeasure_injective smul_toOuterMeasure

@[simp]
theorem coe_nnreal_smul_apply {_m : MeasurableSpace α} (c : ℝ≥0) (μ : Measure α) (s : Set α) :
    (c • μ) s = c * μ s :=
  rfl

@[simp]
theorem nnreal_smul_coe_apply {_m : MeasurableSpace α} (c : ℝ≥0) (μ : Measure α) (s : Set α) :
    c • μ s = c * μ s := by
  rfl

theorem ae_smul_measure_iff {p : α → Prop} {c : ℝ≥0∞} (hc : c ≠ 0) :
    (∀ᵐ x ∂c • μ, p x) ↔ ∀ᵐ x ∂μ, p x := by
  simp [ae_iff, hc]

@[simp]
theorem ae_smul_measure_eq {c : ℝ≥0∞} (hc : c ≠ 0) : ae (c • μ) = ae μ := by
  ext
  exact ae_smul_measure_iff hc

theorem measure_eq_left_of_subset_of_measure_add_eq {s t : Set α} (h : (μ + ν) t ≠ ∞) (h' : s ⊆ t)
    (h'' : (μ + ν) s = (μ + ν) t) : μ s = μ t := by
  refine le_antisymm (measure_mono h') ?_
  have : μ t + ν t ≤ μ s + ν t :=
    calc
      μ t + ν t = μ s + ν s := h''.symm
      _ ≤ μ s + ν t := by gcongr
  apply ENNReal.le_of_add_le_add_right _ this
  exact ne_top_of_le_ne_top h (le_add_left le_rfl)

theorem measure_eq_right_of_subset_of_measure_add_eq {s t : Set α} (h : (μ + ν) t ≠ ∞) (h' : s ⊆ t)
    (h'' : (μ + ν) s = (μ + ν) t) : ν s = ν t := by
  rw [add_comm] at h'' h
  exact measure_eq_left_of_subset_of_measure_add_eq h h' h''

theorem measure_toMeasurable_add_inter_left {s t : Set α} (hs : MeasurableSet s)
    (ht : (μ + ν) t ≠ ∞) : μ (toMeasurable (μ + ν) t ∩ s) = μ (t ∩ s) := by
  refine (measure_inter_eq_of_measure_eq hs ?_ (subset_toMeasurable _ _) ?_).symm
  · refine
      measure_eq_left_of_subset_of_measure_add_eq ?_ (subset_toMeasurable _ _)
        (measure_toMeasurable t).symm
    rwa [measure_toMeasurable t]
  · simp only [not_or, ENNReal.add_eq_top, Pi.add_apply, Ne, coe_add] at ht
    exact ht.1

theorem measure_toMeasurable_add_inter_right {s t : Set α} (hs : MeasurableSet s)
    (ht : (μ + ν) t ≠ ∞) : ν (toMeasurable (μ + ν) t ∩ s) = ν (t ∩ s) := by
  rw [add_comm] at ht ⊢
  exact measure_toMeasurable_add_inter_left hs ht

/-! ### The complete lattice of measures -/


/-- Measures are partially ordered. -/
instance instPartialOrder [MeasurableSpace α] : PartialOrder (Measure α) where
  le m₁ m₂ := ∀ s, m₁ s ≤ m₂ s
  le_refl m s := le_rfl
  le_trans m₁ m₂ m₃ h₁ h₂ s := le_trans (h₁ s) (h₂ s)
  le_antisymm m₁ m₂ h₁ h₂ := ext fun s _ => le_antisymm (h₁ s) (h₂ s)

theorem toOuterMeasure_le : μ₁.toOuterMeasure ≤ μ₂.toOuterMeasure ↔ μ₁ ≤ μ₂ := .rfl

theorem le_iff : μ₁ ≤ μ₂ ↔ ∀ s, MeasurableSet s → μ₁ s ≤ μ₂ s := outerMeasure_le_iff

theorem le_intro (h : ∀ s, MeasurableSet s → s.Nonempty → μ₁ s ≤ μ₂ s) : μ₁ ≤ μ₂ :=
  le_iff.2 fun s hs ↦ s.eq_empty_or_nonempty.elim (by rintro rfl; simp) (h s hs)

theorem le_iff' : μ₁ ≤ μ₂ ↔ ∀ s, μ₁ s ≤ μ₂ s := .rfl

theorem lt_iff : μ < ν ↔ μ ≤ ν ∧ ∃ s, MeasurableSet s ∧ μ s < ν s :=
  lt_iff_le_not_le.trans <|
    and_congr Iff.rfl <| by simp only [le_iff, not_forall, not_le, exists_prop]

theorem lt_iff' : μ < ν ↔ μ ≤ ν ∧ ∃ s, μ s < ν s :=
  lt_iff_le_not_le.trans <| and_congr Iff.rfl <| by simp only [le_iff', not_forall, not_le]

instance covariantAddLE [MeasurableSpace α] :
    CovariantClass (Measure α) (Measure α) (· + ·) (· ≤ ·) :=
  ⟨fun _ν _μ₁ _μ₂ hμ s => add_le_add_left (hμ s) _⟩

protected theorem le_add_left (h : μ ≤ ν) : μ ≤ ν' + ν := fun s => le_add_left (h s)

protected theorem le_add_right (h : μ ≤ ν) : μ ≤ ν + ν' := fun s => le_add_right (h s)

section sInf

variable {m : Set (Measure α)}

theorem sInf_caratheodory (s : Set α) (hs : MeasurableSet s) :
    MeasurableSet[(sInf (toOuterMeasure '' m)).caratheodory] s := by
  rw [OuterMeasure.sInf_eq_boundedBy_sInfGen]
  refine OuterMeasure.boundedBy_caratheodory fun t => ?_
  simp only [OuterMeasure.sInfGen, le_iInf_iff, forall_mem_image, measure_eq_iInf t,
    coe_toOuterMeasure]
  intro μ hμ u htu _hu
  have hm : ∀ {s t}, s ⊆ t → OuterMeasure.sInfGen (toOuterMeasure '' m) s ≤ μ t := by
    intro s t hst
    rw [OuterMeasure.sInfGen_def, iInf_image]
    exact iInf₂_le_of_le μ hμ <| measure_mono hst
  rw [← measure_inter_add_diff u hs]
  exact add_le_add (hm <| inter_subset_inter_left _ htu) (hm <| diff_subset_diff_left htu)

instance [MeasurableSpace α] : InfSet (Measure α) :=
  ⟨fun m => (sInf (toOuterMeasure '' m)).toMeasure <| sInf_caratheodory⟩

theorem sInf_apply (hs : MeasurableSet s) : sInf m s = sInf (toOuterMeasure '' m) s :=
  toMeasure_apply _ _ hs

private theorem measure_sInf_le (h : μ ∈ m) : sInf m ≤ μ :=
  have : sInf (toOuterMeasure '' m) ≤ μ.toOuterMeasure := sInf_le (mem_image_of_mem _ h)
  le_iff.2 fun s hs => by rw [sInf_apply hs]; exact this s

private theorem measure_le_sInf (h : ∀ μ' ∈ m, μ ≤ μ') : μ ≤ sInf m :=
  have : μ.toOuterMeasure ≤ sInf (toOuterMeasure '' m) :=
    le_sInf <| forall_mem_image.2 fun μ hμ ↦ toOuterMeasure_le.2 <| h _ hμ
  le_iff.2 fun s hs => by rw [sInf_apply hs]; exact this s

instance instCompleteSemilatticeInf [MeasurableSpace α] : CompleteSemilatticeInf (Measure α) :=
  { (by infer_instance : PartialOrder (Measure α)),
    (by infer_instance : InfSet (Measure α)) with
    sInf_le := fun _s _a => measure_sInf_le
    le_sInf := fun _s _a => measure_le_sInf }

instance instCompleteLattice [MeasurableSpace α] : CompleteLattice (Measure α) :=
  { completeLatticeOfCompleteSemilatticeInf (Measure α) with
    top :=
      { toOuterMeasure := ⊤,
        m_iUnion := by
          intro f _ _
          refine (measure_iUnion_le _).antisymm ?_
          if hne : (⋃ i, f i).Nonempty then
            rw [OuterMeasure.top_apply hne]
            exact le_top
          else
            simp_all [Set.not_nonempty_iff_eq_empty]
        trim_le := le_top },
    le_top := fun μ => toOuterMeasure_le.mp le_top
    bot := 0
    bot_le := fun _a _s => bot_le }

end sInf

@[simp]
theorem _root_.MeasureTheory.OuterMeasure.toMeasure_top :
    (⊤ : OuterMeasure α).toMeasure (by rw [OuterMeasure.top_caratheodory]; exact le_top) =
      (⊤ : Measure α) :=
  toOuterMeasure_toMeasure (μ := ⊤)

@[simp]
theorem toOuterMeasure_top [MeasurableSpace α] :
    (⊤ : Measure α).toOuterMeasure = (⊤ : OuterMeasure α) :=
  rfl

@[simp]
theorem top_add : ⊤ + μ = ⊤ :=
  top_unique <| Measure.le_add_right le_rfl

@[simp]
theorem add_top : μ + ⊤ = ⊤ :=
  top_unique <| Measure.le_add_left le_rfl

protected theorem zero_le {_m0 : MeasurableSpace α} (μ : Measure α) : 0 ≤ μ :=
  bot_le

theorem nonpos_iff_eq_zero' : μ ≤ 0 ↔ μ = 0 :=
  μ.zero_le.le_iff_eq

@[simp]
theorem measure_univ_eq_zero : μ univ = 0 ↔ μ = 0 :=
  ⟨fun h => bot_unique fun s => (h ▸ measure_mono (subset_univ s) : μ s ≤ 0), fun h =>
    h.symm ▸ rfl⟩

theorem measure_univ_ne_zero : μ univ ≠ 0 ↔ μ ≠ 0 :=
  measure_univ_eq_zero.not

instance [NeZero μ] : NeZero (μ univ) := ⟨measure_univ_ne_zero.2 <| NeZero.ne μ⟩

@[simp]
theorem measure_univ_pos : 0 < μ univ ↔ μ ≠ 0 :=
  pos_iff_ne_zero.trans measure_univ_ne_zero

/-! ### Pushforward and pullback -/


/-- Lift a linear map between `OuterMeasure` spaces such that for each measure `μ` every measurable
set is caratheodory-measurable w.r.t. `f μ` to a linear map between `Measure` spaces. -/
def liftLinear {m0 : MeasurableSpace α} (f : OuterMeasure α →ₗ[ℝ≥0∞] OuterMeasure β)
    (hf : ∀ μ : Measure α, ‹_› ≤ (f μ.toOuterMeasure).caratheodory) :
    Measure α →ₗ[ℝ≥0∞] Measure β where
  toFun μ := (f μ.toOuterMeasure).toMeasure (hf μ)
  map_add' μ₁ μ₂ := ext fun s hs => by
    simp only [map_add, coe_add, Pi.add_apply, toMeasure_apply, add_toOuterMeasure,
      OuterMeasure.coe_add, hs]
  map_smul' c μ := ext fun s hs => by
    simp only [LinearMap.map_smulₛₗ, coe_smul, Pi.smul_apply,
      toMeasure_apply, smul_toOuterMeasure (R := ℝ≥0∞), OuterMeasure.coe_smul (R := ℝ≥0∞),
      smul_apply, hs]

lemma liftLinear_apply₀ {f : OuterMeasure α →ₗ[ℝ≥0∞] OuterMeasure β} (hf) {s : Set β}
    (hs : NullMeasurableSet s (liftLinear f hf μ)) : liftLinear f hf μ s = f μ.toOuterMeasure s :=
  toMeasure_apply₀ _ (hf μ) hs

@[simp]
theorem liftLinear_apply {f : OuterMeasure α →ₗ[ℝ≥0∞] OuterMeasure β} (hf) {s : Set β}
    (hs : MeasurableSet s) : liftLinear f hf μ s = f μ.toOuterMeasure s :=
  toMeasure_apply _ (hf μ) hs

theorem le_liftLinear_apply {f : OuterMeasure α →ₗ[ℝ≥0∞] OuterMeasure β} (hf) (s : Set β) :
    f μ.toOuterMeasure s ≤ liftLinear f hf μ s :=
  le_toMeasure_apply _ (hf μ) s

open Classical in
/-- The pushforward of a measure as a linear map. It is defined to be `0` if `f` is not
a measurable function. -/
def mapₗ [MeasurableSpace α] (f : α → β) : Measure α →ₗ[ℝ≥0∞] Measure β :=
  if hf : Measurable f then
    liftLinear (OuterMeasure.map f) fun μ _s hs t =>
      le_toOuterMeasure_caratheodory μ _ (hf hs) (f ⁻¹' t)
  else 0

theorem mapₗ_congr {f g : α → β} (hf : Measurable f) (hg : Measurable g) (h : f =ᵐ[μ] g) :
    mapₗ f μ = mapₗ g μ := by
  ext1 s hs
  simpa only [mapₗ, hf, hg, hs, dif_pos, liftLinear_apply, OuterMeasure.map_apply]
    using measure_congr (h.preimage s)

open Classical in
/-- The pushforward of a measure. It is defined to be `0` if `f` is not an almost everywhere
measurable function. -/
irreducible_def map [MeasurableSpace α] (f : α → β) (μ : Measure α) : Measure β :=
  if hf : AEMeasurable f μ then mapₗ (hf.mk f) μ else 0

theorem mapₗ_mk_apply_of_aemeasurable {f : α → β} (hf : AEMeasurable f μ) :
    mapₗ (hf.mk f) μ = map f μ := by simp [map, hf]

theorem mapₗ_apply_of_measurable {f : α → β} (hf : Measurable f) (μ : Measure α) :
    mapₗ f μ = map f μ := by
  simp only [← mapₗ_mk_apply_of_aemeasurable hf.aemeasurable]
  exact mapₗ_congr hf hf.aemeasurable.measurable_mk hf.aemeasurable.ae_eq_mk

@[simp]
theorem map_add (μ ν : Measure α) {f : α → β} (hf : Measurable f) :
    (μ + ν).map f = μ.map f + ν.map f := by simp [← mapₗ_apply_of_measurable hf]

@[simp]
theorem map_zero (f : α → β) : (0 : Measure α).map f = 0 := by
  by_cases hf : AEMeasurable f (0 : Measure α) <;> simp [map, hf]

@[simp]
theorem map_of_not_aemeasurable {f : α → β} {μ : Measure α} (hf : ¬AEMeasurable f μ) :
    μ.map f = 0 := by simp [map, hf]

theorem map_congr {f g : α → β} (h : f =ᵐ[μ] g) : Measure.map f μ = Measure.map g μ := by
  by_cases hf : AEMeasurable f μ
  · have hg : AEMeasurable g μ := hf.congr h
    simp only [← mapₗ_mk_apply_of_aemeasurable hf, ← mapₗ_mk_apply_of_aemeasurable hg]
    exact
      mapₗ_congr hf.measurable_mk hg.measurable_mk (hf.ae_eq_mk.symm.trans (h.trans hg.ae_eq_mk))
  · have hg : ¬AEMeasurable g μ := by simpa [← aemeasurable_congr h] using hf
    simp [map_of_not_aemeasurable, hf, hg]

@[simp]
protected theorem map_smul (c : ℝ≥0∞) (μ : Measure α) (f : α → β) :
    (c • μ).map f = c • μ.map f := by
  rcases eq_or_ne c 0 with (rfl | hc); · simp
  by_cases hf : AEMeasurable f μ
  · have hfc : AEMeasurable f (c • μ) :=
      ⟨hf.mk f, hf.measurable_mk, (ae_smul_measure_iff hc).2 hf.ae_eq_mk⟩
    simp only [← mapₗ_mk_apply_of_aemeasurable hf, ← mapₗ_mk_apply_of_aemeasurable hfc,
      LinearMap.map_smulₛₗ, RingHom.id_apply]
    congr 1
    apply mapₗ_congr hfc.measurable_mk hf.measurable_mk
    exact EventuallyEq.trans ((ae_smul_measure_iff hc).1 hfc.ae_eq_mk.symm) hf.ae_eq_mk
  · have hfc : ¬AEMeasurable f (c • μ) := by
      intro hfc
      exact hf ⟨hfc.mk f, hfc.measurable_mk, (ae_smul_measure_iff hc).1 hfc.ae_eq_mk⟩
    simp [map_of_not_aemeasurable hf, map_of_not_aemeasurable hfc]

@[simp]
protected theorem map_smul_nnreal (c : ℝ≥0) (μ : Measure α) (f : α → β) :
    (c • μ).map f = c • μ.map f :=
  μ.map_smul (c : ℝ≥0∞) f

variable {f : α → β}

lemma map_apply₀ {f : α → β} (hf : AEMeasurable f μ) {s : Set β}
    (hs : NullMeasurableSet s (map f μ)) : μ.map f s = μ (f ⁻¹' s) := by
  rw [map, dif_pos hf, mapₗ, dif_pos hf.measurable_mk] at hs ⊢
  rw [liftLinear_apply₀ _ hs, measure_congr (hf.ae_eq_mk.preimage s)]
  rfl

/-- We can evaluate the pushforward on measurable sets. For non-measurable sets, see
  `MeasureTheory.Measure.le_map_apply` and `MeasurableEquiv.map_apply`. -/
@[simp]
theorem map_apply_of_aemeasurable (hf : AEMeasurable f μ) {s : Set β} (hs : MeasurableSet s) :
    μ.map f s = μ (f ⁻¹' s) := map_apply₀ hf hs.nullMeasurableSet

@[simp]
theorem map_apply (hf : Measurable f) {s : Set β} (hs : MeasurableSet s) :
    μ.map f s = μ (f ⁻¹' s) :=
  map_apply_of_aemeasurable hf.aemeasurable hs

theorem map_toOuterMeasure (hf : AEMeasurable f μ) :
    (μ.map f).toOuterMeasure = (OuterMeasure.map f μ.toOuterMeasure).trim := by
  rw [← trimmed, OuterMeasure.trim_eq_trim_iff]
  intro s hs
  simp [hf, hs]

@[simp] lemma map_eq_zero_iff (hf : AEMeasurable f μ) : μ.map f = 0 ↔ μ = 0 := by
  simp_rw [← measure_univ_eq_zero, map_apply_of_aemeasurable hf .univ, preimage_univ]

@[simp] lemma mapₗ_eq_zero_iff (hf : Measurable f) : Measure.mapₗ f μ = 0 ↔ μ = 0 := by
  rw [mapₗ_apply_of_measurable hf, map_eq_zero_iff hf.aemeasurable]

/-- If `map f μ = μ`, then the measure of the preimage of any null measurable set `s`
is equal to the measure of `s`.
Note that this lemma does not assume (a.e.) measurability of `f`. -/
lemma measure_preimage_of_map_eq_self {f : α → α} (hf : map f μ = μ)
    {s : Set α} (hs : NullMeasurableSet s μ) : μ (f ⁻¹' s) = μ s := by
  if hfm : AEMeasurable f μ then
    rw [← map_apply₀ hfm, hf]
    rwa [hf]
  else
    rw [map_of_not_aemeasurable hfm] at hf
    simp [← hf]

lemma map_ne_zero_iff (hf : AEMeasurable f μ) : μ.map f ≠ 0 ↔ μ ≠ 0 := (map_eq_zero_iff hf).not
lemma mapₗ_ne_zero_iff (hf : Measurable f) : Measure.mapₗ f μ ≠ 0 ↔ μ ≠ 0 :=
  (mapₗ_eq_zero_iff hf).not

@[simp]
theorem map_id : map id μ = μ :=
  ext fun _ => map_apply measurable_id

@[simp]
theorem map_id' : map (fun x => x) μ = μ :=
  map_id

theorem map_map {g : β → γ} {f : α → β} (hg : Measurable g) (hf : Measurable f) :
    (μ.map f).map g = μ.map (g ∘ f) :=
  ext fun s hs => by simp [hf, hg, hs, hg hs, hg.comp hf, ← preimage_comp]

@[mono]
theorem map_mono {f : α → β} (h : μ ≤ ν) (hf : Measurable f) : μ.map f ≤ ν.map f :=
  le_iff.2 fun s hs ↦ by simp [hf.aemeasurable, hs, h _]

/-- Even if `s` is not measurable, we can bound `map f μ s` from below.
  See also `MeasurableEquiv.map_apply`. -/
theorem le_map_apply {f : α → β} (hf : AEMeasurable f μ) (s : Set β) : μ (f ⁻¹' s) ≤ μ.map f s :=
  calc
    μ (f ⁻¹' s) ≤ μ (f ⁻¹' toMeasurable (μ.map f) s) := by gcongr; apply subset_toMeasurable
    _ = μ.map f (toMeasurable (μ.map f) s) :=
      (map_apply_of_aemeasurable hf <| measurableSet_toMeasurable _ _).symm
    _ = μ.map f s := measure_toMeasurable _

theorem le_map_apply_image {f : α → β} (hf : AEMeasurable f μ) (s : Set α) :
    μ s ≤ μ.map f (f '' s) :=
  (measure_mono (subset_preimage_image f s)).trans (le_map_apply hf _)

/-- Even if `s` is not measurable, `map f μ s = 0` implies that `μ (f ⁻¹' s) = 0`. -/
theorem preimage_null_of_map_null {f : α → β} (hf : AEMeasurable f μ) {s : Set β}
    (hs : μ.map f s = 0) : μ (f ⁻¹' s) = 0 :=
  nonpos_iff_eq_zero.mp <| (le_map_apply hf s).trans_eq hs

theorem tendsto_ae_map {f : α → β} (hf : AEMeasurable f μ) : Tendsto f (ae μ) (ae (μ.map f)) :=
  fun _ hs => preimage_null_of_map_null hf hs

open Classical in
/-- Pullback of a `Measure` as a linear map. If `f` sends each measurable set to a measurable
set, then for each measurable set `s` we have `comapₗ f μ s = μ (f '' s)`.

Note that if `f` is not injective, this definition assigns `Set.univ` measure zero.

If the linearity is not needed, please use `comap` instead, which works for a larger class of
functions. `comapₗ` is an auxiliary definition and most lemmas deal with comap. -/
def comapₗ [MeasurableSpace α] (f : α → β) : Measure β →ₗ[ℝ≥0∞] Measure α :=
  if hf : Injective f ∧ ∀ s, MeasurableSet s → MeasurableSet (f '' s) then
    liftLinear (OuterMeasure.comap f) fun μ s hs t => by
      simp only [OuterMeasure.comap_apply, image_inter hf.1, image_diff hf.1]
      apply le_toOuterMeasure_caratheodory
      exact hf.2 s hs
  else 0

theorem comapₗ_apply {β} [MeasurableSpace α] {mβ : MeasurableSpace β} (f : α → β)
    (hfi : Injective f) (hf : ∀ s, MeasurableSet s → MeasurableSet (f '' s)) (μ : Measure β)
    (hs : MeasurableSet s) : comapₗ f μ s = μ (f '' s) := by
  rw [comapₗ, dif_pos, liftLinear_apply _ hs, OuterMeasure.comap_apply, coe_toOuterMeasure]
  exact ⟨hfi, hf⟩

open Classical in
/-- Pullback of a `Measure`. If `f` sends each measurable set to a null-measurable set,
then for each measurable set `s` we have `comap f μ s = μ (f '' s)`.

Note that if `f` is not injective, this definition assigns `Set.univ` measure zero. -/
def comap [MeasurableSpace α] (f : α → β) (μ : Measure β) : Measure α :=
  if hf : Injective f ∧ ∀ s, MeasurableSet s → NullMeasurableSet (f '' s) μ then
    (OuterMeasure.comap f μ.toOuterMeasure).toMeasure fun s hs t => by
      simp only [OuterMeasure.comap_apply, image_inter hf.1, image_diff hf.1]
      exact (measure_inter_add_diff₀ _ (hf.2 s hs)).symm
  else 0

theorem comap_apply₀ [MeasurableSpace α] (f : α → β) (μ : Measure β) (hfi : Injective f)
    (hf : ∀ s, MeasurableSet s → NullMeasurableSet (f '' s) μ)
    (hs : NullMeasurableSet s (comap f μ)) : comap f μ s = μ (f '' s) := by
  rw [comap, dif_pos (And.intro hfi hf)] at hs ⊢
  rw [toMeasure_apply₀ _ _ hs, OuterMeasure.comap_apply, coe_toOuterMeasure]

theorem le_comap_apply {β} [MeasurableSpace α] {mβ : MeasurableSpace β} (f : α → β) (μ : Measure β)
    (hfi : Injective f) (hf : ∀ s, MeasurableSet s → NullMeasurableSet (f '' s) μ) (s : Set α) :
    μ (f '' s) ≤ comap f μ s := by
  rw [comap, dif_pos (And.intro hfi hf)]
  exact le_toMeasure_apply _ _ _

theorem comap_apply {β} [MeasurableSpace α] {_mβ : MeasurableSpace β} (f : α → β)
    (hfi : Injective f) (hf : ∀ s, MeasurableSet s → MeasurableSet (f '' s)) (μ : Measure β)
    (hs : MeasurableSet s) : comap f μ s = μ (f '' s) :=
  comap_apply₀ f μ hfi (fun s hs => (hf s hs).nullMeasurableSet) hs.nullMeasurableSet

theorem comapₗ_eq_comap {β} [MeasurableSpace α] {_mβ : MeasurableSpace β} (f : α → β)
    (hfi : Injective f) (hf : ∀ s, MeasurableSet s → MeasurableSet (f '' s)) (μ : Measure β)
    (hs : MeasurableSet s) : comapₗ f μ s = comap f μ s :=
  (comapₗ_apply f hfi hf μ hs).trans (comap_apply f hfi hf μ hs).symm

theorem measure_image_eq_zero_of_comap_eq_zero {β} [MeasurableSpace α] {_mβ : MeasurableSpace β}
    (f : α → β) (μ : Measure β) (hfi : Injective f)
    (hf : ∀ s, MeasurableSet s → NullMeasurableSet (f '' s) μ) {s : Set α} (hs : comap f μ s = 0) :
    μ (f '' s) = 0 :=
  le_antisymm ((le_comap_apply f μ hfi hf s).trans hs.le) (zero_le _)

theorem ae_eq_image_of_ae_eq_comap {β} [MeasurableSpace α] {mβ : MeasurableSpace β} (f : α → β)
    (μ : Measure β) (hfi : Injective f) (hf : ∀ s, MeasurableSet s → NullMeasurableSet (f '' s) μ)
    {s t : Set α} (hst : s =ᵐ[comap f μ] t) : f '' s =ᵐ[μ] f '' t := by
  rw [EventuallyEq, ae_iff] at hst ⊢
  have h_eq_α : { a : α | ¬s a = t a } = s \ t ∪ t \ s := by
    ext1 x
    simp only [eq_iff_iff, mem_setOf_eq, mem_union, mem_diff]
    tauto
  have h_eq_β : { a : β | ¬(f '' s) a = (f '' t) a } = f '' s \ f '' t ∪ f '' t \ f '' s := by
    ext1 x
    simp only [eq_iff_iff, mem_setOf_eq, mem_union, mem_diff]
    tauto
  rw [← Set.image_diff hfi, ← Set.image_diff hfi, ← Set.image_union] at h_eq_β
  rw [h_eq_β]
  rw [h_eq_α] at hst
  exact measure_image_eq_zero_of_comap_eq_zero f μ hfi hf hst

theorem NullMeasurableSet.image {β} [MeasurableSpace α] {mβ : MeasurableSpace β} (f : α → β)
    (μ : Measure β) (hfi : Injective f) (hf : ∀ s, MeasurableSet s → NullMeasurableSet (f '' s) μ)
    {s : Set α} (hs : NullMeasurableSet s (μ.comap f)) : NullMeasurableSet (f '' s) μ := by
  refine ⟨toMeasurable μ (f '' toMeasurable (μ.comap f) s), measurableSet_toMeasurable _ _, ?_⟩
  refine EventuallyEq.trans ?_ (NullMeasurableSet.toMeasurable_ae_eq ?_).symm
  swap
  · exact hf _ (measurableSet_toMeasurable _ _)
  have h : toMeasurable (comap f μ) s =ᵐ[comap f μ] s :=
    NullMeasurableSet.toMeasurable_ae_eq hs
  exact ae_eq_image_of_ae_eq_comap f μ hfi hf h.symm

theorem comap_preimage {β} [MeasurableSpace α] {mβ : MeasurableSpace β} (f : α → β) (μ : Measure β)
    {s : Set β} (hf : Injective f) (hf' : Measurable f)
    (h : ∀ t, MeasurableSet t → NullMeasurableSet (f '' t) μ) (hs : MeasurableSet s) :
    μ.comap f (f ⁻¹' s) = μ (s ∩ range f) := by
  rw [comap_apply₀ _ _ hf h (hf' hs).nullMeasurableSet, image_preimage_eq_inter_range]

section Sum

/-- Sum of an indexed family of measures. -/
noncomputable def sum (f : ι → Measure α) : Measure α :=
  (OuterMeasure.sum fun i => (f i).toOuterMeasure).toMeasure <|
    le_trans (le_iInf fun _ => le_toOuterMeasure_caratheodory _)
      (OuterMeasure.le_sum_caratheodory _)

theorem le_sum_apply (f : ι → Measure α) (s : Set α) : ∑' i, f i s ≤ sum f s :=
  le_toMeasure_apply _ _ _

@[simp]
theorem sum_apply (f : ι → Measure α) {s : Set α} (hs : MeasurableSet s) :
    sum f s = ∑' i, f i s :=
  toMeasure_apply _ _ hs

theorem sum_apply₀ (f : ι → Measure α) {s : Set α} (hs : NullMeasurableSet s (sum f)) :
    sum f s = ∑' i, f i s := by
  apply le_antisymm ?_ (le_sum_apply _ _)
  rcases hs.exists_measurable_subset_ae_eq  with ⟨t, ts, t_meas, ht⟩
  calc
  sum f s = sum f t := measure_congr ht.symm
  _ = ∑' i, f i t := sum_apply _ t_meas
  _ ≤ ∑' i, f i s := ENNReal.tsum_le_tsum fun i ↦ measure_mono ts

/-! For the next theorem, the countability assumption is necessary. For a counterexample, consider
an uncountable space, with a distinguished point `x₀`, and the sigma-algebra made of countable sets
not containing `x₀`, and their complements. All points but `x₀` are measurable.
Consider the sum of the Dirac masses at points different from `x₀`, and `s = x₀`. For any Dirac mass
`δ_x`, we have `δ_x (x₀) = 0`, so `∑' x, δ_x (x₀) = 0`. On the other hand, the measure `sum δ_x`
gives mass one to each point different from `x₀`, so it gives infinite mass to any measurable set
containing `x₀` (as such a set is uncountable), and by outer regularity one get `sum δ_x {x₀} = ∞`.
-/
theorem sum_apply_of_countable [Countable ι] (f : ι → Measure α) (s : Set α) :
    sum f s = ∑' i, f i s := by
  apply le_antisymm ?_ (le_sum_apply _ _)
  rcases exists_measurable_superset_forall_eq f s with ⟨t, hst, htm, ht⟩
  calc
  sum f s ≤ sum f t := measure_mono hst
  _ = ∑' i, f i t := sum_apply _ htm
  _ = ∑' i, f i s := by simp [ht]

theorem le_sum (μ : ι → Measure α) (i : ι) : μ i ≤ sum μ :=
  le_iff.2 fun s hs ↦ by simpa only [sum_apply μ hs] using ENNReal.le_tsum i

@[simp]
theorem sum_apply_eq_zero [Countable ι] {μ : ι → Measure α} {s : Set α} :
    sum μ s = 0 ↔ ∀ i, μ i s = 0 := by
  simp [sum_apply_of_countable]

theorem sum_apply_eq_zero' {μ : ι → Measure α} {s : Set α} (hs : MeasurableSet s) :
    sum μ s = 0 ↔ ∀ i, μ i s = 0 := by simp [hs]

@[simp]
lemma sum_zero : Measure.sum (fun (_ : ι) ↦ (0 : Measure α)) = 0 := by
  ext s hs
  simp [Measure.sum_apply _ hs]

theorem sum_sum {ι' : Type*} (μ : ι → ι' → Measure α) :
    (sum fun n => sum (μ n)) = sum (fun (p : ι × ι') ↦ μ p.1 p.2) := by
  ext1 s hs
  simp [sum_apply _ hs, ENNReal.tsum_prod']

theorem sum_comm {ι' : Type*} (μ : ι → ι' → Measure α) :
    (sum fun n => sum (μ n)) = sum fun m => sum fun n => μ n m := by
  ext1 s hs
  simp_rw [sum_apply _ hs]
  rw [ENNReal.tsum_comm]

theorem ae_sum_iff [Countable ι] {μ : ι → Measure α} {p : α → Prop} :
    (∀ᵐ x ∂sum μ, p x) ↔ ∀ i, ∀ᵐ x ∂μ i, p x :=
  sum_apply_eq_zero

theorem ae_sum_iff' {μ : ι → Measure α} {p : α → Prop} (h : MeasurableSet { x | p x }) :
    (∀ᵐ x ∂sum μ, p x) ↔ ∀ i, ∀ᵐ x ∂μ i, p x :=
  sum_apply_eq_zero' h.compl

@[simp]
theorem sum_fintype [Fintype ι] (μ : ι → Measure α) : sum μ = ∑ i, μ i := by
  ext1 s hs
  simp only [sum_apply, finset_sum_apply, hs, tsum_fintype]

theorem sum_coe_finset (s : Finset ι) (μ : ι → Measure α) :
    (sum fun i : s => μ i) = ∑ i ∈ s, μ i := by rw [sum_fintype, Finset.sum_coe_sort s μ]

@[simp]
theorem ae_sum_eq [Countable ι] (μ : ι → Measure α) : ae (sum μ) = ⨆ i, ae (μ i) :=
  Filter.ext fun _ => ae_sum_iff.trans mem_iSup.symm

theorem sum_bool (f : Bool → Measure α) : sum f = f true + f false := by
  rw [sum_fintype, Fintype.sum_bool]

theorem sum_cond (μ ν : Measure α) : (sum fun b => cond b μ ν) = μ + ν :=
  sum_bool _

@[simp]
theorem sum_of_isEmpty [IsEmpty ι] (μ : ι → Measure α) : sum μ = 0 := by
  rw [← measure_univ_eq_zero, sum_apply _ MeasurableSet.univ, tsum_empty]

@[deprecated (since := "2024-06-11")] alias sum_of_empty := sum_of_isEmpty

theorem sum_add_sum_compl (s : Set ι) (μ : ι → Measure α) :
    ((sum fun i : s => μ i) + sum fun i : ↥sᶜ => μ i) = sum μ := by
  ext1 t ht
  simp only [add_apply, sum_apply _ ht]
  exact tsum_add_tsum_compl (f := fun i => μ i t) ENNReal.summable ENNReal.summable

theorem sum_congr {μ ν : ℕ → Measure α} (h : ∀ n, μ n = ν n) : sum μ = sum ν :=
  congr_arg sum (funext h)

theorem sum_add_sum {ι : Type*} (μ ν : ι → Measure α) : sum μ + sum ν = sum fun n => μ n + ν n := by
  ext1 s hs
  simp only [add_apply, sum_apply _ hs, Pi.add_apply, coe_add,
    tsum_add ENNReal.summable ENNReal.summable]

@[simp] lemma sum_comp_equiv {ι ι' : Type*} (e : ι' ≃ ι) (m : ι → Measure α) :
    sum (m ∘ e) = sum m := by
  ext s hs
  simpa [hs, sum_apply] using e.tsum_eq (fun n ↦ m n s)

@[simp] lemma sum_extend_zero {ι ι' : Type*} {f : ι → ι'} (hf : Injective f) (m : ι → Measure α) :
    sum (Function.extend f m 0) = sum m := by
  ext s hs
  simp [*, Function.apply_extend (fun μ : Measure α ↦ μ s)]
end Sum

/-! ### Absolute continuity -/

/-- We say that `μ` is absolutely continuous with respect to `ν`, or that `μ` is dominated by `ν`,
  if `ν(A) = 0` implies that `μ(A) = 0`. -/
def AbsolutelyContinuous {_m0 : MeasurableSpace α} (μ ν : Measure α) : Prop :=
  ∀ ⦃s : Set α⦄, ν s = 0 → μ s = 0

@[inherit_doc MeasureTheory.Measure.AbsolutelyContinuous]
scoped[MeasureTheory] infixl:50 " ≪ " => MeasureTheory.Measure.AbsolutelyContinuous

theorem absolutelyContinuous_of_le (h : μ ≤ ν) : μ ≪ ν := fun s hs =>
  nonpos_iff_eq_zero.1 <| hs ▸ le_iff'.1 h s

alias _root_.LE.le.absolutelyContinuous := absolutelyContinuous_of_le

theorem absolutelyContinuous_of_eq (h : μ = ν) : μ ≪ ν :=
  h.le.absolutelyContinuous

alias _root_.Eq.absolutelyContinuous := absolutelyContinuous_of_eq

namespace AbsolutelyContinuous

theorem mk (h : ∀ ⦃s : Set α⦄, MeasurableSet s → ν s = 0 → μ s = 0) : μ ≪ ν := by
  intro s hs
  rcases exists_measurable_superset_of_null hs with ⟨t, h1t, h2t, h3t⟩
  exact measure_mono_null h1t (h h2t h3t)

@[refl]
protected theorem refl {_m0 : MeasurableSpace α} (μ : Measure α) : μ ≪ μ :=
  rfl.absolutelyContinuous

protected theorem rfl : μ ≪ μ := fun _s hs => hs

instance instIsRefl [MeasurableSpace α] : IsRefl (Measure α) (· ≪ ·) :=
  ⟨fun _ => AbsolutelyContinuous.rfl⟩

@[simp]
protected lemma zero (μ : Measure α) : 0 ≪ μ := fun s _ ↦ by simp

@[trans]
protected theorem trans (h1 : μ₁ ≪ μ₂) (h2 : μ₂ ≪ μ₃) : μ₁ ≪ μ₃ := fun _s hs => h1 <| h2 hs

@[mono]
protected theorem map (h : μ ≪ ν) {f : α → β} (hf : Measurable f) : μ.map f ≪ ν.map f :=
  AbsolutelyContinuous.mk fun s hs => by simpa [hf, hs] using @h _

protected theorem smul [Monoid R] [DistribMulAction R ℝ≥0∞] [IsScalarTower R ℝ≥0∞ ℝ≥0∞]
    (h : μ ≪ ν) (c : R) : c • μ ≪ ν := fun s hνs => by
  simp only [h hνs, smul_eq_mul, smul_apply, smul_zero]

protected lemma add (h1 : μ₁ ≪ ν) (h2 : μ₂ ≪ ν') : μ₁ + μ₂ ≪ ν + ν' := by
  intro s hs
  simp only [coe_add, Pi.add_apply, add_eq_zero] at hs ⊢
  exact ⟨h1 hs.1, h2 hs.2⟩

lemma add_left_iff {μ₁ μ₂ ν : Measure α} :
    μ₁ + μ₂ ≪ ν ↔ μ₁ ≪ ν ∧ μ₂ ≪ ν := by
  refine ⟨fun h ↦ ?_, fun h ↦ (h.1.add h.2).trans ?_⟩
  · have : ∀ s, ν s = 0 → μ₁ s = 0 ∧ μ₂ s = 0 := by intro s hs0; simpa using h hs0
    exact ⟨fun s hs0 ↦ (this s hs0).1, fun s hs0 ↦ (this s hs0).2⟩
  · have : ν + ν = 2 • ν := by ext; simp [two_mul]
    rw [this]
    exact AbsolutelyContinuous.rfl.smul 2

lemma add_left {μ₁ μ₂ ν : Measure α} (h₁ : μ₁ ≪ ν) (h₂ : μ₂ ≪ ν) : μ₁ + μ₂ ≪ ν :=
  Measure.AbsolutelyContinuous.add_left_iff.mpr ⟨h₁, h₂⟩

lemma add_right (h1 : μ ≪ ν) (ν' : Measure α) : μ ≪ ν + ν' := by
  intro s hs
  simp only [coe_add, Pi.add_apply, add_eq_zero] at hs ⊢
  exact h1 hs.1

end AbsolutelyContinuous

@[simp]
lemma absolutelyContinuous_zero_iff : μ ≪ 0 ↔ μ = 0 :=
  ⟨fun h ↦ measure_univ_eq_zero.mp (h rfl), fun h ↦ h.symm ▸ AbsolutelyContinuous.zero _⟩

alias absolutelyContinuous_refl := AbsolutelyContinuous.refl
alias absolutelyContinuous_rfl := AbsolutelyContinuous.rfl

lemma absolutelyContinuous_sum_left {μs : ι → Measure α} (hμs : ∀ i, μs i ≪ ν) :
    Measure.sum μs ≪ ν :=
  AbsolutelyContinuous.mk fun s hs hs0 ↦ by simp [sum_apply _ hs, fun i ↦ hμs i hs0]

lemma absolutelyContinuous_sum_right {μs : ι → Measure α} (i : ι) (hνμ : ν ≪ μs i) :
    ν ≪ Measure.sum μs := by
  refine AbsolutelyContinuous.mk fun s hs hs0 ↦ ?_
  simp only [sum_apply _ hs, ENNReal.tsum_eq_zero] at hs0
  exact hνμ (hs0 i)

theorem absolutelyContinuous_of_le_smul {μ' : Measure α} {c : ℝ≥0∞} (hμ'_le : μ' ≤ c • μ) :
    μ' ≪ μ :=
  (Measure.absolutelyContinuous_of_le hμ'_le).trans (Measure.AbsolutelyContinuous.rfl.smul c)

lemma smul_absolutelyContinuous {c : ℝ≥0∞} : c • μ ≪ μ := absolutelyContinuous_of_le_smul le_rfl

lemma absolutelyContinuous_smul {c : ℝ≥0∞} (hc : c ≠ 0) : μ ≪ c • μ := by
  simp [AbsolutelyContinuous, hc]

theorem ae_le_iff_absolutelyContinuous : ae μ ≤ ae ν ↔ μ ≪ ν :=
  ⟨fun h s => by
    rw [measure_zero_iff_ae_nmem, measure_zero_iff_ae_nmem]
    exact fun hs => h hs, fun h s hs => h hs⟩

alias ⟨_root_.LE.le.absolutelyContinuous_of_ae, AbsolutelyContinuous.ae_le⟩ :=
  ae_le_iff_absolutelyContinuous

alias ae_mono' := AbsolutelyContinuous.ae_le

theorem AbsolutelyContinuous.ae_eq (h : μ ≪ ν) {f g : α → δ} (h' : f =ᵐ[ν] g) : f =ᵐ[μ] g :=
  h.ae_le h'

protected theorem _root_.MeasureTheory.AEDisjoint.of_absolutelyContinuous
    (h : AEDisjoint μ s t) {ν : Measure α} (h' : ν ≪ μ) :
    AEDisjoint ν s t := h' h

protected theorem _root_.MeasureTheory.AEDisjoint.of_le
    (h : AEDisjoint μ s t) {ν : Measure α} (h' : ν ≤ μ) :
    AEDisjoint ν s t :=
  h.of_absolutelyContinuous (Measure.absolutelyContinuous_of_le h')

/-! ### Quasi measure preserving maps (a.k.a. non-singular maps) -/


/-- A map `f : α → β` is said to be *quasi measure preserving* (a.k.a. non-singular) w.r.t. measures
`μa` and `μb` if it is measurable and `μb s = 0` implies `μa (f ⁻¹' s) = 0`. -/
structure QuasiMeasurePreserving {m0 : MeasurableSpace α} (f : α → β)
  (μa : Measure α := by volume_tac)
  (μb : Measure β := by volume_tac) : Prop where
  protected measurable : Measurable f
  protected absolutelyContinuous : μa.map f ≪ μb

namespace QuasiMeasurePreserving

protected theorem id {_m0 : MeasurableSpace α} (μ : Measure α) : QuasiMeasurePreserving id μ μ :=
  ⟨measurable_id, map_id.absolutelyContinuous⟩

variable {μa μa' : Measure α} {μb μb' : Measure β} {μc : Measure γ} {f : α → β}

protected theorem _root_.Measurable.quasiMeasurePreserving
    {_m0 : MeasurableSpace α} (hf : Measurable f) (μ : Measure α) :
    QuasiMeasurePreserving f μ (μ.map f) :=
  ⟨hf, AbsolutelyContinuous.rfl⟩

theorem mono_left (h : QuasiMeasurePreserving f μa μb) (ha : μa' ≪ μa) :
    QuasiMeasurePreserving f μa' μb :=
  ⟨h.1, (ha.map h.1).trans h.2⟩

theorem mono_right (h : QuasiMeasurePreserving f μa μb) (ha : μb ≪ μb') :
    QuasiMeasurePreserving f μa μb' :=
  ⟨h.1, h.2.trans ha⟩

@[mono]
theorem mono (ha : μa' ≪ μa) (hb : μb ≪ μb') (h : QuasiMeasurePreserving f μa μb) :
    QuasiMeasurePreserving f μa' μb' :=
  (h.mono_left ha).mono_right hb

protected theorem comp {g : β → γ} {f : α → β} (hg : QuasiMeasurePreserving g μb μc)
    (hf : QuasiMeasurePreserving f μa μb) : QuasiMeasurePreserving (g ∘ f) μa μc :=
  ⟨hg.measurable.comp hf.measurable, by
    rw [← map_map hg.1 hf.1]
    exact (hf.2.map hg.1).trans hg.2⟩

protected theorem iterate {f : α → α} (hf : QuasiMeasurePreserving f μa μa) :
    ∀ n, QuasiMeasurePreserving f^[n] μa μa
  | 0 => QuasiMeasurePreserving.id μa
  | n + 1 => (hf.iterate n).comp hf

protected theorem aemeasurable (hf : QuasiMeasurePreserving f μa μb) : AEMeasurable f μa :=
  hf.1.aemeasurable

theorem ae_map_le (h : QuasiMeasurePreserving f μa μb) : ae (μa.map f) ≤ ae μb :=
  h.2.ae_le

theorem tendsto_ae (h : QuasiMeasurePreserving f μa μb) : Tendsto f (ae μa) (ae μb) :=
  (tendsto_ae_map h.aemeasurable).mono_right h.ae_map_le

theorem ae (h : QuasiMeasurePreserving f μa μb) {p : β → Prop} (hg : ∀ᵐ x ∂μb, p x) :
    ∀ᵐ x ∂μa, p (f x) :=
  h.tendsto_ae hg

theorem ae_eq (h : QuasiMeasurePreserving f μa μb) {g₁ g₂ : β → δ} (hg : g₁ =ᵐ[μb] g₂) :
    g₁ ∘ f =ᵐ[μa] g₂ ∘ f :=
  h.ae hg

theorem preimage_null (h : QuasiMeasurePreserving f μa μb) {s : Set β} (hs : μb s = 0) :
    μa (f ⁻¹' s) = 0 :=
  preimage_null_of_map_null h.aemeasurable (h.2 hs)

theorem preimage_mono_ae {s t : Set β} (hf : QuasiMeasurePreserving f μa μb) (h : s ≤ᵐ[μb] t) :
    f ⁻¹' s ≤ᵐ[μa] f ⁻¹' t :=
  eventually_map.mp <|
    Eventually.filter_mono (tendsto_ae_map hf.aemeasurable) (Eventually.filter_mono hf.ae_map_le h)

theorem preimage_ae_eq {s t : Set β} (hf : QuasiMeasurePreserving f μa μb) (h : s =ᵐ[μb] t) :
    f ⁻¹' s =ᵐ[μa] f ⁻¹' t :=
  EventuallyLE.antisymm (hf.preimage_mono_ae h.le) (hf.preimage_mono_ae h.symm.le)

/-- The preimage of a null measurable set under a (quasi) measure preserving map is a null
measurable set. -/
theorem _root_.MeasureTheory.NullMeasurableSet.preimage {s : Set β} (hs : NullMeasurableSet s μb)
    (hf : QuasiMeasurePreserving f μa μb) : NullMeasurableSet (f ⁻¹' s) μa :=
  let ⟨t, htm, hst⟩ := hs
  ⟨f ⁻¹' t, hf.measurable htm, hf.preimage_ae_eq hst⟩

theorem preimage_iterate_ae_eq {s : Set α} {f : α → α} (hf : QuasiMeasurePreserving f μ μ) (k : ℕ)
    (hs : f ⁻¹' s =ᵐ[μ] s) : f^[k] ⁻¹' s =ᵐ[μ] s := by
  induction' k with k ih; · rfl
  rw [iterate_succ, preimage_comp]
  exact EventuallyEq.trans (hf.preimage_ae_eq ih) hs

theorem image_zpow_ae_eq {s : Set α} {e : α ≃ α} (he : QuasiMeasurePreserving e μ μ)
    (he' : QuasiMeasurePreserving e.symm μ μ) (k : ℤ) (hs : e '' s =ᵐ[μ] s) :
    (⇑(e ^ k)) '' s =ᵐ[μ] s := by
  rw [Equiv.image_eq_preimage]
  obtain ⟨k, rfl | rfl⟩ := k.eq_nat_or_neg
  · replace hs : (⇑e⁻¹) ⁻¹' s =ᵐ[μ] s := by rwa [Equiv.image_eq_preimage] at hs
    replace he' : (⇑e⁻¹)^[k] ⁻¹' s =ᵐ[μ] s := he'.preimage_iterate_ae_eq k hs
    rwa [Equiv.Perm.iterate_eq_pow e⁻¹ k, inv_pow e k] at he'
  · rw [zpow_neg, zpow_natCast]
    replace hs : e ⁻¹' s =ᵐ[μ] s := by
      convert he.preimage_ae_eq hs.symm
      rw [Equiv.preimage_image]
    replace he : (⇑e)^[k] ⁻¹' s =ᵐ[μ] s := he.preimage_iterate_ae_eq k hs
    rwa [Equiv.Perm.iterate_eq_pow e k] at he

-- Need to specify `α := Set α` below because of diamond; see #10941
theorem limsup_preimage_iterate_ae_eq {f : α → α} (hf : QuasiMeasurePreserving f μ μ)
    (hs : f ⁻¹' s =ᵐ[μ] s) : limsup (α := Set α) (fun n => (preimage f)^[n] s) atTop =ᵐ[μ] s :=
  limsup_ae_eq_of_forall_ae_eq (fun n => (preimage f)^[n] s) fun n ↦ by
    simpa only [Set.preimage_iterate_eq] using hf.preimage_iterate_ae_eq n hs

-- Need to specify `α := Set α` below because of diamond; see #10941
theorem liminf_preimage_iterate_ae_eq {f : α → α} (hf : QuasiMeasurePreserving f μ μ)
    (hs : f ⁻¹' s =ᵐ[μ] s) : liminf (α := Set α) (fun n => (preimage f)^[n] s) atTop =ᵐ[μ] s :=
  liminf_ae_eq_of_forall_ae_eq (fun n => (preimage f)^[n] s) fun n ↦ by
    simpa only [Set.preimage_iterate_eq] using hf.preimage_iterate_ae_eq n hs

/-- For a quasi measure preserving self-map `f`, if a null measurable set `s` is a.e. invariant,
then it is a.e. equal to a measurable invariant set.
-/
theorem exists_preimage_eq_of_preimage_ae {f : α → α} (h : QuasiMeasurePreserving f μ μ)
<<<<<<< HEAD
    (hs : NullMeasurableSet s μ) (hs' : f ⁻¹' s =ᵐ[μ] s) :
    ∃ t : Set α, MeasurableSet t ∧ t =ᵐ[μ] s ∧ f ⁻¹' t = t := by
  obtain ⟨t, htm, ht⟩ := hs
  refine ⟨limsup (f^[·] ⁻¹' t) atTop, ?_, ?_, ?_⟩
  · exact .measurableSet_limsup fun n ↦ h.measurable.iterate n htm
  · have : f ⁻¹' t =ᵐ[μ] t := (h.preimage_ae_eq ht.symm).trans (hs'.trans ht)
    exact limsup_ae_eq_of_forall_ae_eq _ fun n ↦ .trans (h.preimage_iterate_ae_eq _ this) ht.symm
  · simp only [Set.preimage_iterate_eq]
    exact CompleteLatticeHom.apply_limsup_iterate (CompleteLatticeHom.setPreimage f) t
=======
    (hs : MeasurableSet s) (hs' : f ⁻¹' s =ᵐ[μ] s) :
    ∃ t : Set α, MeasurableSet t ∧ t =ᵐ[μ] s ∧ f ⁻¹' t = t :=
  ⟨limsup (fun n => (preimage f)^[n] s) atTop,
    MeasurableSet.measurableSet_limsup fun n =>
      preimage_iterate_eq ▸ h.measurable.iterate n hs,
    h.limsup_preimage_iterate_ae_eq hs',
    (CompleteLatticeHom.setPreimage f).apply_limsup_iterate s⟩
>>>>>>> 5652cc6a

open Pointwise

@[to_additive]
theorem smul_ae_eq_of_ae_eq {G α : Type*} [Group G] [MulAction G α] [MeasurableSpace α]
    {s t : Set α} {μ : Measure α} (g : G)
    (h_qmp : QuasiMeasurePreserving (g⁻¹ • · : α → α) μ μ)
    (h_ae_eq : s =ᵐ[μ] t) : (g • s : Set α) =ᵐ[μ] (g • t : Set α) := by
  simpa only [← preimage_smul_inv] using h_qmp.ae_eq h_ae_eq

end QuasiMeasurePreserving

section Pointwise

open Pointwise

@[to_additive]
theorem pairwise_aedisjoint_of_aedisjoint_forall_ne_one {G α : Type*} [Group G] [MulAction G α]
    [MeasurableSpace α] {μ : Measure α} {s : Set α}
    (h_ae_disjoint : ∀ g ≠ (1 : G), AEDisjoint μ (g • s) s)
    (h_qmp : ∀ g : G, QuasiMeasurePreserving (g • ·) μ μ) :
    Pairwise (AEDisjoint μ on fun g : G => g • s) := by
  intro g₁ g₂ hg
  let g := g₂⁻¹ * g₁
  replace hg : g ≠ 1 := by
    rw [Ne, inv_mul_eq_one]
    exact hg.symm
  have : (g₂⁻¹ • ·) ⁻¹' (g • s ∩ s) = g₁ • s ∩ g₂ • s := by
    rw [preimage_eq_iff_eq_image (MulAction.bijective g₂⁻¹), image_smul, smul_set_inter, smul_smul,
      smul_smul, inv_mul_cancel, one_smul]
  change μ (g₁ • s ∩ g₂ • s) = 0
  exact this ▸ (h_qmp g₂⁻¹).preimage_null (h_ae_disjoint g hg)

end Pointwise

/-! ### The `cofinite` filter -/

/-- The filter of sets `s` such that `sᶜ` has finite measure. -/
def cofinite {m0 : MeasurableSpace α} (μ : Measure α) : Filter α :=
  comk (μ · < ∞) (by simp) (fun t ht s hs ↦ (measure_mono hs).trans_lt ht) fun s hs t ht ↦
    (measure_union_le s t).trans_lt <| ENNReal.add_lt_top.2 ⟨hs, ht⟩

theorem mem_cofinite : s ∈ μ.cofinite ↔ μ sᶜ < ∞ :=
  Iff.rfl

theorem compl_mem_cofinite : sᶜ ∈ μ.cofinite ↔ μ s < ∞ := by rw [mem_cofinite, compl_compl]

theorem eventually_cofinite {p : α → Prop} : (∀ᶠ x in μ.cofinite, p x) ↔ μ { x | ¬p x } < ∞ :=
  Iff.rfl

instance cofinite.instIsMeasurablyGenerated : IsMeasurablyGenerated μ.cofinite where
  exists_measurable_subset s hs := by
    refine ⟨(toMeasurable μ sᶜ)ᶜ, ?_, (measurableSet_toMeasurable _ _).compl, ?_⟩
    · rwa [compl_mem_cofinite, measure_toMeasurable]
    · rw [compl_subset_comm]
      apply subset_toMeasurable

end Measure

open Measure

open MeasureTheory

protected theorem _root_.AEMeasurable.nullMeasurable {f : α → β} (h : AEMeasurable f μ) :
    NullMeasurable f μ :=
  let ⟨_g, hgm, hg⟩ := h; hgm.nullMeasurable.congr hg.symm

lemma _root_.AEMeasurable.nullMeasurableSet_preimage {f : α → β} {s : Set β}
    (hf : AEMeasurable f μ) (hs : MeasurableSet s) : NullMeasurableSet (f ⁻¹' s) μ :=
  hf.nullMeasurable hs

theorem NullMeasurableSet.mono_ac (h : NullMeasurableSet s μ) (hle : ν ≪ μ) :
    NullMeasurableSet s ν :=
  h.preimage <| (QuasiMeasurePreserving.id μ).mono_left hle

theorem NullMeasurableSet.mono (h : NullMeasurableSet s μ) (hle : ν ≤ μ) : NullMeasurableSet s ν :=
  h.mono_ac hle.absolutelyContinuous

theorem AEDisjoint.preimage {ν : Measure β} {f : α → β} {s t : Set β} (ht : AEDisjoint ν s t)
    (hf : QuasiMeasurePreserving f μ ν) : AEDisjoint μ (f ⁻¹' s) (f ⁻¹' t) :=
  hf.preimage_null ht

@[simp]
theorem ae_eq_bot : ae μ = ⊥ ↔ μ = 0 := by
  rw [← empty_mem_iff_bot, mem_ae_iff, compl_empty, measure_univ_eq_zero]

@[simp]
theorem ae_neBot : (ae μ).NeBot ↔ μ ≠ 0 :=
  neBot_iff.trans (not_congr ae_eq_bot)

instance Measure.ae.neBot [NeZero μ] : (ae μ).NeBot := ae_neBot.2 <| NeZero.ne μ

@[simp]
theorem ae_zero {_m0 : MeasurableSpace α} : ae (0 : Measure α) = ⊥ :=
  ae_eq_bot.2 rfl

@[mono]
theorem ae_mono (h : μ ≤ ν) : ae μ ≤ ae ν :=
  h.absolutelyContinuous.ae_le

theorem mem_ae_map_iff {f : α → β} (hf : AEMeasurable f μ) {s : Set β} (hs : MeasurableSet s) :
    s ∈ ae (μ.map f) ↔ f ⁻¹' s ∈ ae μ := by
  simp only [mem_ae_iff, map_apply_of_aemeasurable hf hs.compl, preimage_compl]

theorem mem_ae_of_mem_ae_map {f : α → β} (hf : AEMeasurable f μ) {s : Set β}
    (hs : s ∈ ae (μ.map f)) : f ⁻¹' s ∈ ae μ :=
  (tendsto_ae_map hf).eventually hs

theorem ae_map_iff {f : α → β} (hf : AEMeasurable f μ) {p : β → Prop}
    (hp : MeasurableSet { x | p x }) : (∀ᵐ y ∂μ.map f, p y) ↔ ∀ᵐ x ∂μ, p (f x) :=
  mem_ae_map_iff hf hp

theorem ae_of_ae_map {f : α → β} (hf : AEMeasurable f μ) {p : β → Prop} (h : ∀ᵐ y ∂μ.map f, p y) :
    ∀ᵐ x ∂μ, p (f x) :=
  mem_ae_of_mem_ae_map hf h

theorem ae_map_mem_range {m0 : MeasurableSpace α} (f : α → β) (hf : MeasurableSet (range f))
    (μ : Measure α) : ∀ᵐ x ∂μ.map f, x ∈ range f := by
  by_cases h : AEMeasurable f μ
  · change range f ∈ ae (μ.map f)
    rw [mem_ae_map_iff h hf]
    filter_upwards using mem_range_self
  · simp [map_of_not_aemeasurable h]


section Intervals

theorem biSup_measure_Iic [Preorder α] {s : Set α} (hsc : s.Countable)
    (hst : ∀ x : α, ∃ y ∈ s, x ≤ y) (hdir : DirectedOn (· ≤ ·) s) :
    ⨆ x ∈ s, μ (Iic x) = μ univ := by
  rw [← measure_biUnion_eq_iSup hsc]
  · congr
    simp only [← bex_def] at hst
    exact iUnion₂_eq_univ_iff.2 hst
  · exact directedOn_iff_directed.2 (hdir.directed_val.mono_comp _ fun x y => Iic_subset_Iic.2)

theorem tendsto_measure_Ico_atTop [SemilatticeSup α] [NoMaxOrder α]
    [(atTop : Filter α).IsCountablyGenerated] (μ : Measure α) (a : α) :
    Tendsto (fun x => μ (Ico a x)) atTop (𝓝 (μ (Ici a))) := by
  haveI : Nonempty α := ⟨a⟩
  have h_mono : Monotone fun x => μ (Ico a x) := fun i j hij => by simp only; gcongr
  convert tendsto_atTop_iSup h_mono
  obtain ⟨xs, hxs_mono, hxs_tendsto⟩ := exists_seq_monotone_tendsto_atTop_atTop α
  have h_Ici : Ici a = ⋃ n, Ico a (xs n) := by
    ext1 x
    simp only [mem_Ici, mem_iUnion, mem_Ico, exists_and_left, iff_self_and]
    intro
    obtain ⟨y, hxy⟩ := NoMaxOrder.exists_gt x
    obtain ⟨n, hn⟩ := tendsto_atTop_atTop.mp hxs_tendsto y
    exact ⟨n, hxy.trans_le (hn n le_rfl)⟩
  rw [h_Ici, measure_iUnion_eq_iSup, iSup_eq_iSup_subseq_of_monotone h_mono hxs_tendsto]
  exact Monotone.directed_le fun i j hij => Ico_subset_Ico_right (hxs_mono hij)

theorem tendsto_measure_Ioc_atBot [SemilatticeInf α] [NoMinOrder α]
    [(atBot : Filter α).IsCountablyGenerated] (μ : Measure α) (a : α) :
    Tendsto (fun x => μ (Ioc x a)) atBot (𝓝 (μ (Iic a))) := by
  haveI : Nonempty α := ⟨a⟩
  have h_mono : Antitone fun x => μ (Ioc x a) := fun i j hij => by simp only; gcongr
  convert tendsto_atBot_iSup h_mono
  obtain ⟨xs, hxs_mono, hxs_tendsto⟩ := exists_seq_antitone_tendsto_atTop_atBot α
  have h_Iic : Iic a = ⋃ n, Ioc (xs n) a := by
    ext1 x
    simp only [mem_Iic, mem_iUnion, mem_Ioc, exists_and_right, iff_and_self]
    intro
    obtain ⟨y, hxy⟩ := NoMinOrder.exists_lt x
    obtain ⟨n, hn⟩ := tendsto_atTop_atBot.mp hxs_tendsto y
    exact ⟨n, (hn n le_rfl).trans_lt hxy⟩
  rw [h_Iic, measure_iUnion_eq_iSup, iSup_eq_iSup_subseq_of_antitone h_mono hxs_tendsto]
  exact Monotone.directed_le fun i j hij => Ioc_subset_Ioc_left (hxs_mono hij)

theorem tendsto_measure_Iic_atTop [SemilatticeSup α] [(atTop : Filter α).IsCountablyGenerated]
    (μ : Measure α) : Tendsto (fun x => μ (Iic x)) atTop (𝓝 (μ univ)) := by
  cases isEmpty_or_nonempty α
  · have h1 : ∀ x : α, Iic x = ∅ := fun x => Subsingleton.elim _ _
    have h2 : (univ : Set α) = ∅ := Subsingleton.elim _ _
    simp_rw [h1, h2]
    exact tendsto_const_nhds
  have h_mono : Monotone fun x => μ (Iic x) := fun i j hij => by simp only; gcongr
  convert tendsto_atTop_iSup h_mono
  obtain ⟨xs, hxs_mono, hxs_tendsto⟩ := exists_seq_monotone_tendsto_atTop_atTop α
  have h_univ : (univ : Set α) = ⋃ n, Iic (xs n) := by
    ext1 x
    simp only [mem_univ, mem_iUnion, mem_Iic, true_iff_iff]
    obtain ⟨n, hn⟩ := tendsto_atTop_atTop.mp hxs_tendsto x
    exact ⟨n, hn n le_rfl⟩
  rw [h_univ, measure_iUnion_eq_iSup, iSup_eq_iSup_subseq_of_monotone h_mono hxs_tendsto]
  exact Monotone.directed_le fun i j hij => Iic_subset_Iic.mpr (hxs_mono hij)

theorem tendsto_measure_Ici_atBot [SemilatticeInf α] [h : (atBot : Filter α).IsCountablyGenerated]
    (μ : Measure α) : Tendsto (fun x => μ (Ici x)) atBot (𝓝 (μ univ)) :=
  @tendsto_measure_Iic_atTop αᵒᵈ _ _ h μ

variable [PartialOrder α] {a b : α}

theorem Iio_ae_eq_Iic' (ha : μ {a} = 0) : Iio a =ᵐ[μ] Iic a := by
  rw [← Iic_diff_right, diff_ae_eq_self, measure_mono_null Set.inter_subset_right ha]

theorem Ioi_ae_eq_Ici' (ha : μ {a} = 0) : Ioi a =ᵐ[μ] Ici a :=
  Iio_ae_eq_Iic' (α := αᵒᵈ) ha

theorem Ioo_ae_eq_Ioc' (hb : μ {b} = 0) : Ioo a b =ᵐ[μ] Ioc a b :=
  (ae_eq_refl _).inter (Iio_ae_eq_Iic' hb)

theorem Ioc_ae_eq_Icc' (ha : μ {a} = 0) : Ioc a b =ᵐ[μ] Icc a b :=
  (Ioi_ae_eq_Ici' ha).inter (ae_eq_refl _)

theorem Ioo_ae_eq_Ico' (ha : μ {a} = 0) : Ioo a b =ᵐ[μ] Ico a b :=
  (Ioi_ae_eq_Ici' ha).inter (ae_eq_refl _)

theorem Ioo_ae_eq_Icc' (ha : μ {a} = 0) (hb : μ {b} = 0) : Ioo a b =ᵐ[μ] Icc a b :=
  (Ioi_ae_eq_Ici' ha).inter (Iio_ae_eq_Iic' hb)

theorem Ico_ae_eq_Icc' (hb : μ {b} = 0) : Ico a b =ᵐ[μ] Icc a b :=
  (ae_eq_refl _).inter (Iio_ae_eq_Iic' hb)

theorem Ico_ae_eq_Ioc' (ha : μ {a} = 0) (hb : μ {b} = 0) : Ico a b =ᵐ[μ] Ioc a b :=
  (Ioo_ae_eq_Ico' ha).symm.trans (Ioo_ae_eq_Ioc' hb)

end Intervals

end

end MeasureTheory

namespace MeasurableEmbedding

open MeasureTheory Measure

variable {m0 : MeasurableSpace α} {m1 : MeasurableSpace β} {f : α → β} {μ ν : Measure α}

nonrec theorem map_apply (hf : MeasurableEmbedding f) (μ : Measure α) (s : Set β) :
    μ.map f s = μ (f ⁻¹' s) := by
  refine le_antisymm ?_ (le_map_apply hf.measurable.aemeasurable s)
  set t := f '' toMeasurable μ (f ⁻¹' s) ∪ (range f)ᶜ
  have htm : MeasurableSet t :=
    (hf.measurableSet_image.2 <| measurableSet_toMeasurable _ _).union
      hf.measurableSet_range.compl
  have hst : s ⊆ t := by
    rw [subset_union_compl_iff_inter_subset, ← image_preimage_eq_inter_range]
    exact image_subset _ (subset_toMeasurable _ _)
  have hft : f ⁻¹' t = toMeasurable μ (f ⁻¹' s) := by
    rw [preimage_union, preimage_compl, preimage_range, compl_univ, union_empty,
      hf.injective.preimage_image]
  calc
    μ.map f s ≤ μ.map f t := by gcongr
    _ = μ (f ⁻¹' s) := by rw [map_apply hf.measurable htm, hft, measure_toMeasurable]

lemma comap_add (hf : MeasurableEmbedding f) (μ ν : Measure β) :
    (μ + ν).comap f = μ.comap f + ν.comap f := by
  ext s hs
  simp only [← comapₗ_eq_comap _ hf.injective (fun _ ↦ hf.measurableSet_image.mpr) _ hs,
    _root_.map_add, add_apply]

lemma absolutelyContinuous_map (hf : MeasurableEmbedding f) (hμν : μ ≪ ν) :
    μ.map f ≪ ν.map f := by
  intro t ht
  rw [hf.map_apply] at ht ⊢
  exact hμν ht

end MeasurableEmbedding

namespace MeasurableEquiv

/-! Interactions of measurable equivalences and measures -/

open Equiv MeasureTheory.Measure

variable [MeasurableSpace α] [MeasurableSpace β] {μ : Measure α} {ν : Measure β}

/-- If we map a measure along a measurable equivalence, we can compute the measure on all sets
  (not just the measurable ones). -/
protected theorem map_apply (f : α ≃ᵐ β) (s : Set β) : μ.map f s = μ (f ⁻¹' s) :=
  f.measurableEmbedding.map_apply _ _

lemma comap_symm (e : α ≃ᵐ β) : μ.comap e.symm = μ.map e := by
  ext s hs
  rw [e.map_apply, Measure.comap_apply _ e.symm.injective _ _ hs, image_symm]
  exact fun t ht ↦ e.symm.measurableSet_image.mpr ht

lemma map_symm (e : β ≃ᵐ α) : μ.map e.symm = μ.comap e := by
  rw [← comap_symm, symm_symm]

@[simp]
theorem map_symm_map (e : α ≃ᵐ β) : (μ.map e).map e.symm = μ := by
  simp [map_map e.symm.measurable e.measurable]

@[simp]
theorem map_map_symm (e : α ≃ᵐ β) : (ν.map e.symm).map e = ν := by
  simp [map_map e.measurable e.symm.measurable]

theorem map_measurableEquiv_injective (e : α ≃ᵐ β) : Injective (Measure.map e) := by
  intro μ₁ μ₂ hμ
  apply_fun Measure.map e.symm at hμ
  simpa [map_symm_map e] using hμ

theorem map_apply_eq_iff_map_symm_apply_eq (e : α ≃ᵐ β) : μ.map e = ν ↔ ν.map e.symm = μ := by
  rw [← (map_measurableEquiv_injective e).eq_iff, map_map_symm, eq_comm]

theorem map_ae (f : α ≃ᵐ β) (μ : Measure α) : Filter.map f (ae μ) = ae (map f μ) := by
  ext s
  simp_rw [mem_map, mem_ae_iff, ← preimage_compl, f.map_apply]

theorem quasiMeasurePreserving_symm (μ : Measure α) (e : α ≃ᵐ β) :
    QuasiMeasurePreserving e.symm (map e μ) μ :=
  ⟨e.symm.measurable, by rw [Measure.map_map, e.symm_comp_self, Measure.map_id] <;> measurability⟩

end MeasurableEquiv

namespace MeasureTheory

theorem OuterMeasure.toMeasure_zero [MeasurableSpace α] :
    (0 : OuterMeasure α).toMeasure (le_top.trans OuterMeasure.zero_caratheodory.symm.le) = 0 := by
  rw [← Measure.measure_univ_eq_zero, toMeasure_apply _ _ MeasurableSet.univ,
    OuterMeasure.coe_zero, Pi.zero_apply]

end MeasureTheory

end<|MERGE_RESOLUTION|>--- conflicted
+++ resolved
@@ -1691,7 +1691,6 @@
 then it is a.e. equal to a measurable invariant set.
 -/
 theorem exists_preimage_eq_of_preimage_ae {f : α → α} (h : QuasiMeasurePreserving f μ μ)
-<<<<<<< HEAD
     (hs : NullMeasurableSet s μ) (hs' : f ⁻¹' s =ᵐ[μ] s) :
     ∃ t : Set α, MeasurableSet t ∧ t =ᵐ[μ] s ∧ f ⁻¹' t = t := by
   obtain ⟨t, htm, ht⟩ := hs
@@ -1701,15 +1700,6 @@
     exact limsup_ae_eq_of_forall_ae_eq _ fun n ↦ .trans (h.preimage_iterate_ae_eq _ this) ht.symm
   · simp only [Set.preimage_iterate_eq]
     exact CompleteLatticeHom.apply_limsup_iterate (CompleteLatticeHom.setPreimage f) t
-=======
-    (hs : MeasurableSet s) (hs' : f ⁻¹' s =ᵐ[μ] s) :
-    ∃ t : Set α, MeasurableSet t ∧ t =ᵐ[μ] s ∧ f ⁻¹' t = t :=
-  ⟨limsup (fun n => (preimage f)^[n] s) atTop,
-    MeasurableSet.measurableSet_limsup fun n =>
-      preimage_iterate_eq ▸ h.measurable.iterate n hs,
-    h.limsup_preimage_iterate_ae_eq hs',
-    (CompleteLatticeHom.setPreimage f).apply_limsup_iterate s⟩
->>>>>>> 5652cc6a
 
 open Pointwise
 
