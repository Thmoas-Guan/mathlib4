/-
Copyright (c) 2021 Kexing Ying. All rights reserved.
Released under Apache 2.0 license as described in the file LICENSE.
Authors: Kexing Ying
-/
import Mathlib.MeasureTheory.Measure.Complex
import Mathlib.MeasureTheory.Measure.Sub
import Mathlib.MeasureTheory.Decomposition.Jordan
import Mathlib.MeasureTheory.Measure.WithDensityVectorMeasure
import Mathlib.MeasureTheory.Function.AEEqOfIntegral

#align_import measure_theory.decomposition.lebesgue from "leanprover-community/mathlib"@"b2ff9a3d7a15fd5b0f060b135421d6a89a999c2f"

/-!
# Lebesgue decomposition

This file proves the Lebesgue decomposition theorem. The Lebesgue decomposition theorem states that,
given two σ-finite measures `μ` and `ν`, there exists a σ-finite measure `ξ` and a measurable
function `f` such that `μ = ξ + fν` and `ξ` is mutually singular with respect to `ν`.

The Lebesgue decomposition provides the Radon-Nikodym theorem readily.

## Main definitions

* `MeasureTheory.Measure.HaveLebesgueDecomposition` : A pair of measures `μ` and `ν` is said
  to `HaveLebesgueDecomposition` if there exist a measure `ξ` and a measurable function `f`,
  such that `ξ` is mutually singular with respect to `ν` and `μ = ξ + ν.withDensity f`
* `MeasureTheory.Measure.singularPart` : If a pair of measures `HaveLebesgueDecomposition`,
  then `singularPart` chooses the measure from `HaveLebesgueDecomposition`, otherwise it
  returns the zero measure.
* `MeasureTheory.Measure.rnDeriv`: If a pair of measures
  `HaveLebesgueDecomposition`, then `rnDeriv` chooses the measurable function from
  `HaveLebesgueDecomposition`, otherwise it returns the zero function.
* `MeasureTheory.SignedMeasure.HaveLebesgueDecomposition` : A signed measure `s` and a
  measure `μ` is said to `HaveLebesgueDecomposition` if both the positive part and negative
  part of `s` `HaveLebesgueDecomposition` with respect to `μ`.
* `MeasureTheory.SignedMeasure.singularPart` : The singular part between a signed measure `s`
  and a measure `μ` is simply the singular part of the positive part of `s` with respect to `μ`
  minus the singular part of the negative part of `s` with respect to `μ`.
* `MeasureTheory.SignedMeasure.rnDeriv` : The Radon-Nikodym derivative of a signed
  measure `s` with respect to a measure `μ` is the Radon-Nikodym derivative of the positive part of
  `s` with respect to `μ` minus the Radon-Nikodym derivative of the negative part of `s` with
  respect to `μ`.

## Main results

* `MeasureTheory.Measure.haveLebesgueDecomposition_of_sigmaFinite` :
  the Lebesgue decomposition theorem.
* `MeasureTheory.Measure.eq_singularPart` : Given measures `μ` and `ν`, if `s` is a measure
  mutually singular to `ν` and `f` is a measurable function such that `μ = s + fν`, then
  `s = μ.singularPart ν`.
* `MeasureTheory.Measure.eq_rnDeriv` : Given measures `μ` and `ν`, if `s` is a
  measure mutually singular to `ν` and `f` is a measurable function such that `μ = s + fν`,
  then `f = μ.rnDeriv ν`.
* `MeasureTheory.SignedMeasure.singularPart_add_withDensity_rnDeriv_eq` :
  the Lebesgue decomposition theorem between a signed measure and a σ-finite positive measure.

# Tags

Lebesgue decomposition theorem
-/


noncomputable section

open scoped Classical MeasureTheory NNReal ENNReal

open Set

variable {α β : Type*} {m : MeasurableSpace α} {μ ν : MeasureTheory.Measure α}

namespace MeasureTheory

namespace Measure

/-- A pair of measures `μ` and `ν` is said to `HaveLebesgueDecomposition` if there exists a
measure `ξ` and a measurable function `f`, such that `ξ` is mutually singular with respect to
`ν` and `μ = ξ + ν.withDensity f`. -/
class HaveLebesgueDecomposition (μ ν : Measure α) : Prop where
  lebesgue_decomposition :
    ∃ p : Measure α × (α → ℝ≥0∞), Measurable p.2 ∧ p.1 ⟂ₘ ν ∧ μ = p.1 + ν.withDensity p.2
#align measure_theory.measure.have_lebesgue_decomposition MeasureTheory.Measure.HaveLebesgueDecomposition
#align measure_theory.measure.have_lebesgue_decomposition.lebesgue_decomposition MeasureTheory.Measure.HaveLebesgueDecomposition.lebesgue_decomposition

/-- If a pair of measures `HaveLebesgueDecomposition`, then `singularPart` chooses the
measure from `HaveLebesgueDecomposition`, otherwise it returns the zero measure. For sigma-finite
measures, `μ = μ.singularPart ν + ν.withDensity (μ.rnDeriv ν)`. -/
irreducible_def singularPart (μ ν : Measure α) : Measure α :=
  if h : HaveLebesgueDecomposition μ ν then (Classical.choose h.lebesgue_decomposition).1 else 0
#align measure_theory.measure.singular_part MeasureTheory.Measure.singularPart

/-- If a pair of measures `HaveLebesgueDecomposition`, then `rnDeriv` chooses the
measurable function from `HaveLebesgueDecomposition`, otherwise it returns the zero function.
For sigma-finite measures, `μ = μ.singularPart ν + ν.withDensity (μ.rnDeriv ν)`.-/
irreducible_def rnDeriv (μ ν : Measure α) : α → ℝ≥0∞ :=
  if h : HaveLebesgueDecomposition μ ν then (Classical.choose h.lebesgue_decomposition).2 else 0
#align measure_theory.measure.rn_deriv MeasureTheory.Measure.rnDeriv

lemma singularPart_of_not_haveLebesgueDecomposition {μ ν : Measure α}
    (h : ¬ HaveLebesgueDecomposition μ ν) :
    μ.singularPart ν = 0 := by
  rw [singularPart]; exact dif_neg h

lemma rnDeriv_of_not_haveLebesgueDecomposition {μ ν : Measure α}
    (h : ¬ HaveLebesgueDecomposition μ ν) :
    μ.rnDeriv ν = 0 := by
  rw [rnDeriv]; exact dif_neg h

theorem haveLebesgueDecomposition_spec (μ ν : Measure α) [h : HaveLebesgueDecomposition μ ν] :
    Measurable (μ.rnDeriv ν) ∧
      μ.singularPart ν ⟂ₘ ν ∧ μ = μ.singularPart ν + ν.withDensity (μ.rnDeriv ν) := by
  rw [singularPart, rnDeriv, dif_pos h, dif_pos h]
  exact Classical.choose_spec h.lebesgue_decomposition
#align measure_theory.measure.have_lebesgue_decomposition_spec MeasureTheory.Measure.haveLebesgueDecomposition_spec

theorem haveLebesgueDecomposition_add (μ ν : Measure α) [HaveLebesgueDecomposition μ ν] :
    μ = μ.singularPart ν + ν.withDensity (μ.rnDeriv ν) :=
  (haveLebesgueDecomposition_spec μ ν).2.2
#align measure_theory.measure.have_lebesgue_decomposition_add MeasureTheory.Measure.haveLebesgueDecomposition_add

instance haveLebesgueDecomposition_smul (μ ν : Measure α) [HaveLebesgueDecomposition μ ν]
    (r : ℝ≥0) : (r • μ).HaveLebesgueDecomposition ν where
  lebesgue_decomposition := by
    obtain ⟨hmeas, hsing, hadd⟩ := haveLebesgueDecomposition_spec μ ν
    refine' ⟨⟨r • μ.singularPart ν, r • μ.rnDeriv ν⟩, _, hsing.smul _, _⟩
    · change Measurable ((r : ℝ≥0∞) • μ.rnDeriv ν) -- cannot remove this line
      exact hmeas.const_smul _
    · change _ = (r : ℝ≥0∞) • _ + ν.withDensity ((r : ℝ≥0∞) • _)
      rw [withDensity_smul _ hmeas, ← smul_add, ← hadd]
      rfl
#align measure_theory.measure.have_lebesgue_decomposition_smul MeasureTheory.Measure.haveLebesgueDecomposition_smul

instance haveLebesgueDecomposition_smul_right (μ ν : Measure α) [HaveLebesgueDecomposition μ ν]
    (r : ℝ≥0) :
    μ.HaveLebesgueDecomposition (r • ν) where
  lebesgue_decomposition := by
    obtain ⟨hmeas, hsing, hadd⟩ := haveLebesgueDecomposition_spec μ ν
    by_cases hr : r = 0
    · exact ⟨⟨μ, 0⟩, measurable_const, by simp [hr], by simp⟩
    refine ⟨⟨μ.singularPart ν, r⁻¹ • μ.rnDeriv ν⟩, ?_, ?_, ?_⟩
    · change Measurable (r⁻¹ • μ.rnDeriv ν)
      exact hmeas.const_smul _
    · refine MutuallySingular.mono_ac hsing AbsolutelyContinuous.rfl ?_
      exact absolutelyContinuous_of_le_smul le_rfl
    · have : r⁻¹ • rnDeriv μ ν = ((r⁻¹ : ℝ≥0) : ℝ≥0∞) • rnDeriv μ ν := by simp [ENNReal.smul_def]
      rw [this, withDensity_smul _ hmeas, ENNReal.smul_def r, withDensity_smul_measure,
        ← smul_assoc, smul_eq_mul, ENNReal.coe_inv hr, ENNReal.inv_mul_cancel, one_smul]
      · exact hadd
      · simp [hr]
      · exact ENNReal.coe_ne_top

@[measurability]
theorem measurable_rnDeriv (μ ν : Measure α) : Measurable <| μ.rnDeriv ν := by
  by_cases h : HaveLebesgueDecomposition μ ν
  · exact (haveLebesgueDecomposition_spec μ ν).1
  · rw [rnDeriv, dif_neg h]
    exact measurable_zero
#align measure_theory.measure.measurable_rn_deriv MeasureTheory.Measure.measurable_rnDeriv

theorem mutuallySingular_singularPart (μ ν : Measure α) : μ.singularPart ν ⟂ₘ ν := by
  by_cases h : HaveLebesgueDecomposition μ ν
  · exact (haveLebesgueDecomposition_spec μ ν).2.1
  · rw [singularPart, dif_neg h]
    exact MutuallySingular.zero_left
#align measure_theory.measure.mutually_singular_singular_part MeasureTheory.Measure.mutuallySingular_singularPart

theorem singularPart_le (μ ν : Measure α) : μ.singularPart ν ≤ μ := by
  by_cases hl : HaveLebesgueDecomposition μ ν
  · cases' (haveLebesgueDecomposition_spec μ ν).2 with _ h
    conv_rhs => rw [h]
    exact Measure.le_add_right le_rfl
  · rw [singularPart, dif_neg hl]
    exact Measure.zero_le μ
#align measure_theory.measure.singular_part_le MeasureTheory.Measure.singularPart_le

theorem withDensity_rnDeriv_le (μ ν : Measure α) : ν.withDensity (μ.rnDeriv ν) ≤ μ := by
  by_cases hl : HaveLebesgueDecomposition μ ν
  · cases' (haveLebesgueDecomposition_spec μ ν).2 with _ h
    conv_rhs => rw [h]
    exact Measure.le_add_left le_rfl
  · rw [rnDeriv, dif_neg hl, withDensity_zero]
    exact Measure.zero_le μ
#align measure_theory.measure.with_density_rn_deriv_le MeasureTheory.Measure.withDensity_rnDeriv_le

@[simp]
<<<<<<< HEAD
lemma withDensity_rnDeriv_eq_zero (μ ν : Measure α) [Measure.HaveLebesgueDecomposition ν μ] :
    μ.withDensity (ν.rnDeriv μ) = 0 ↔ μ ⟂ₘ ν := by
  have h_dec := haveLebesgueDecomposition_add ν μ
  refine ⟨fun h ↦ ?_, fun h ↦ ?_⟩
  · rw [h, add_zero] at h_dec
    rw [h_dec]
    exact (mutuallySingular_singularPart ν μ).symm
  · rw [h_dec, MutuallySingular.add_right_iff] at h
    rw [← MutuallySingular.self_iff]
    refine MutuallySingular.mono_ac h.2 ?_ AbsolutelyContinuous.rfl
    exact withDensity_absolutelyContinuous _ _

=======
lemma withDensity_rnDeriv_eq_zero (μ ν : Measure α) [μ.HaveLebesgueDecomposition ν] :
    ν.withDensity (μ.rnDeriv ν) = 0 ↔ μ ⟂ₘ ν := by
  have h_dec := haveLebesgueDecomposition_add μ ν
  refine ⟨fun h ↦ ?_, fun h ↦ ?_⟩
  · rw [h, add_zero] at h_dec
    rw [h_dec]
    exact mutuallySingular_singularPart μ ν
  · rw [← MutuallySingular.self_iff]
    rw [h_dec, MutuallySingular.add_left_iff] at h
    refine MutuallySingular.mono_ac h.2 AbsolutelyContinuous.rfl ?_
    exact withDensity_absolutelyContinuous _ _

@[simp]
lemma rnDeriv_eq_zero (μ ν : Measure α) [μ.HaveLebesgueDecomposition ν] :
    μ.rnDeriv ν =ᵐ[ν] 0 ↔ μ ⟂ₘ ν := by
  rw [← withDensity_rnDeriv_eq_zero,
    withDensity_eq_zero_iff (measurable_rnDeriv _ _).aemeasurable]

lemma MutuallySingular.rnDeriv_ae_eq_zero {μ ν : Measure α} (hμν : μ ⟂ₘ ν) :
    μ.rnDeriv ν =ᵐ[ν] 0 := by
  by_cases h : μ.HaveLebesgueDecomposition ν
  · rw [rnDeriv_eq_zero]
    exact hμν
  · rw [rnDeriv_of_not_haveLebesgueDecomposition h]

>>>>>>> 92fe122e
instance singularPart.instIsFiniteMeasure [IsFiniteMeasure μ] :
    IsFiniteMeasure (μ.singularPart ν) :=
  isFiniteMeasure_of_le μ <| singularPart_le μ ν
#align measure_theory.measure.singular_part.measure_theory.is_finite_measure MeasureTheory.Measure.singularPart.instIsFiniteMeasure

instance singularPart.instSigmaFinite [SigmaFinite μ] : SigmaFinite (μ.singularPart ν) :=
  sigmaFinite_of_le μ <| singularPart_le μ ν
#align measure_theory.measure.singular_part.measure_theory.sigma_finite MeasureTheory.Measure.singularPart.instSigmaFinite

instance singularPart.instIsLocallyFiniteMeasure [TopologicalSpace α] [IsLocallyFiniteMeasure μ] :
    IsLocallyFiniteMeasure (μ.singularPart ν) :=
  isLocallyFiniteMeasure_of_le <| singularPart_le μ ν
#align measure_theory.measure.singular_part.measure_theory.is_locally_finite_measure MeasureTheory.Measure.singularPart.instIsLocallyFiniteMeasure

instance withDensity.instIsFiniteMeasure [IsFiniteMeasure μ] :
    IsFiniteMeasure (ν.withDensity <| μ.rnDeriv ν) :=
  isFiniteMeasure_of_le μ <| withDensity_rnDeriv_le μ ν
#align measure_theory.measure.with_density.measure_theory.is_finite_measure MeasureTheory.Measure.withDensity.instIsFiniteMeasure

instance withDensity.instSigmaFinite [SigmaFinite μ] :
    SigmaFinite (ν.withDensity <| μ.rnDeriv ν) :=
  sigmaFinite_of_le μ <| withDensity_rnDeriv_le μ ν
#align measure_theory.measure.with_density.measure_theory.sigma_finite MeasureTheory.Measure.withDensity.instSigmaFinite

instance withDensity.instIsLocallyFiniteMeasure [TopologicalSpace α] [IsLocallyFiniteMeasure μ] :
    IsLocallyFiniteMeasure (ν.withDensity <| μ.rnDeriv ν) :=
  isLocallyFiniteMeasure_of_le <| withDensity_rnDeriv_le μ ν
#align measure_theory.measure.with_density.measure_theory.is_locally_finite_measure MeasureTheory.Measure.withDensity.instIsLocallyFiniteMeasure

theorem lintegral_rnDeriv_lt_top_of_measure_ne_top {μ : Measure α} (ν : Measure α) {s : Set α}
    (hs : μ s ≠ ∞) : ∫⁻ x in s, μ.rnDeriv ν x ∂ν < ∞ := by
  by_cases hl : HaveLebesgueDecomposition μ ν
  · haveI := hl
    obtain ⟨-, -, hadd⟩ := haveLebesgueDecomposition_spec μ ν
    suffices : (∫⁻ x in toMeasurable μ s, μ.rnDeriv ν x ∂ν) < ∞
    exact lt_of_le_of_lt (lintegral_mono_set (subset_toMeasurable _ _)) this
    rw [← withDensity_apply _ (measurableSet_toMeasurable _ _)]
    refine'
      lt_of_le_of_lt
        (le_add_left le_rfl :
          _ ≤ μ.singularPart ν (toMeasurable μ s) + ν.withDensity (μ.rnDeriv ν) (toMeasurable μ s))
        _
    rw [← Measure.add_apply, ← hadd, measure_toMeasurable]
    exact hs.lt_top
  · erw [Measure.rnDeriv, dif_neg hl, lintegral_zero]
    exact WithTop.zero_lt_top
#align measure_theory.measure.lintegral_rn_deriv_lt_top_of_measure_ne_top MeasureTheory.Measure.lintegral_rnDeriv_lt_top_of_measure_ne_top

theorem lintegral_rnDeriv_lt_top (μ ν : Measure α) [IsFiniteMeasure μ] :
    (∫⁻ x, μ.rnDeriv ν x ∂ν) < ∞ := by
  rw [← set_lintegral_univ]
  exact lintegral_rnDeriv_lt_top_of_measure_ne_top _ (measure_lt_top _ _).ne
#align measure_theory.measure.lintegral_rn_deriv_lt_top MeasureTheory.Measure.lintegral_rnDeriv_lt_top

lemma integrable_toReal_rnDeriv {μ ν : Measure α} [IsFiniteMeasure μ] :
    Integrable (fun x ↦ (μ.rnDeriv ν x).toReal) ν :=
  integrable_toReal_of_lintegral_ne_top (Measure.measurable_rnDeriv _ _).aemeasurable
    (Measure.lintegral_rnDeriv_lt_top _ _).ne

/-- The Radon-Nikodym derivative of a sigma-finite measure `μ` with respect to another
measure `ν` is `ν`-almost everywhere finite. -/
theorem rnDeriv_lt_top (μ ν : Measure α) [SigmaFinite μ] : ∀ᵐ x ∂ν, μ.rnDeriv ν x < ∞ := by
  suffices ∀ n, ∀ᵐ x ∂ν, x ∈ spanningSets μ n → μ.rnDeriv ν x < ∞ by
    filter_upwards [ae_all_iff.2 this] with _ hx using hx _ (mem_spanningSetsIndex _ _)
  intro n
  rw [← ae_restrict_iff' (measurable_spanningSets _ _)]
  apply ae_lt_top (measurable_rnDeriv _ _)
  refine' (lintegral_rnDeriv_lt_top_of_measure_ne_top _ _).ne
  exact (measure_spanningSets_lt_top _ _).ne
#align measure_theory.measure.rn_deriv_lt_top MeasureTheory.Measure.rnDeriv_lt_top

lemma rnDeriv_ne_top (μ ν : Measure α) [SigmaFinite μ] : ∀ᵐ x ∂ν, μ.rnDeriv ν x ≠ ∞ := by
  filter_upwards [Measure.rnDeriv_lt_top μ ν] with x hx using hx.ne

/-- Given measures `μ` and `ν`, if `s` is a measure mutually singular to `ν` and `f` is a
measurable function such that `μ = s + fν`, then `s = μ.singularPart μ`.

This theorem provides the uniqueness of the `singularPart` in the Lebesgue decomposition theorem,
while `MeasureTheory.Measure.eq_rnDeriv` provides the uniqueness of the
`rnDeriv`. -/
theorem eq_singularPart {s : Measure α} {f : α → ℝ≥0∞} (hf : Measurable f) (hs : s ⟂ₘ ν)
    (hadd : μ = s + ν.withDensity f) : s = μ.singularPart ν := by
  haveI : HaveLebesgueDecomposition μ ν := ⟨⟨⟨s, f⟩, hf, hs, hadd⟩⟩
  obtain ⟨hmeas, hsing, hadd'⟩ := haveLebesgueDecomposition_spec μ ν
  obtain ⟨⟨S, hS₁, hS₂, hS₃⟩, ⟨T, hT₁, hT₂, hT₃⟩⟩ := hs, hsing
  rw [hadd'] at hadd
  have hνinter : ν (S ∩ T)ᶜ = 0 := by
    rw [compl_inter]
    refine' nonpos_iff_eq_zero.1 (le_trans (measure_union_le _ _) _)
    rw [hT₃, hS₃, add_zero]
  have heq : s.restrict (S ∩ T)ᶜ = (μ.singularPart ν).restrict (S ∩ T)ᶜ := by
    ext1 A hA
    have hf : ν.withDensity f (A ∩ (S ∩ T)ᶜ) = 0 := by
      refine' withDensity_absolutelyContinuous ν _ _
      rw [← nonpos_iff_eq_zero]
      exact hνinter ▸ measure_mono (inter_subset_right _ _)
    have hrn : ν.withDensity (μ.rnDeriv ν) (A ∩ (S ∩ T)ᶜ) = 0 := by
      refine' withDensity_absolutelyContinuous ν _ _
      rw [← nonpos_iff_eq_zero]
      exact hνinter ▸ measure_mono (inter_subset_right _ _)
    rw [restrict_apply hA, restrict_apply hA, ← add_zero (s (A ∩ (S ∩ T)ᶜ)), ← hf, ← add_apply, ←
      hadd, add_apply, hrn, add_zero]
  have heq' : ∀ A : Set α, MeasurableSet A → s A = s.restrict (S ∩ T)ᶜ A := by
    intro A hA
    have hsinter : s (A ∩ (S ∩ T)) = 0 := by
      rw [← nonpos_iff_eq_zero]
      exact hS₂ ▸ measure_mono ((inter_subset_right _ _).trans (inter_subset_left _ _))
    rw [restrict_apply hA, ← diff_eq, AEDisjoint.measure_diff_left hsinter]
  ext1 A hA
  have hμinter : μ.singularPart ν (A ∩ (S ∩ T)) = 0 := by
    rw [← nonpos_iff_eq_zero]
    exact hT₂ ▸ measure_mono ((inter_subset_right _ _).trans (inter_subset_right _ _))
  rw [heq' A hA, heq, restrict_apply hA, ← diff_eq, AEDisjoint.measure_diff_left hμinter]
#align measure_theory.measure.eq_singular_part MeasureTheory.Measure.eq_singularPart

theorem singularPart_zero (ν : Measure α) : (0 : Measure α).singularPart ν = 0 := by
  refine' (eq_singularPart measurable_zero MutuallySingular.zero_left _).symm
  rw [zero_add, withDensity_zero]
#align measure_theory.measure.singular_part_zero MeasureTheory.Measure.singularPart_zero

theorem singularPart_smul (μ ν : Measure α) (r : ℝ≥0) :
    (r • μ).singularPart ν = r • μ.singularPart ν := by
  by_cases hr : r = 0
  · rw [hr, zero_smul, zero_smul, singularPart_zero]
  by_cases hl : HaveLebesgueDecomposition μ ν
  · refine'
      (eq_singularPart ((measurable_rnDeriv μ ν).const_smul (r : ℝ≥0∞))
          (MutuallySingular.smul r (haveLebesgueDecomposition_spec _ _).2.1) _).symm
    rw [withDensity_smul _ (measurable_rnDeriv _ _), ← smul_add,
      ← haveLebesgueDecomposition_add μ ν, ENNReal.smul_def]
  · rw [singularPart, singularPart, dif_neg hl, dif_neg, smul_zero]
    refine' fun hl' => hl _
    rw [← inv_smul_smul₀ hr μ]
    exact @Measure.haveLebesgueDecomposition_smul _ _ _ _ hl' _
#align measure_theory.measure.singular_part_smul MeasureTheory.Measure.singularPart_smul

theorem singularPart_smul_right (μ ν : Measure α) (r : ℝ≥0) (hr : r ≠ 0) :
    μ.singularPart (r • ν) = μ.singularPart ν := by
  by_cases hl : HaveLebesgueDecomposition μ ν
  · refine (eq_singularPart ((measurable_rnDeriv μ ν).const_smul r⁻¹) ?_ ?_).symm
    · refine (mutuallySingular_singularPart μ ν).mono_ac AbsolutelyContinuous.rfl ?_
      exact absolutelyContinuous_of_le_smul le_rfl
    · rw [ENNReal.smul_def r, withDensity_smul_measure, ← withDensity_smul]
      swap; · exact (measurable_rnDeriv _ _).const_smul _
      convert haveLebesgueDecomposition_add μ ν
      ext x
      simp only [Pi.smul_apply, ne_eq]
      rw [← ENNReal.smul_def, ← smul_assoc, smul_eq_mul, mul_inv_cancel hr, one_smul]
  · rw [singularPart, singularPart, dif_neg hl, dif_neg]
    refine fun hl' => hl ?_
    rw [← inv_smul_smul₀ hr ν]
    infer_instance

theorem singularPart_add (μ₁ μ₂ ν : Measure α) [HaveLebesgueDecomposition μ₁ ν]
    [HaveLebesgueDecomposition μ₂ ν] :
    (μ₁ + μ₂).singularPart ν = μ₁.singularPart ν + μ₂.singularPart ν := by
  refine'
    (eq_singularPart ((measurable_rnDeriv μ₁ ν).add (measurable_rnDeriv μ₂ ν))
        ((haveLebesgueDecomposition_spec _ _).2.1.add_left
          (haveLebesgueDecomposition_spec _ _).2.1)
        _).symm
  erw [withDensity_add_left (measurable_rnDeriv μ₁ ν)]
  conv_rhs => rw [add_assoc, add_comm (μ₂.singularPart ν), ← add_assoc, ← add_assoc]
  rw [← haveLebesgueDecomposition_add μ₁ ν, add_assoc, add_comm (ν.withDensity (μ₂.rnDeriv ν)),
    ← haveLebesgueDecomposition_add μ₂ ν]
#align measure_theory.measure.singular_part_add MeasureTheory.Measure.singularPart_add

theorem singularPart_withDensity (ν : Measure α) {f : α → ℝ≥0∞} (hf : Measurable f) :
    (ν.withDensity f).singularPart ν = 0 :=
  haveI : ν.withDensity f = 0 + ν.withDensity f := by rw [zero_add]
  (eq_singularPart hf MutuallySingular.zero_left this).symm
#align measure_theory.measure.singular_part_with_density MeasureTheory.Measure.singularPart_withDensity

/-- Given measures `μ` and `ν`, if `s` is a measure mutually singular to `ν` and `f` is a
measurable function such that `μ = s + fν`, then `f = μ.rnDeriv ν`.

This theorem provides the uniqueness of the `rnDeriv` in the Lebesgue decomposition
theorem, while `MeasureTheory.Measure.eq_singularPart` provides the uniqueness of the
`singularPart`. Here, the uniqueness is given in terms of the measures, while the uniqueness in
terms of the functions is given in `eq_rnDeriv`. -/
theorem eq_withDensity_rnDeriv {s : Measure α} {f : α → ℝ≥0∞} (hf : Measurable f) (hs : s ⟂ₘ ν)
    (hadd : μ = s + ν.withDensity f) : ν.withDensity f = ν.withDensity (μ.rnDeriv ν) := by
  haveI : HaveLebesgueDecomposition μ ν := ⟨⟨⟨s, f⟩, hf, hs, hadd⟩⟩
  obtain ⟨hmeas, hsing, hadd'⟩ := haveLebesgueDecomposition_spec μ ν
  obtain ⟨⟨S, hS₁, hS₂, hS₃⟩, ⟨T, hT₁, hT₂, hT₃⟩⟩ := hs, hsing
  rw [hadd'] at hadd
  have hνinter : ν (S ∩ T)ᶜ = 0 := by
    rw [compl_inter]
    refine' nonpos_iff_eq_zero.1 (le_trans (measure_union_le _ _) _)
    rw [hT₃, hS₃, add_zero]
  have heq :
    (ν.withDensity f).restrict (S ∩ T) = (ν.withDensity (μ.rnDeriv ν)).restrict (S ∩ T) := by
    ext1 A hA
    have hs : s (A ∩ (S ∩ T)) = 0 := by
      rw [← nonpos_iff_eq_zero]
      exact hS₂ ▸ measure_mono ((inter_subset_right _ _).trans (inter_subset_left _ _))
    have hsing : μ.singularPart ν (A ∩ (S ∩ T)) = 0 := by
      rw [← nonpos_iff_eq_zero]
      exact hT₂ ▸ measure_mono ((inter_subset_right _ _).trans (inter_subset_right _ _))
    rw [restrict_apply hA, restrict_apply hA, ← add_zero (ν.withDensity f (A ∩ (S ∩ T))), ← hs, ←
      add_apply, add_comm, ← hadd, add_apply, hsing, zero_add]
  have heq' :
    ∀ A : Set α, MeasurableSet A → ν.withDensity f A = (ν.withDensity f).restrict (S ∩ T) A := by
    intro A hA
    have hνfinter : ν.withDensity f (A ∩ (S ∩ T)ᶜ) = 0 := by
      rw [← nonpos_iff_eq_zero]
      exact withDensity_absolutelyContinuous ν f hνinter ▸ measure_mono (inter_subset_right _ _)
    rw [restrict_apply hA, ← add_zero (ν.withDensity f (A ∩ (S ∩ T))), ← hνfinter, ← diff_eq,
      measure_inter_add_diff _ (hS₁.inter hT₁)]
  ext1 A hA
  have hνrn : ν.withDensity (μ.rnDeriv ν) (A ∩ (S ∩ T)ᶜ) = 0 := by
    rw [← nonpos_iff_eq_zero]
    exact
      withDensity_absolutelyContinuous ν (μ.rnDeriv ν) hνinter ▸
        measure_mono (inter_subset_right _ _)
  rw [heq' A hA, heq, ← add_zero ((ν.withDensity (μ.rnDeriv ν)).restrict (S ∩ T) A), ← hνrn,
    restrict_apply hA, ← diff_eq, measure_inter_add_diff _ (hS₁.inter hT₁)]
#align measure_theory.measure.eq_with_density_rn_deriv MeasureTheory.Measure.eq_withDensity_rnDeriv

theorem eq_withDensity_rnDeriv₀ {μ ν : Measure α} {s : Measure α} {f : α → ℝ≥0∞}
    (hf : AEMeasurable f ν) (hs : s ⟂ₘ ν) (hadd : μ = s + ν.withDensity f) :
    ν.withDensity f = ν.withDensity (μ.rnDeriv ν) := by
  rw [withDensity_congr_ae hf.ae_eq_mk] at hadd ⊢
  exact eq_withDensity_rnDeriv hf.measurable_mk hs hadd

theorem eq_rnDeriv₀ {μ ν : Measure α} [SigmaFinite ν] {s : Measure α} {f : α → ℝ≥0∞}
    (hf : AEMeasurable f ν) (hs : s ⟂ₘ ν) (hadd : μ = s + ν.withDensity f) :
    f =ᵐ[ν] μ.rnDeriv ν := by
  refine' ae_eq_of_forall_set_lintegral_eq_of_sigmaFinite₀ hf
    (measurable_rnDeriv μ ν).aemeasurable _
  intro a ha _
  calc ∫⁻ x : α in a, f x ∂ν = ν.withDensity f a := (withDensity_apply f ha).symm
    _ = ν.withDensity (μ.rnDeriv ν) a := by rw [eq_withDensity_rnDeriv₀ hf hs hadd]
    _ = ∫⁻ x : α in a, μ.rnDeriv ν x ∂ν := withDensity_apply _ ha

/-- Given measures `μ` and `ν`, if `s` is a measure mutually singular to `ν` and `f` is a
measurable function such that `μ = s + fν`, then `f = μ.rnDeriv ν`.

This theorem provides the uniqueness of the `rnDeriv` in the Lebesgue decomposition
theorem, while `MeasureTheory.Measure.eq_singularPart` provides the uniqueness of the
`singularPart`. Here, the uniqueness is given in terms of the functions, while the uniqueness in
terms of the functions is given in `eq_withDensity_rnDeriv`. -/
theorem eq_rnDeriv [SigmaFinite ν] {s : Measure α} {f : α → ℝ≥0∞} (hf : Measurable f) (hs : s ⟂ₘ ν)
    (hadd : μ = s + ν.withDensity f) : f =ᵐ[ν] μ.rnDeriv ν :=
  eq_rnDeriv₀ hf.aemeasurable hs hadd
#align measure_theory.measure.eq_rn_deriv MeasureTheory.Measure.eq_rnDeriv

/-- The Radon-Nikodym derivative of `f ν` with respect to `ν` is `f`. -/
theorem rnDeriv_withDensity (ν : Measure α) [SigmaFinite ν] {f : α → ℝ≥0∞} (hf : Measurable f) :
    (ν.withDensity f).rnDeriv ν =ᵐ[ν] f :=
  haveI : ν.withDensity f = 0 + ν.withDensity f := by rw [zero_add]
  (eq_rnDeriv hf MutuallySingular.zero_left this).symm
#align measure_theory.measure.rn_deriv_with_density MeasureTheory.Measure.rnDeriv_withDensity

/-- The Radon-Nikodym derivative of the restriction of a measure to a measurable set is the
indicator function of this set. -/
theorem rnDeriv_restrict (ν : Measure α) [SigmaFinite ν] {s : Set α} (hs : MeasurableSet s) :
    (ν.restrict s).rnDeriv ν =ᵐ[ν] s.indicator 1 := by
  rw [← withDensity_indicator_one hs]
  exact rnDeriv_withDensity _ (measurable_one.indicator hs)
#align measure_theory.measure.rn_deriv_restrict MeasureTheory.Measure.rnDeriv_restrict

<<<<<<< HEAD
=======
/-- Radon-Nikodym derivative of the scalar multiple of a measure.
See also `rnDeriv_smul_left'`, which requires sigma-finite `ν` and `μ`. -/
theorem rnDeriv_smul_left (ν μ : Measure α) [IsFiniteMeasure ν]
    [ν.HaveLebesgueDecomposition μ] (r : ℝ≥0) :
    (r • ν).rnDeriv μ =ᵐ[μ] r • ν.rnDeriv μ := by
  rw [← withDensity_eq_iff]
  · simp_rw [ENNReal.smul_def]
    rw [withDensity_smul _ (measurable_rnDeriv _ _)]
    suffices (r • ν).singularPart μ + withDensity μ (rnDeriv (r • ν) μ)
        = (r • ν).singularPart μ + r • withDensity μ (rnDeriv ν μ) by
      rwa [Measure.add_right_inj] at this
    rw [← (r • ν).haveLebesgueDecomposition_add μ, singularPart_smul, ← smul_add,
      ← ν.haveLebesgueDecomposition_add μ]
  · exact (measurable_rnDeriv _ _).aemeasurable
  · exact (measurable_rnDeriv _ _).aemeasurable.const_smul _
  · exact (lintegral_rnDeriv_lt_top (r • ν) μ).ne

/-- Radon-Nikodym derivative of the scalar multiple of a measure.
See also `rnDeriv_smul_left_of_ne_top'`, which requires sigma-finite `ν` and `μ`. -/
theorem rnDeriv_smul_left_of_ne_top (ν μ : Measure α) [IsFiniteMeasure ν]
    [ν.HaveLebesgueDecomposition μ] {r : ℝ≥0∞} (hr : r ≠ ∞) :
    (r • ν).rnDeriv μ =ᵐ[μ] r • ν.rnDeriv μ := by
  have h : (r.toNNReal • ν).rnDeriv μ =ᵐ[μ] r.toNNReal • ν.rnDeriv μ :=
    rnDeriv_smul_left ν μ r.toNNReal
  simpa [ENNReal.smul_def, ENNReal.coe_toNNReal hr] using h

/-- Radon-Nikodym derivative with respect to the scalar multiple of a measure.
See also `rnDeriv_smul_right'`, which requires sigma-finite `ν` and `μ`. -/
theorem rnDeriv_smul_right (ν μ : Measure α) [IsFiniteMeasure ν]
    [ν.HaveLebesgueDecomposition μ] {r : ℝ≥0} (hr : r ≠ 0) :
    ν.rnDeriv (r • μ) =ᵐ[μ] r⁻¹ • ν.rnDeriv μ := by
  suffices ν.rnDeriv (r • μ) =ᵐ[r • μ] r⁻¹ • ν.rnDeriv μ by
    suffices hμ : μ ≪ r • μ by exact hμ.ae_le this
    refine absolutelyContinuous_of_le_smul (c := r⁻¹) ?_
    rw [← ENNReal.coe_inv hr, ← ENNReal.smul_def, ← smul_assoc, smul_eq_mul,
      inv_mul_cancel hr, one_smul]
  rw [← withDensity_eq_iff]
  rotate_left
  · exact (measurable_rnDeriv _ _).aemeasurable
  · exact (measurable_rnDeriv _ _).aemeasurable.const_smul _
  · exact (lintegral_rnDeriv_lt_top ν _).ne
  · simp_rw [ENNReal.smul_def]
    rw [withDensity_smul _ (measurable_rnDeriv _ _)]
    suffices ν.singularPart (r • μ) + withDensity (r • μ) (rnDeriv ν (r • μ))
        = ν.singularPart (r • μ) + r⁻¹ • withDensity (r • μ) (rnDeriv ν μ) by
      rwa [add_right_inj] at this
    rw [← ν.haveLebesgueDecomposition_add (r • μ), singularPart_smul_right _ _ _ hr,
      ENNReal.smul_def r, withDensity_smul_measure, ← ENNReal.smul_def, ← smul_assoc,
      smul_eq_mul, inv_mul_cancel hr, one_smul]
    exact ν.haveLebesgueDecomposition_add μ

/-- Radon-Nikodym derivative with respect to the scalar multiple of a measure.
See also `rnDeriv_smul_right_of_ne_top'`, which requires sigma-finite `ν` and `μ`. -/
theorem rnDeriv_smul_right_of_ne_top (ν μ : Measure α) [IsFiniteMeasure ν]
    [ν.HaveLebesgueDecomposition μ] {r : ℝ≥0∞} (hr : r ≠ 0) (hr_ne_top : r ≠ ∞) :
    ν.rnDeriv (r • μ) =ᵐ[μ] r⁻¹ • ν.rnDeriv μ := by
  have h : ν.rnDeriv (r.toNNReal • μ) =ᵐ[μ] r.toNNReal⁻¹ • ν.rnDeriv μ := by
    refine rnDeriv_smul_right ν μ ?_
    rw [ne_eq, ENNReal.toNNReal_eq_zero_iff]
    simp [hr, hr_ne_top]
  have : (r.toNNReal)⁻¹ • rnDeriv ν μ = r⁻¹ • rnDeriv ν μ := by
    ext x
    simp only [Pi.smul_apply, ENNReal.smul_def, ne_eq, smul_eq_mul]
    rw [ENNReal.coe_inv, ENNReal.coe_toNNReal hr_ne_top]
    rw [ne_eq, ENNReal.toNNReal_eq_zero_iff]
    simp [hr, hr_ne_top]
  simp_rw [this, ENNReal.smul_def, ENNReal.coe_toNNReal hr_ne_top] at h
  exact h

/-- Radon-Nikodym derivative of a sum of two measures.
See also `rnDeriv_add'`, which requires sigma-finite `ν₁`, `ν₂` and `μ`. -/
>>>>>>> 92fe122e
lemma rnDeriv_add (ν₁ ν₂ μ : Measure α) [IsFiniteMeasure ν₁] [IsFiniteMeasure ν₂]
    [ν₁.HaveLebesgueDecomposition μ] [ν₂.HaveLebesgueDecomposition μ]
    [(ν₁ + ν₂).HaveLebesgueDecomposition μ] :
    (ν₁ + ν₂).rnDeriv μ =ᵐ[μ] ν₁.rnDeriv μ + ν₂.rnDeriv μ := by
<<<<<<< HEAD
  refine ae_eq_of_withDensity_eq (measurable_rnDeriv _ _).aemeasurable ?_ ?_ ?_ ?_
  · exact (lintegral_rnDeriv_lt_top (ν₁ + ν₂) μ).ne
  · exact ((measurable_rnDeriv _ _).add (measurable_rnDeriv _ _)).aemeasurable
  · simp_rw [Pi.add_apply]
    rw [lintegral_add_left (measurable_rnDeriv _ _)]
    simp only [ne_eq, ENNReal.add_eq_top]
    push_neg
    exact ⟨(lintegral_rnDeriv_lt_top ν₁ μ).ne, (lintegral_rnDeriv_lt_top ν₂ μ).ne⟩
  · suffices (ν₁ + ν₂).singularPart μ + μ.withDensity ((ν₁ + ν₂).rnDeriv μ)
        = (ν₁ + ν₂).singularPart μ + μ.withDensity (ν₁.rnDeriv μ + ν₂.rnDeriv μ) by
      rwa [add_left_cancel] at this
      · refine MutuallySingular.mono_ac ((ν₁ + ν₂).mutuallySingular_singularPart μ)
          AbsolutelyContinuous.rfl ?_
        exact withDensity_absolutelyContinuous _ _
      · refine MutuallySingular.mono_ac ((ν₁ + ν₂).mutuallySingular_singularPart μ)
          AbsolutelyContinuous.rfl ?_
        exact withDensity_absolutelyContinuous _ _
=======
  rw [← withDensity_eq_iff]
  · suffices (ν₁ + ν₂).singularPart μ + μ.withDensity ((ν₁ + ν₂).rnDeriv μ)
        = (ν₁ + ν₂).singularPart μ + μ.withDensity (ν₁.rnDeriv μ + ν₂.rnDeriv μ) by
      rwa [add_right_inj] at this
>>>>>>> 92fe122e
    rw [← (ν₁ + ν₂).haveLebesgueDecomposition_add μ, singularPart_add,
      withDensity_add_left (measurable_rnDeriv _ _), add_assoc,
      add_comm (ν₂.singularPart μ), add_assoc, add_comm _ (ν₂.singularPart μ),
      ← ν₂.haveLebesgueDecomposition_add μ, ← add_assoc, ← ν₁.haveLebesgueDecomposition_add μ]
<<<<<<< HEAD

lemma MutuallySingular.rnDeriv_ae_eq_zero {μ ν : Measure α} [SigmaFinite ν] (hμν : μ ⟂ₘ ν) :
    μ.rnDeriv ν =ᵐ[ν] 0 := by
  refine (Measure.eq_rnDeriv measurable_zero hμν ?_).symm
  rw [withDensity_zero, add_zero]
=======
  · exact (measurable_rnDeriv _ _).aemeasurable
  · exact ((measurable_rnDeriv _ _).add (measurable_rnDeriv _ _)).aemeasurable
  · exact (lintegral_rnDeriv_lt_top (ν₁ + ν₂) μ).ne
>>>>>>> 92fe122e

open VectorMeasure SignedMeasure

/-- If two finite measures `μ` and `ν` are not mutually singular, there exists some `ε > 0` and
a measurable set `E`, such that `ν(E) > 0` and `E` is positive with respect to `μ - εν`.

This lemma is useful for the Lebesgue decomposition theorem. -/
theorem exists_positive_of_not_mutuallySingular (μ ν : Measure α) [IsFiniteMeasure μ]
    [IsFiniteMeasure ν] (h : ¬μ ⟂ₘ ν) :
    ∃ ε : ℝ≥0, 0 < ε ∧
      ∃ E : Set α,
        MeasurableSet E ∧ 0 < ν E ∧ 0 ≤[E] μ.toSignedMeasure - (ε • ν).toSignedMeasure := by
  -- for all `n : ℕ`, obtain the Hahn decomposition for `μ - (1 / n) ν`
  have :
    ∀ n : ℕ, ∃ i : Set α,
      MeasurableSet i ∧
        0 ≤[i] μ.toSignedMeasure - ((1 / (n + 1) : ℝ≥0) • ν).toSignedMeasure ∧
          μ.toSignedMeasure - ((1 / (n + 1) : ℝ≥0) • ν).toSignedMeasure ≤[iᶜ] 0 := by
    intro; exact exists_compl_positive_negative _
  choose f hf₁ hf₂ hf₃ using this
  -- set `A` to be the intersection of all the negative parts of obtained Hahn decompositions
  -- and we show that `μ A = 0`
  set A := ⋂ n, (f n)ᶜ with hA₁
  have hAmeas : MeasurableSet A := MeasurableSet.iInter fun n => (hf₁ n).compl
  have hA₂ : ∀ n : ℕ, μ.toSignedMeasure - ((1 / (n + 1) : ℝ≥0) • ν).toSignedMeasure ≤[A] 0 := by
    intro n; exact restrict_le_restrict_subset _ _ (hf₁ n).compl (hf₃ n) (iInter_subset _ _)
  have hA₃ : ∀ n : ℕ, μ A ≤ (1 / (n + 1) : ℝ≥0) * ν A := by
    intro n
    have := nonpos_of_restrict_le_zero _ (hA₂ n)
    rwa [toSignedMeasure_sub_apply hAmeas, sub_nonpos, ENNReal.toReal_le_toReal] at this
    exacts [ne_of_lt (measure_lt_top _ _), ne_of_lt (measure_lt_top _ _)]
  have hμ : μ A = 0 := by
    lift μ A to ℝ≥0 using ne_of_lt (measure_lt_top _ _) with μA
    lift ν A to ℝ≥0 using ne_of_lt (measure_lt_top _ _) with νA
    rw [ENNReal.coe_eq_zero]
    by_cases hb : 0 < νA
    · suffices ∀ b, 0 < b → μA ≤ b by
        by_contra h
        have h' := this (μA / 2) (half_pos (zero_lt_iff.2 h))
        rw [← @Classical.not_not (μA ≤ μA / 2)] at h'
        exact h' (not_le.2 (NNReal.half_lt_self h))
      intro c hc
      have : ∃ n : ℕ, 1 / (n + 1 : ℝ) < c * (νA : ℝ)⁻¹; refine' exists_nat_one_div_lt _
      · refine' mul_pos hc _
        rw [_root_.inv_pos]; exact hb
      rcases this with ⟨n, hn⟩
      have hb₁ : (0 : ℝ) < (νA : ℝ)⁻¹ := by rw [_root_.inv_pos]; exact hb
      have h' : 1 / (↑n + 1) * νA < c := by
        rw [← NNReal.coe_lt_coe, ← mul_lt_mul_right hb₁, NNReal.coe_mul, mul_assoc, ←
          NNReal.coe_inv, ← NNReal.coe_mul, _root_.mul_inv_cancel, ← NNReal.coe_mul, mul_one,
          NNReal.coe_inv]
        · exact hn
        · exact Ne.symm (ne_of_lt hb)
      refine' le_trans _ (le_of_lt h')
      rw [← ENNReal.coe_le_coe, ENNReal.coe_mul]
      exact hA₃ n
    · rw [not_lt, le_zero_iff] at hb
      specialize hA₃ 0
      simp [hb, le_zero_iff] at hA₃
      assumption
  -- since `μ` and `ν` are not mutually singular, `μ A = 0` implies `ν Aᶜ > 0`
  rw [MutuallySingular] at h; push_neg at h
  have := h _ hAmeas hμ
  simp_rw [compl_iInter, compl_compl] at this
  -- as `Aᶜ = ⋃ n, f n`, `ν Aᶜ > 0` implies there exists some `n` such that `ν (f n) > 0`
  obtain ⟨n, hn⟩ := exists_measure_pos_of_not_measure_iUnion_null this
  -- thus, choosing `f n` as the set `E` suffices
  exact ⟨1 / (n + 1), by simp, f n, hf₁ n, hn, hf₂ n⟩
#align measure_theory.measure.exists_positive_of_not_mutually_singular MeasureTheory.Measure.exists_positive_of_not_mutuallySingular

namespace LebesgueDecomposition

/-- Given two measures `μ` and `ν`, `measurableLE μ ν` is the set of measurable
functions `f`, such that, for all measurable sets `A`, `∫⁻ x in A, f x ∂μ ≤ ν A`.

This is useful for the Lebesgue decomposition theorem. -/
def measurableLE (μ ν : Measure α) : Set (α → ℝ≥0∞) :=
  {f | Measurable f ∧ ∀ (A : Set α), MeasurableSet A → (∫⁻ x in A, f x ∂μ) ≤ ν A}
#align measure_theory.measure.lebesgue_decomposition.measurable_le MeasureTheory.Measure.LebesgueDecomposition.measurableLE

theorem zero_mem_measurableLE : (0 : α → ℝ≥0∞) ∈ measurableLE μ ν :=
  ⟨measurable_zero, fun A _ => by simp⟩
#align measure_theory.measure.lebesgue_decomposition.zero_mem_measurable_le MeasureTheory.Measure.LebesgueDecomposition.zero_mem_measurableLE

theorem sup_mem_measurableLE {f g : α → ℝ≥0∞} (hf : f ∈ measurableLE μ ν)
    (hg : g ∈ measurableLE μ ν) : (fun a => f a ⊔ g a) ∈ measurableLE μ ν := by
  simp_rw [ENNReal.sup_eq_max]
  refine' ⟨Measurable.max hf.1 hg.1, fun A hA => _⟩
  have h₁ := hA.inter (measurableSet_le hf.1 hg.1)
  have h₂ := hA.inter (measurableSet_lt hg.1 hf.1)
  rw [set_lintegral_max hf.1 hg.1]
  refine' (add_le_add (hg.2 _ h₁) (hf.2 _ h₂)).trans_eq _
  · simp only [← not_le, ← compl_setOf, ← diff_eq]
    exact measure_inter_add_diff _ (measurableSet_le hf.1 hg.1)
#align measure_theory.measure.lebesgue_decomposition.sup_mem_measurable_le MeasureTheory.Measure.LebesgueDecomposition.sup_mem_measurableLE

theorem iSup_succ_eq_sup {α} (f : ℕ → α → ℝ≥0∞) (m : ℕ) (a : α) :
    ⨆ (k : ℕ) (_ : k ≤ m + 1), f k a = f m.succ a ⊔ ⨆ (k : ℕ) (_ : k ≤ m), f k a := by
  refine Option.ext fun x => ?_
  simp only [Option.mem_def, ENNReal.some_eq_coe]
  constructor <;> intro h <;> rw [← h]; symm
  all_goals
    set c := ⨆ (k : ℕ) (_ : k ≤ m + 1), f k a with hc
    set d := f m.succ a ⊔ ⨆ (k : ℕ) (_ : k ≤ m), f k a with hd
    rw [@le_antisymm_iff ℝ≥0∞, hc, hd]
    -- Specifying the type is weirdly necessary
    refine' ⟨_, _⟩
    · refine' iSup₂_le fun n hn => _
      rcases Nat.of_le_succ hn with (h | h)
      · exact le_sup_of_le_right (le_iSup₂ (f := fun k (_ : k ≤ m) => f k a) n h)
      · exact h ▸ le_sup_left
    · refine' sup_le _ (biSup_mono fun n hn => hn.trans m.le_succ)
      convert @le_iSup₂ ℝ≥0∞ ℕ (fun i => i ≤ m + 1) _ _ m.succ le_rfl
      rfl
#align measure_theory.measure.lebesgue_decomposition.supr_succ_eq_sup MeasureTheory.Measure.LebesgueDecomposition.iSup_succ_eq_sup

theorem iSup_mem_measurableLE (f : ℕ → α → ℝ≥0∞) (hf : ∀ n, f n ∈ measurableLE μ ν) (n : ℕ) :
    (fun x => ⨆ (k) (_ : k ≤ n), f k x) ∈ measurableLE μ ν := by
  induction' n with m hm
  · refine' ⟨_, _⟩
    · simp [(hf 0).1]
    · intro A hA; simp [(hf 0).2 A hA]
  · have :
      (fun a : α => ⨆ (k : ℕ) (_ : k ≤ m + 1), f k a) = fun a =>
        f m.succ a ⊔ ⨆ (k : ℕ) (_ : k ≤ m), f k a :=
      funext fun _ => iSup_succ_eq_sup _ _ _
    refine' ⟨measurable_iSup fun n => Measurable.iSup_Prop _ (hf n).1, fun A hA => _⟩
    rw [this]; exact (sup_mem_measurableLE (hf m.succ) hm).2 A hA
#align measure_theory.measure.lebesgue_decomposition.supr_mem_measurable_le MeasureTheory.Measure.LebesgueDecomposition.iSup_mem_measurableLE

theorem iSup_mem_measurableLE' (f : ℕ → α → ℝ≥0∞) (hf : ∀ n, f n ∈ measurableLE μ ν) (n : ℕ) :
    (⨆ (k) (_ : k ≤ n), f k) ∈ measurableLE μ ν := by
  convert iSup_mem_measurableLE f hf n
  refine Option.ext fun x => ?_; simp
#align measure_theory.measure.lebesgue_decomposition.supr_mem_measurable_le' MeasureTheory.Measure.LebesgueDecomposition.iSup_mem_measurableLE'

section SuprLemmas

--TODO: these statements should be moved elsewhere

theorem iSup_monotone {α : Type*} (f : ℕ → α → ℝ≥0∞) :
    Monotone fun n x => ⨆ (k) (_ : k ≤ n), f k x := fun _ _ hnm _ =>
  biSup_mono fun _ => ge_trans hnm
#align measure_theory.measure.lebesgue_decomposition.supr_monotone MeasureTheory.Measure.LebesgueDecomposition.iSup_monotone

theorem iSup_monotone' {α : Type*} (f : ℕ → α → ℝ≥0∞) (x : α) :
    Monotone fun n => ⨆ (k) (_ : k ≤ n), f k x := fun _ _ hnm => iSup_monotone f hnm x
#align measure_theory.measure.lebesgue_decomposition.supr_monotone' MeasureTheory.Measure.LebesgueDecomposition.iSup_monotone'

theorem iSup_le_le {α : Type*} (f : ℕ → α → ℝ≥0∞) (n k : ℕ) (hk : k ≤ n) :
    f k ≤ fun x => ⨆ (k) (_ : k ≤ n), f k x :=
  fun x => le_iSup₂ (f := fun k (_ : k ≤ n) => f k x) k hk
#align measure_theory.measure.lebesgue_decomposition.supr_le_le MeasureTheory.Measure.LebesgueDecomposition.iSup_le_le

end SuprLemmas

/-- `measurableLEEval μ ν` is the set of `∫⁻ x, f x ∂μ` for all `f ∈ measurableLE μ ν`. -/
def measurableLEEval (μ ν : Measure α) : Set ℝ≥0∞ :=
  (fun f : α → ℝ≥0∞ => ∫⁻ x, f x ∂μ) '' measurableLE μ ν
#align measure_theory.measure.lebesgue_decomposition.measurable_le_eval MeasureTheory.Measure.LebesgueDecomposition.measurableLEEval

end LebesgueDecomposition

open LebesgueDecomposition

/-- Any pair of finite measures `μ` and `ν`, `HaveLebesgueDecomposition`. That is to say,
there exist a measure `ξ` and a measurable function `f`, such that `ξ` is mutually singular
with respect to `ν` and `μ = ξ + ν.withDensity f`.

This is not an instance since this is also shown for the more general σ-finite measures with
`MeasureTheory.Measure.haveLebesgueDecomposition_of_sigmaFinite`. -/
theorem haveLebesgueDecomposition_of_finiteMeasure [IsFiniteMeasure μ] [IsFiniteMeasure ν] :
    HaveLebesgueDecomposition μ ν :=
  ⟨by
    have h :=
      @exists_seq_tendsto_sSup _ _ _ _ _ (measurableLEEval ν μ)
        ⟨0, 0, zero_mem_measurableLE, by simp⟩ (OrderTop.bddAbove _)
    choose g _ hg₂ f hf₁ hf₂ using h
    -- we set `ξ` to be the supremum of an increasing sequence of functions obtained from above
    set ξ := ⨆ (n) (k) (_ : k ≤ n), f k with hξ
    -- we see that `ξ` has the largest integral among all functions in `measurableLE`
    have hξ₁ : sSup (measurableLEEval ν μ) = ∫⁻ a, ξ a ∂ν := by
      have :=
        @lintegral_tendsto_of_tendsto_of_monotone _ _ ν (fun n => ⨆ (k) (_ : k ≤ n), f k)
          (⨆ (n) (k) (_ : k ≤ n), f k) ?_ ?_ ?_
      · refine' tendsto_nhds_unique _ this
        refine' tendsto_of_tendsto_of_tendsto_of_le_of_le hg₂ tendsto_const_nhds _ _
        · intro n; rw [← hf₂ n]
          apply lintegral_mono
          simp only [iSup_apply, iSup_le_le f n n le_rfl]
        · intro n
          exact le_sSup ⟨⨆ (k : ℕ) (_ : k ≤ n), f k, iSup_mem_measurableLE' _ hf₁ _, rfl⟩
      · intro n
        refine' Measurable.aemeasurable _
        convert (iSup_mem_measurableLE _ hf₁ n).1
        refine Option.ext fun x => ?_; simp
      · refine' Filter.eventually_of_forall fun a => _
        simp [iSup_monotone' f _]
      · refine' Filter.eventually_of_forall fun a => _
        simp [tendsto_atTop_iSup (iSup_monotone' f a)]
    have hξm : Measurable ξ := by
      convert measurable_iSup fun n => (iSup_mem_measurableLE _ hf₁ n).1
      refine Option.ext fun x => ?_; simp [hξ]
    -- `ξ` is the `f` in the theorem statement and we set `μ₁` to be `μ - ν.withDensity ξ`
    -- since we need `μ₁ + ν.withDensity ξ = μ`
    set μ₁ := μ - ν.withDensity ξ with hμ₁
    have hle : ν.withDensity ξ ≤ μ := by
      intro B hB
      rw [hξ, withDensity_apply _ hB]
      simp_rw [iSup_apply]
      rw [lintegral_iSup (fun i => (iSup_mem_measurableLE _ hf₁ i).1) (iSup_monotone _)]
      exact iSup_le fun i => (iSup_mem_measurableLE _ hf₁ i).2 B hB
    have : IsFiniteMeasure (ν.withDensity ξ) := by
      refine' isFiniteMeasure_withDensity _
      have hle' := hle univ MeasurableSet.univ
      rw [withDensity_apply _ MeasurableSet.univ, Measure.restrict_univ] at hle'
      exact ne_top_of_le_ne_top (measure_ne_top _ _) hle'
    refine' ⟨⟨μ₁, ξ⟩, hξm, _, _⟩
    · by_contra h
      -- if they are not mutually singular, then from `exists_positive_of_not_mutuallySingular`,
      -- there exists some `ε > 0` and a measurable set `E`, such that `μ(E) > 0` and `E` is
      -- positive with respect to `ν - εμ`
      obtain ⟨ε, hε₁, E, hE₁, hE₂, hE₃⟩ := exists_positive_of_not_mutuallySingular μ₁ ν h
      simp_rw [hμ₁] at hE₃
      have hξle : ∀ A, MeasurableSet A → (∫⁻ a in A, ξ a ∂ν) ≤ μ A := by
        intro A hA; rw [hξ]
        simp_rw [iSup_apply]
        rw [lintegral_iSup (fun n => (iSup_mem_measurableLE _ hf₁ n).1) (iSup_monotone _)]
        exact iSup_le fun n => (iSup_mem_measurableLE _ hf₁ n).2 A hA
      -- since `E` is positive, we have `∫⁻ a in A ∩ E, ε + ξ a ∂ν ≤ μ (A ∩ E)` for all `A`
      have hε₂ : ∀ A : Set α, MeasurableSet A → (∫⁻ a in A ∩ E, ε + ξ a ∂ν) ≤ μ (A ∩ E) := by
        intro A hA
        have := subset_le_of_restrict_le_restrict _ _ hE₁ hE₃ (inter_subset_right A E)
        rwa [zero_apply, toSignedMeasure_sub_apply (hA.inter hE₁),
          Measure.sub_apply (hA.inter hE₁) hle,
          ENNReal.toReal_sub_of_le _ (ne_of_lt (measure_lt_top _ _)), sub_nonneg, le_sub_iff_add_le,
          ← ENNReal.toReal_add, ENNReal.toReal_le_toReal, Measure.coe_smul, Pi.smul_apply,
          withDensity_apply _ (hA.inter hE₁), show ε • ν (A ∩ E) = (ε : ℝ≥0∞) * ν (A ∩ E) by rfl,
          ← set_lintegral_const, ← lintegral_add_left measurable_const] at this
        · rw [Ne.def, ENNReal.add_eq_top, not_or]
          exact ⟨ne_of_lt (measure_lt_top _ _), ne_of_lt (measure_lt_top _ _)⟩
        · exact ne_of_lt (measure_lt_top _ _)
        · exact ne_of_lt (measure_lt_top _ _)
        · exact ne_of_lt (measure_lt_top _ _)
        · rw [withDensity_apply _ (hA.inter hE₁)]
          exact hξle (A ∩ E) (hA.inter hE₁)
      -- from this, we can show `ξ + ε * E.indicator` is a function in `measurableLE` with
      -- integral greater than `ξ`
      have hξε : (ξ + E.indicator fun _ => (ε : ℝ≥0∞)) ∈ measurableLE ν μ := by
        refine' ⟨Measurable.add hξm (Measurable.indicator measurable_const hE₁), fun A hA => _⟩
        have :
          (∫⁻ a in A, (ξ + E.indicator fun _ => (ε : ℝ≥0∞)) a ∂ν) =
            (∫⁻ a in A ∩ E, ε + ξ a ∂ν) + ∫⁻ a in A \ E, ξ a ∂ν := by
          simp only [lintegral_add_left measurable_const, lintegral_add_left hξm,
            set_lintegral_const, add_assoc, lintegral_inter_add_diff _ _ hE₁, Pi.add_apply,
            lintegral_indicator _ hE₁, restrict_apply hE₁]
          rw [inter_comm, add_comm]
        rw [this, ← measure_inter_add_diff A hE₁]
        exact add_le_add (hε₂ A hA) (hξle (A \ E) (hA.diff hE₁))
      have : (∫⁻ a, ξ a + E.indicator (fun _ => (ε : ℝ≥0∞)) a ∂ν) ≤ sSup (measurableLEEval ν μ) :=
        le_sSup ⟨ξ + E.indicator fun _ => (ε : ℝ≥0∞), hξε, rfl⟩
      -- but this contradicts the maximality of `∫⁻ x, ξ x ∂ν`
      refine' not_lt.2 this _
      rw [hξ₁, lintegral_add_left hξm, lintegral_indicator _ hE₁, set_lintegral_const]
      refine' ENNReal.lt_add_right _ (ENNReal.mul_pos_iff.2 ⟨ENNReal.coe_pos.2 hε₁, hE₂⟩).ne'
      have := measure_ne_top (ν.withDensity ξ) univ
      rwa [withDensity_apply _ MeasurableSet.univ, Measure.restrict_univ] at this
    -- since `ν.withDensity ξ ≤ μ`, it is clear that `μ = μ₁ + ν.withDensity ξ`
    · rw [hμ₁]; ext1 A hA
      rw [Measure.coe_add, Pi.add_apply, Measure.sub_apply hA hle, add_comm,
        add_tsub_cancel_of_le (hle A hA)]⟩
#align measure_theory.measure.have_lebesgue_decomposition_of_finite_measure MeasureTheory.Measure.haveLebesgueDecomposition_of_finiteMeasure

attribute [local instance] haveLebesgueDecomposition_of_finiteMeasure

instance restrict.instIsFiniteMeasure {S : μ.FiniteSpanningSetsIn {s : Set α | MeasurableSet s}}
    (n : ℕ) : IsFiniteMeasure (μ.restrict <| S.set n) :=
  ⟨by rw [restrict_apply MeasurableSet.univ, univ_inter]; exact S.finite _⟩
#align measure_theory.measure.restrict.measure_theory.is_finite_measure MeasureTheory.Measure.restrict.instIsFiniteMeasure

-- see Note [lower instance priority]
/-- **The Lebesgue decomposition theorem**: Any pair of σ-finite measures `μ` and `ν`
`HaveLebesgueDecomposition`. That is to say, there exist a measure `ξ` and a measurable function
`f`, such that `ξ` is mutually singular with respect to `ν` and `μ = ξ + ν.withDensity f` -/
instance (priority := 100) haveLebesgueDecomposition_of_sigmaFinite (μ ν : Measure α)
    [SigmaFinite μ] [SigmaFinite ν] : HaveLebesgueDecomposition μ ν :=
  ⟨by
    -- Since `μ` and `ν` are both σ-finite, there exists a sequence of pairwise disjoint spanning
    -- sets which are finite with respect to both `μ` and `ν`
    obtain ⟨S, T, h₁, h₂⟩ := exists_eq_disjoint_finiteSpanningSetsIn μ ν
    have h₃ : Pairwise (Disjoint on T.set) := h₁ ▸ h₂
    -- We define `μn` and `νn` as sequences of measures such that `μn n = μ ∩ S n` and
    -- `νn n = ν ∩ S n` where `S` is the aforementioned finite spanning set sequence.
    -- Since `S` is spanning, it is clear that `sum μn = μ` and `sum νn = ν`
    set μn : ℕ → Measure α := fun n => μ.restrict (S.set n) with hμn
    have hμ : μ = sum μn := by rw [hμn, ← restrict_iUnion h₂ S.set_mem, S.spanning, restrict_univ]
    set νn : ℕ → Measure α := fun n => ν.restrict (T.set n) with hνn
    have hν : ν = sum νn := by rw [hνn, ← restrict_iUnion h₃ T.set_mem, T.spanning, restrict_univ]
    -- As `S` is finite with respect to both `μ` and `ν`, it is clear that `μn n` and `νn n` are
    -- finite measures for all `n : ℕ`. Thus, we may apply the finite Lebesgue decomposition theorem
    -- to `μn n` and `νn n`. We define `ξ` as the sum of the singular part of the Lebesgue
    -- decompositions of `μn n` and `νn n`, and `f` as the sum of the Radon-Nikodym derivatives of
    -- `μn n` and `νn n` restricted on `S n`
    set ξ := sum fun n => singularPart (μn n) (νn n) with hξ
    set f := ∑' n, (S.set n).indicator (rnDeriv (μn n) (νn n))
    -- I claim `ξ` and `f` form a Lebesgue decomposition of `μ` and `ν`
    refine' ⟨⟨ξ, f⟩, _, _, _⟩
    · exact
        Measurable.ennreal_tsum' fun n =>
          Measurable.indicator (measurable_rnDeriv (μn n) (νn n)) (S.set_mem n)
    -- We show that `ξ` is mutually singular with respect to `ν`
    · choose A hA₁ hA₂ hA₃ using fun n => mutuallySingular_singularPart (μn n) (νn n)
      simp only [hξ]
      -- We use the set `B := ⋃ j, (S.set j) ∩ A j` where `A n` is the set provided as
      -- `singularPart (μn n) (νn n) ⟂ₘ νn n`
      refine' ⟨⋃ j, S.set j ∩ A j, MeasurableSet.iUnion fun n => (S.set_mem n).inter (hA₁ n), _, _⟩
      -- `ξ B = 0` since `ξ B = ∑ i j, singularPart (μn j) (νn j) (S.set i ∩ A i)`
      --                     `= ∑ i, singularPart (μn i) (νn i) (S.set i ∩ A i)`
      --                     `≤ ∑ i, singularPart (μn i) (νn i) (A i) = 0`
      -- where the second equality follows as `singularPart (μn j) (νn j) (S.set i ∩ A i)` vanishes
      -- for all `i ≠ j`
      · rw [measure_iUnion]
        · have :
            ∀ i,
              (sum fun n => (μn n).singularPart (νn n)) (S.set i ∩ A i) =
                (μn i).singularPart (νn i) (S.set i ∩ A i) := by
            intro i; rw [sum_apply _ ((S.set_mem i).inter (hA₁ i)), tsum_eq_single i]
            · intro j hij
              rw [hμn, ← nonpos_iff_eq_zero]
              refine' le_trans ((singularPart_le _ _) _ ((S.set_mem i).inter (hA₁ i))) (le_of_eq _)
              rw [restrict_apply ((S.set_mem i).inter (hA₁ i)), inter_comm, ← inter_assoc]
              have : Disjoint (S.set j) (S.set i) := h₂ hij
              rw [disjoint_iff_inter_eq_empty] at this
              rw [this, empty_inter, measure_empty]
          simp_rw [this, tsum_eq_zero_iff ENNReal.summable]
          intro n; exact measure_mono_null (inter_subset_right _ _) (hA₂ n)
        · exact h₂.mono fun i j => Disjoint.mono inf_le_left inf_le_left
        · exact fun n => (S.set_mem n).inter (hA₁ n)
      -- We will now show `ν Bᶜ = 0`. This follows since `Bᶜ = ⋃ n, S.set n ∩ (A n)ᶜ` and thus,
      -- `ν Bᶜ = ∑ i, ν (S.set i ∩ (A i)ᶜ) = ∑ i, (νn i) (A i)ᶜ = 0`
      · have hcompl : IsCompl (⋃ n, S.set n ∩ A n) (⋃ n, S.set n ∩ (A n)ᶜ) := by
          constructor
          · rw [disjoint_iff_inf_le]
            rintro x ⟨hx₁, hx₂⟩; rw [mem_iUnion] at hx₁ hx₂
            obtain ⟨⟨i, hi₁, hi₂⟩, ⟨j, hj₁, hj₂⟩⟩ := hx₁, hx₂
            have : i = j := by by_contra hij; exact (h₂ hij).le_bot ⟨hi₁, hj₁⟩
            exact hj₂ (this ▸ hi₂)
          · rw [codisjoint_iff_le_sup]
            intro x hx
            simp only [mem_iUnion, sup_eq_union, mem_inter_iff, mem_union, mem_compl_iff,
              or_iff_not_imp_left]
            intro h; push_neg at h
            rw [top_eq_univ, ← S.spanning, mem_iUnion] at hx
            obtain ⟨i, hi⟩ := hx
            exact ⟨i, hi, h i hi⟩
        rw [hcompl.compl_eq, measure_iUnion, tsum_eq_zero_iff ENNReal.summable]
        · intro n; rw [inter_comm, ← restrict_apply (hA₁ n).compl, ← hA₃ n, hνn, h₁]
        · exact h₂.mono fun i j => Disjoint.mono inf_le_left inf_le_left
        · exact fun n => (S.set_mem n).inter (hA₁ n).compl
    -- Finally, it remains to show `μ = ξ + ν.withDensity f`. Since `μ = sum μn`, and
    -- `ξ + ν.withDensity f = ∑ n, singularPart (μn n) (νn n)`
    --                        `+ ν.withDensity (rnDeriv (μn n) (νn n)) ∩ (S.set n)`,
    -- it suffices to show that the individual summands are equal. This follows by the
    -- Lebesgue decomposition properties on the individual `μn n` and `νn n`
    · simp only
      nth_rw 1 [hμ]
      rw [withDensity_tsum _, sum_add_sum]
      · refine' sum_congr fun n => _
        nth_rw 1 [haveLebesgueDecomposition_add (μn n) (νn n)]
        suffices heq :
          (νn n).withDensity ((μn n).rnDeriv (νn n)) =
            ν.withDensity ((S.set n).indicator ((μn n).rnDeriv (νn n)))
        · rw [heq]
        rw [hν, withDensity_indicator (S.set_mem n), restrict_sum _ (S.set_mem n)]
        suffices hsumeq : (sum fun i : ℕ => (νn i).restrict (S.set n)) = νn n
        · rw [hsumeq]
        ext1 s hs
        rw [sum_apply _ hs, tsum_eq_single n, hνn, h₁, restrict_restrict (T.set_mem n), inter_self]
        · intro m hm
          rw [hνn, h₁, restrict_restrict (T.set_mem n), (h₃ hm.symm).inter_eq, restrict_empty,
            coe_zero, Pi.zero_apply]
      · exact fun n => Measurable.indicator (measurable_rnDeriv _ _) (S.set_mem n)⟩
#align measure_theory.measure.have_lebesgue_decomposition_of_sigma_finite MeasureTheory.Measure.haveLebesgueDecomposition_of_sigmaFinite

section rnDeriv

/-- Radon-Nikodym derivative of the scalar multiple of a measure.
See also `rnDeriv_smul_left`, which has no hypothesis on `μ` but requires finite `ν`. -/
theorem rnDeriv_smul_left' (ν μ : Measure α) [SigmaFinite ν] [SigmaFinite μ] (r : ℝ≥0) :
    (r • ν).rnDeriv μ =ᵐ[μ] r • ν.rnDeriv μ := by
  rw [← withDensity_eq_iff_of_sigmaFinite]
  · simp_rw [ENNReal.smul_def]
    rw [withDensity_smul _ (measurable_rnDeriv _ _)]
    suffices (r • ν).singularPart μ + withDensity μ (rnDeriv (r • ν) μ)
        = (r • ν).singularPart μ + r • withDensity μ (rnDeriv ν μ) by
      rwa [Measure.add_right_inj] at this
    rw [← (r • ν).haveLebesgueDecomposition_add μ, singularPart_smul, ← smul_add,
      ← ν.haveLebesgueDecomposition_add μ]
  · exact (measurable_rnDeriv _ _).aemeasurable
  · exact (measurable_rnDeriv _ _).aemeasurable.const_smul _

/-- Radon-Nikodym derivative of the scalar multiple of a measure.
See also `rnDeriv_smul_left_of_ne_top`, which has no hypothesis on `μ` but requires finite `ν`. -/
theorem rnDeriv_smul_left_of_ne_top' (ν μ : Measure α) [SigmaFinite ν] [SigmaFinite μ]
    {r : ℝ≥0∞} (hr : r ≠ ∞) :
    (r • ν).rnDeriv μ =ᵐ[μ] r • ν.rnDeriv μ := by
  have h : (r.toNNReal • ν).rnDeriv μ =ᵐ[μ] r.toNNReal • ν.rnDeriv μ :=
    rnDeriv_smul_left' ν μ r.toNNReal
  simpa [ENNReal.smul_def, ENNReal.coe_toNNReal hr] using h

/-- Radon-Nikodym derivative with respect to the scalar multiple of a measure.
See also `rnDeriv_smul_right`, which has no hypothesis on `μ` but requires finite `ν`. -/
theorem rnDeriv_smul_right' (ν μ : Measure α) [SigmaFinite ν] [SigmaFinite μ]
    {r : ℝ≥0} (hr : r ≠ 0) :
    ν.rnDeriv (r • μ) =ᵐ[μ] r⁻¹ • ν.rnDeriv μ := by
  suffices ν.rnDeriv (r • μ) =ᵐ[r • μ] r⁻¹ • ν.rnDeriv μ by
    suffices hμ : μ ≪ r • μ by exact hμ.ae_le this
    refine absolutelyContinuous_of_le_smul (c := r⁻¹) ?_
    rw [← ENNReal.coe_inv hr, ← ENNReal.smul_def, ← smul_assoc, smul_eq_mul,
      inv_mul_cancel hr, one_smul]
  rw [← withDensity_eq_iff_of_sigmaFinite]
  · simp_rw [ENNReal.smul_def]
    rw [withDensity_smul _ (measurable_rnDeriv _ _)]
    suffices ν.singularPart (r • μ) + withDensity (r • μ) (rnDeriv ν (r • μ))
        = ν.singularPart (r • μ) + r⁻¹ • withDensity (r • μ) (rnDeriv ν μ) by
      rwa [add_right_inj] at this
    rw [← ν.haveLebesgueDecomposition_add (r • μ), singularPart_smul_right _ _ _ hr,
      ENNReal.smul_def r, withDensity_smul_measure, ← ENNReal.smul_def, ← smul_assoc,
      smul_eq_mul, inv_mul_cancel hr, one_smul]
    exact ν.haveLebesgueDecomposition_add μ
  · exact (measurable_rnDeriv _ _).aemeasurable
  · exact (measurable_rnDeriv _ _).aemeasurable.const_smul _

/-- Radon-Nikodym derivative with respect to the scalar multiple of a measure.
See also `rnDeriv_smul_right_of_ne_top`, which has no hypothesis on `μ` but requires finite `ν`. -/
theorem rnDeriv_smul_right_of_ne_top' (ν μ : Measure α) [SigmaFinite ν] [SigmaFinite μ]
    {r : ℝ≥0∞} (hr : r ≠ 0) (hr_ne_top : r ≠ ∞) :
    ν.rnDeriv (r • μ) =ᵐ[μ] r⁻¹ • ν.rnDeriv μ := by
  have h : ν.rnDeriv (r.toNNReal • μ) =ᵐ[μ] r.toNNReal⁻¹ • ν.rnDeriv μ := by
    refine rnDeriv_smul_right' ν μ ?_
    rw [ne_eq, ENNReal.toNNReal_eq_zero_iff]
    simp [hr, hr_ne_top]
  have : (r.toNNReal)⁻¹ • rnDeriv ν μ = r⁻¹ • rnDeriv ν μ := by
    ext x
    simp only [Pi.smul_apply, ENNReal.smul_def, ne_eq, smul_eq_mul]
    rw [ENNReal.coe_inv, ENNReal.coe_toNNReal hr_ne_top]
    rw [ne_eq, ENNReal.toNNReal_eq_zero_iff]
    simp [hr, hr_ne_top]
  simp_rw [this, ENNReal.smul_def, ENNReal.coe_toNNReal hr_ne_top] at h
  exact h

/-- Radon-Nikodym derivative of a sum of two measures.
See also `rnDeriv_add`, which has no hypothesis on `μ` but requires finite `ν₁` and `ν₂`. -/
lemma rnDeriv_add' (ν₁ ν₂ μ : Measure α) [SigmaFinite ν₁] [SigmaFinite ν₂] [SigmaFinite μ] :
    (ν₁ + ν₂).rnDeriv μ =ᵐ[μ] ν₁.rnDeriv μ + ν₂.rnDeriv μ := by
  rw [← withDensity_eq_iff_of_sigmaFinite]
  · suffices (ν₁ + ν₂).singularPart μ + μ.withDensity ((ν₁ + ν₂).rnDeriv μ)
        = (ν₁ + ν₂).singularPart μ + μ.withDensity (ν₁.rnDeriv μ + ν₂.rnDeriv μ) by
      rwa [add_right_inj] at this
    rw [← (ν₁ + ν₂).haveLebesgueDecomposition_add μ, singularPart_add,
      withDensity_add_left (measurable_rnDeriv _ _), add_assoc,
      add_comm (ν₂.singularPart μ), add_assoc, add_comm _ (ν₂.singularPart μ),
      ← ν₂.haveLebesgueDecomposition_add μ, ← add_assoc, ← ν₁.haveLebesgueDecomposition_add μ]
  · exact (measurable_rnDeriv _ _).aemeasurable
  · exact ((measurable_rnDeriv _ _).add (measurable_rnDeriv _ _)).aemeasurable

end rnDeriv

end Measure

namespace SignedMeasure

open Measure

/-- A signed measure `s` is said to `HaveLebesgueDecomposition` with respect to a measure `μ`
if the positive part and the negative part of `s` both `HaveLebesgueDecomposition` with
respect to `μ`. -/
class HaveLebesgueDecomposition (s : SignedMeasure α) (μ : Measure α) : Prop where
  posPart : s.toJordanDecomposition.posPart.HaveLebesgueDecomposition μ
  negPart : s.toJordanDecomposition.negPart.HaveLebesgueDecomposition μ
#align measure_theory.signed_measure.have_lebesgue_decomposition MeasureTheory.SignedMeasure.HaveLebesgueDecomposition
#align measure_theory.signed_measure.have_lebesgue_decomposition.pos_part MeasureTheory.SignedMeasure.HaveLebesgueDecomposition.posPart
#align measure_theory.signed_measure.have_lebesgue_decomposition.neg_part MeasureTheory.SignedMeasure.HaveLebesgueDecomposition.negPart

attribute [instance] HaveLebesgueDecomposition.posPart

attribute [instance] HaveLebesgueDecomposition.negPart

theorem not_haveLebesgueDecomposition_iff (s : SignedMeasure α) (μ : Measure α) :
    ¬s.HaveLebesgueDecomposition μ ↔
      ¬s.toJordanDecomposition.posPart.HaveLebesgueDecomposition μ ∨
        ¬s.toJordanDecomposition.negPart.HaveLebesgueDecomposition μ :=
  ⟨fun h => not_or_of_imp fun hp hn => h ⟨hp, hn⟩, fun h hl => (not_and_or.2 h) ⟨hl.1, hl.2⟩⟩
#align measure_theory.signed_measure.not_have_lebesgue_decomposition_iff MeasureTheory.SignedMeasure.not_haveLebesgueDecomposition_iff

-- `infer_instance` directly does not work
-- see Note [lower instance priority]
instance (priority := 100) haveLebesgueDecomposition_of_sigmaFinite (s : SignedMeasure α)
    (μ : Measure α) [SigmaFinite μ] : s.HaveLebesgueDecomposition μ where
  posPart := inferInstance
  negPart := inferInstance
#align measure_theory.signed_measure.have_lebesgue_decomposition_of_sigma_finite MeasureTheory.SignedMeasure.haveLebesgueDecomposition_of_sigmaFinite

instance haveLebesgueDecomposition_neg (s : SignedMeasure α) (μ : Measure α)
    [s.HaveLebesgueDecomposition μ] : (-s).HaveLebesgueDecomposition μ where
  posPart := by
    rw [toJordanDecomposition_neg, JordanDecomposition.neg_posPart]
    infer_instance
  negPart := by
    rw [toJordanDecomposition_neg, JordanDecomposition.neg_negPart]
    infer_instance
#align measure_theory.signed_measure.have_lebesgue_decomposition_neg MeasureTheory.SignedMeasure.haveLebesgueDecomposition_neg

instance haveLebesgueDecomposition_smul (s : SignedMeasure α) (μ : Measure α)
    [s.HaveLebesgueDecomposition μ] (r : ℝ≥0) : (r • s).HaveLebesgueDecomposition μ where
  posPart := by
    rw [toJordanDecomposition_smul, JordanDecomposition.smul_posPart]
    infer_instance
  negPart := by
    rw [toJordanDecomposition_smul, JordanDecomposition.smul_negPart]
    infer_instance
#align measure_theory.signed_measure.have_lebesgue_decomposition_smul MeasureTheory.SignedMeasure.haveLebesgueDecomposition_smul

instance haveLebesgueDecomposition_smul_real (s : SignedMeasure α) (μ : Measure α)
    [s.HaveLebesgueDecomposition μ] (r : ℝ) : (r • s).HaveLebesgueDecomposition μ := by
  by_cases hr : 0 ≤ r
  · lift r to ℝ≥0 using hr
    exact s.haveLebesgueDecomposition_smul μ _
  · rw [not_le] at hr
    refine'
      { posPart := by
          rw [toJordanDecomposition_smul_real, JordanDecomposition.real_smul_posPart_neg _ _ hr]
          infer_instance
        negPart := by
          rw [toJordanDecomposition_smul_real, JordanDecomposition.real_smul_negPart_neg _ _ hr]
          infer_instance }
#align measure_theory.signed_measure.have_lebesgue_decomposition_smul_real MeasureTheory.SignedMeasure.haveLebesgueDecomposition_smul_real

/-- Given a signed measure `s` and a measure `μ`, `s.singularPart μ` is the signed measure
such that `s.singularPart μ + μ.withDensityᵥ (s.rnDeriv μ) = s` and
`s.singularPart μ` is mutually singular with respect to `μ`. -/
def singularPart (s : SignedMeasure α) (μ : Measure α) : SignedMeasure α :=
  (s.toJordanDecomposition.posPart.singularPart μ).toSignedMeasure -
    (s.toJordanDecomposition.negPart.singularPart μ).toSignedMeasure
#align measure_theory.signed_measure.singular_part MeasureTheory.SignedMeasure.singularPart

section

theorem singularPart_mutuallySingular (s : SignedMeasure α) (μ : Measure α) :
    s.toJordanDecomposition.posPart.singularPart μ ⟂ₘ
      s.toJordanDecomposition.negPart.singularPart μ := by
  by_cases hl : s.HaveLebesgueDecomposition μ
  · haveI := hl
    obtain ⟨i, hi, hpos, hneg⟩ := s.toJordanDecomposition.mutuallySingular
    rw [s.toJordanDecomposition.posPart.haveLebesgueDecomposition_add μ] at hpos
    rw [s.toJordanDecomposition.negPart.haveLebesgueDecomposition_add μ] at hneg
    rw [add_apply, add_eq_zero_iff] at hpos hneg
    exact ⟨i, hi, hpos.1, hneg.1⟩
  · rw [not_haveLebesgueDecomposition_iff] at hl
    cases' hl with hp hn
    · rw [Measure.singularPart, dif_neg hp]
      exact MutuallySingular.zero_left
    · rw [Measure.singularPart, Measure.singularPart, dif_neg hn]
      exact MutuallySingular.zero_right
#align measure_theory.signed_measure.singular_part_mutually_singular MeasureTheory.SignedMeasure.singularPart_mutuallySingular

theorem singularPart_totalVariation (s : SignedMeasure α) (μ : Measure α) :
    (s.singularPart μ).totalVariation =
      s.toJordanDecomposition.posPart.singularPart μ +
        s.toJordanDecomposition.negPart.singularPart μ := by
  have :
    (s.singularPart μ).toJordanDecomposition =
      ⟨s.toJordanDecomposition.posPart.singularPart μ,
        s.toJordanDecomposition.negPart.singularPart μ, singularPart_mutuallySingular s μ⟩ := by
    refine' JordanDecomposition.toSignedMeasure_injective _
    rw [toSignedMeasure_toJordanDecomposition]
    rfl
  · rw [totalVariation, this]
#align measure_theory.signed_measure.singular_part_total_variation MeasureTheory.SignedMeasure.singularPart_totalVariation

nonrec theorem mutuallySingular_singularPart (s : SignedMeasure α) (μ : Measure α) :
    singularPart s μ ⟂ᵥ μ.toENNRealVectorMeasure := by
  rw [mutuallySingular_ennreal_iff, singularPart_totalVariation]
  change _ ⟂ₘ VectorMeasure.equivMeasure.toFun (VectorMeasure.equivMeasure.invFun μ)
  rw [VectorMeasure.equivMeasure.right_inv μ]
  exact (mutuallySingular_singularPart _ _).add_left (mutuallySingular_singularPart _ _)
#align measure_theory.signed_measure.mutually_singular_singular_part MeasureTheory.SignedMeasure.mutuallySingular_singularPart

end

/-- The Radon-Nikodym derivative between a signed measure and a positive measure.

`rnDeriv s μ` satisfies `μ.withDensityᵥ (s.rnDeriv μ) = s`
if and only if `s` is absolutely continuous with respect to `μ` and this fact is known as
`MeasureTheory.SignedMeasure.absolutelyContinuous_iff_withDensity_rnDeriv_eq`
and can be found in `MeasureTheory.Decomposition.RadonNikodym`. -/
def rnDeriv (s : SignedMeasure α) (μ : Measure α) : α → ℝ := fun x =>
  (s.toJordanDecomposition.posPart.rnDeriv μ x).toReal -
    (s.toJordanDecomposition.negPart.rnDeriv μ x).toReal
#align measure_theory.signed_measure.rn_deriv MeasureTheory.SignedMeasure.rnDeriv

-- Porting note: The generated equation theorem is the form of `rnDeriv s μ x`.

theorem rnDeriv_def (s : SignedMeasure α) (μ : Measure α) : rnDeriv s μ = fun x =>
    (s.toJordanDecomposition.posPart.rnDeriv μ x).toReal -
      (s.toJordanDecomposition.negPart.rnDeriv μ x).toReal :=
  rfl

attribute [eqns rnDeriv_def] rnDeriv

variable {s t : SignedMeasure α}

@[measurability]
theorem measurable_rnDeriv (s : SignedMeasure α) (μ : Measure α) : Measurable (rnDeriv s μ) := by
  rw [rnDeriv]
  measurability
#align measure_theory.signed_measure.measurable_rn_deriv MeasureTheory.SignedMeasure.measurable_rnDeriv

theorem integrable_rnDeriv (s : SignedMeasure α) (μ : Measure α) : Integrable (rnDeriv s μ) μ := by
  refine' Integrable.sub _ _ <;>
    · constructor
      · apply Measurable.aestronglyMeasurable; measurability
      exact hasFiniteIntegral_toReal_of_lintegral_ne_top (lintegral_rnDeriv_lt_top _ μ).ne
#align measure_theory.signed_measure.integrable_rn_deriv MeasureTheory.SignedMeasure.integrable_rnDeriv

variable (s μ)

/-- **The Lebesgue Decomposition theorem between a signed measure and a measure**:
Given a signed measure `s` and a σ-finite measure `μ`, there exist a signed measure `t` and a
measurable and integrable function `f`, such that `t` is mutually singular with respect to `μ`
and `s = t + μ.with_densityᵥ f`. In this case `t = s.singular_part μ` and
`f = s.rn_deriv μ`. -/
theorem singularPart_add_withDensity_rnDeriv_eq [s.HaveLebesgueDecomposition μ] :
    s.singularPart μ + μ.withDensityᵥ (s.rnDeriv μ) = s := by
  conv_rhs =>
    rw [← toSignedMeasure_toJordanDecomposition s, JordanDecomposition.toSignedMeasure]
  rw [singularPart, rnDeriv,
    withDensityᵥ_sub' (integrable_toReal_of_lintegral_ne_top _ _)
      (integrable_toReal_of_lintegral_ne_top _ _),
    withDensityᵥ_toReal, withDensityᵥ_toReal, sub_eq_add_neg, sub_eq_add_neg,
    add_comm (s.toJordanDecomposition.posPart.singularPart μ).toSignedMeasure, ← add_assoc,
    add_assoc (-(s.toJordanDecomposition.negPart.singularPart μ).toSignedMeasure),
    ← toSignedMeasure_add, add_comm, ← add_assoc, ← neg_add, ← toSignedMeasure_add, add_comm,
    ← sub_eq_add_neg]
  convert rfl
  -- `convert rfl` much faster than `congr`
  · exact s.toJordanDecomposition.posPart.haveLebesgueDecomposition_add μ
  · rw [add_comm]
    exact s.toJordanDecomposition.negPart.haveLebesgueDecomposition_add μ
  all_goals
    first
    | exact (lintegral_rnDeriv_lt_top _ _).ne
    | measurability
#align measure_theory.signed_measure.singular_part_add_with_density_rn_deriv_eq MeasureTheory.SignedMeasure.singularPart_add_withDensity_rnDeriv_eq

variable {s μ}

theorem jordanDecomposition_add_withDensity_mutuallySingular {f : α → ℝ} (hf : Measurable f)
    (htμ : t ⟂ᵥ μ.toENNRealVectorMeasure) :
    (t.toJordanDecomposition.posPart + μ.withDensity fun x : α => ENNReal.ofReal (f x)) ⟂ₘ
      t.toJordanDecomposition.negPart + μ.withDensity fun x : α => ENNReal.ofReal (-f x) := by
  rw [mutuallySingular_ennreal_iff, totalVariation_mutuallySingular_iff] at htμ
  change
    _ ⟂ₘ VectorMeasure.equivMeasure.toFun (VectorMeasure.equivMeasure.invFun μ) ∧
      _ ⟂ₘ VectorMeasure.equivMeasure.toFun (VectorMeasure.equivMeasure.invFun μ) at htμ
  rw [VectorMeasure.equivMeasure.right_inv] at htμ
  exact
    ((JordanDecomposition.mutuallySingular _).add_right
          (htμ.1.mono_ac (refl _) (withDensity_absolutelyContinuous _ _))).add_left
      ((htμ.2.symm.mono_ac (withDensity_absolutelyContinuous _ _) (refl _)).add_right
        (withDensity_ofReal_mutuallySingular hf))
#align measure_theory.signed_measure.jordan_decomposition_add_with_density_mutually_singular MeasureTheory.SignedMeasure.jordanDecomposition_add_withDensity_mutuallySingular

theorem toJordanDecomposition_eq_of_eq_add_withDensity {f : α → ℝ} (hf : Measurable f)
    (hfi : Integrable f μ) (htμ : t ⟂ᵥ μ.toENNRealVectorMeasure) (hadd : s = t + μ.withDensityᵥ f) :
    s.toJordanDecomposition =
      @JordanDecomposition.mk α _
        (t.toJordanDecomposition.posPart + μ.withDensity fun x => ENNReal.ofReal (f x))
        (t.toJordanDecomposition.negPart + μ.withDensity fun x => ENNReal.ofReal (-f x))
        (by haveI := isFiniteMeasure_withDensity_ofReal hfi.2; infer_instance)
        (by haveI := isFiniteMeasure_withDensity_ofReal hfi.neg.2; infer_instance)
        (jordanDecomposition_add_withDensity_mutuallySingular hf htμ) := by
  haveI := isFiniteMeasure_withDensity_ofReal hfi.2
  haveI := isFiniteMeasure_withDensity_ofReal hfi.neg.2
  refine' toJordanDecomposition_eq _
  simp_rw [JordanDecomposition.toSignedMeasure, hadd]
  ext i hi
  rw [VectorMeasure.sub_apply, toSignedMeasure_apply_measurable hi,
      toSignedMeasure_apply_measurable hi, add_apply, add_apply, ENNReal.toReal_add,
      ENNReal.toReal_add, add_sub_add_comm, ← toSignedMeasure_apply_measurable hi,
      ← toSignedMeasure_apply_measurable hi, ← VectorMeasure.sub_apply,
      ← JordanDecomposition.toSignedMeasure, toSignedMeasure_toJordanDecomposition,
      VectorMeasure.add_apply, ← toSignedMeasure_apply_measurable hi,
      ← toSignedMeasure_apply_measurable hi,
      withDensityᵥ_eq_withDensity_pos_part_sub_withDensity_neg_part hfi,
      VectorMeasure.sub_apply] <;>
    exact (measure_lt_top _ _).ne
#align measure_theory.signed_measure.to_jordan_decomposition_eq_of_eq_add_with_density MeasureTheory.SignedMeasure.toJordanDecomposition_eq_of_eq_add_withDensity

private theorem haveLebesgueDecomposition_mk' (μ : Measure α) {f : α → ℝ} (hf : Measurable f)
    (hfi : Integrable f μ) (htμ : t ⟂ᵥ μ.toENNRealVectorMeasure) (hadd : s = t + μ.withDensityᵥ f) :
    s.HaveLebesgueDecomposition μ := by
  have htμ' := htμ
  rw [mutuallySingular_ennreal_iff] at htμ
  change _ ⟂ₘ VectorMeasure.equivMeasure.toFun (VectorMeasure.equivMeasure.invFun μ) at htμ
  rw [VectorMeasure.equivMeasure.right_inv, totalVariation_mutuallySingular_iff] at htμ
  refine'
    { posPart := by
        use ⟨t.toJordanDecomposition.posPart, fun x => ENNReal.ofReal (f x)⟩
        refine' ⟨hf.ennreal_ofReal, htμ.1, _⟩
        rw [toJordanDecomposition_eq_of_eq_add_withDensity hf hfi htμ' hadd]
      negPart := by
        use ⟨t.toJordanDecomposition.negPart, fun x => ENNReal.ofReal (-f x)⟩
        refine' ⟨hf.neg.ennreal_ofReal, htμ.2, _⟩
        rw [toJordanDecomposition_eq_of_eq_add_withDensity hf hfi htμ' hadd] }

theorem haveLebesgueDecomposition_mk (μ : Measure α) {f : α → ℝ} (hf : Measurable f)
    (htμ : t ⟂ᵥ μ.toENNRealVectorMeasure) (hadd : s = t + μ.withDensityᵥ f) :
    s.HaveLebesgueDecomposition μ := by
  by_cases hfi : Integrable f μ
  · exact haveLebesgueDecomposition_mk' μ hf hfi htμ hadd
  · rw [withDensityᵥ, dif_neg hfi, add_zero] at hadd
    refine' haveLebesgueDecomposition_mk' μ measurable_zero (integrable_zero _ _ μ) htμ _
    rwa [withDensityᵥ_zero, add_zero]
#align measure_theory.signed_measure.have_lebesgue_decomposition_mk MeasureTheory.SignedMeasure.haveLebesgueDecomposition_mk

private theorem eq_singularPart' (t : SignedMeasure α) {f : α → ℝ} (hf : Measurable f)
    (hfi : Integrable f μ) (htμ : t ⟂ᵥ μ.toENNRealVectorMeasure) (hadd : s = t + μ.withDensityᵥ f) :
    t = s.singularPart μ := by
  have htμ' := htμ
  rw [mutuallySingular_ennreal_iff, totalVariation_mutuallySingular_iff] at htμ
  change
    _ ⟂ₘ VectorMeasure.equivMeasure.toFun (VectorMeasure.equivMeasure.invFun μ) ∧
      _ ⟂ₘ VectorMeasure.equivMeasure.toFun (VectorMeasure.equivMeasure.invFun μ) at htμ
  rw [VectorMeasure.equivMeasure.right_inv] at htμ
  · rw [singularPart, ← t.toSignedMeasure_toJordanDecomposition,
      JordanDecomposition.toSignedMeasure]
    congr
    · have hfpos : Measurable fun x => ENNReal.ofReal (f x) := by measurability
      refine' eq_singularPart hfpos htμ.1 _
      rw [toJordanDecomposition_eq_of_eq_add_withDensity hf hfi htμ' hadd]
    · have hfneg : Measurable fun x => ENNReal.ofReal (-f x) := by measurability
      refine' eq_singularPart hfneg htμ.2 _
      rw [toJordanDecomposition_eq_of_eq_add_withDensity hf hfi htμ' hadd]

/-- Given a measure `μ`, signed measures `s` and `t`, and a function `f` such that `t` is
mutually singular with respect to `μ` and `s = t + μ.withDensityᵥ f`, we have
`t = singularPart s μ`, i.e. `t` is the singular part of the Lebesgue decomposition between
`s` and `μ`. -/
theorem eq_singularPart (t : SignedMeasure α) (f : α → ℝ) (htμ : t ⟂ᵥ μ.toENNRealVectorMeasure)
    (hadd : s = t + μ.withDensityᵥ f) : t = s.singularPart μ := by
  by_cases hfi : Integrable f μ
  · refine' eq_singularPart' t hfi.1.measurable_mk (hfi.congr hfi.1.ae_eq_mk) htμ _
    convert hadd using 2
    exact WithDensityᵥEq.congr_ae hfi.1.ae_eq_mk.symm
  · rw [withDensityᵥ, dif_neg hfi, add_zero] at hadd
    refine' eq_singularPart' t measurable_zero (integrable_zero _ _ μ) htμ _
    rwa [withDensityᵥ_zero, add_zero]
#align measure_theory.signed_measure.eq_singular_part MeasureTheory.SignedMeasure.eq_singularPart

theorem singularPart_zero (μ : Measure α) : (0 : SignedMeasure α).singularPart μ = 0 := by
  refine' (eq_singularPart 0 0 VectorMeasure.MutuallySingular.zero_left _).symm
  rw [zero_add, withDensityᵥ_zero]
#align measure_theory.signed_measure.singular_part_zero MeasureTheory.SignedMeasure.singularPart_zero

theorem singularPart_neg (s : SignedMeasure α) (μ : Measure α) :
    (-s).singularPart μ = -s.singularPart μ := by
  have h₁ :
    ((-s).toJordanDecomposition.posPart.singularPart μ).toSignedMeasure =
      (s.toJordanDecomposition.negPart.singularPart μ).toSignedMeasure := by
    refine' toSignedMeasure_congr _
    rw [toJordanDecomposition_neg, JordanDecomposition.neg_posPart]
  have h₂ :
    ((-s).toJordanDecomposition.negPart.singularPart μ).toSignedMeasure =
      (s.toJordanDecomposition.posPart.singularPart μ).toSignedMeasure := by
    refine' toSignedMeasure_congr _
    rw [toJordanDecomposition_neg, JordanDecomposition.neg_negPart]
  rw [singularPart, singularPart, neg_sub, h₁, h₂]
#align measure_theory.signed_measure.singular_part_neg MeasureTheory.SignedMeasure.singularPart_neg

theorem singularPart_smul_nnreal (s : SignedMeasure α) (μ : Measure α) (r : ℝ≥0) :
    (r • s).singularPart μ = r • s.singularPart μ := by
  rw [singularPart, singularPart, smul_sub, ← toSignedMeasure_smul, ← toSignedMeasure_smul]
  conv_lhs =>
    congr
    · congr
      · rw [toJordanDecomposition_smul, JordanDecomposition.smul_posPart, singularPart_smul]
    · congr
      rw [toJordanDecomposition_smul, JordanDecomposition.smul_negPart, singularPart_smul]
#align measure_theory.signed_measure.singular_part_smul_nnreal MeasureTheory.SignedMeasure.singularPart_smul_nnreal

nonrec theorem singularPart_smul (s : SignedMeasure α) (μ : Measure α) (r : ℝ) :
    (r • s).singularPart μ = r • s.singularPart μ := by
  by_cases hr : 0 ≤ r
  · lift r to ℝ≥0 using hr
    exact singularPart_smul_nnreal s μ r
  · rw [singularPart, singularPart]
    conv_lhs =>
      congr
      · congr
        · rw [toJordanDecomposition_smul_real,
            JordanDecomposition.real_smul_posPart_neg _ _ (not_le.1 hr), singularPart_smul]
      · congr
        · rw [toJordanDecomposition_smul_real,
            JordanDecomposition.real_smul_negPart_neg _ _ (not_le.1 hr), singularPart_smul]
    rw [toSignedMeasure_smul, toSignedMeasure_smul, ← neg_sub, ← smul_sub]
    change -(((-r).toNNReal : ℝ) • (_ : SignedMeasure α)) = _
    rw [← neg_smul, Real.coe_toNNReal _ (le_of_lt (neg_pos.mpr (not_le.1 hr))), neg_neg]
#align measure_theory.signed_measure.singular_part_smul MeasureTheory.SignedMeasure.singularPart_smul

theorem singularPart_add (s t : SignedMeasure α) (μ : Measure α) [s.HaveLebesgueDecomposition μ]
    [t.HaveLebesgueDecomposition μ] :
    (s + t).singularPart μ = s.singularPart μ + t.singularPart μ := by
  refine'
    (eq_singularPart _ (s.rnDeriv μ + t.rnDeriv μ)
        ((mutuallySingular_singularPart s μ).add_left (mutuallySingular_singularPart t μ))
        _).symm
  erw [withDensityᵥ_add (integrable_rnDeriv s μ) (integrable_rnDeriv t μ)]
  rw [add_assoc, add_comm (t.singularPart μ), add_assoc, add_comm _ (t.singularPart μ),
    singularPart_add_withDensity_rnDeriv_eq, ← add_assoc,
    singularPart_add_withDensity_rnDeriv_eq]
#align measure_theory.signed_measure.singular_part_add MeasureTheory.SignedMeasure.singularPart_add

theorem singularPart_sub (s t : SignedMeasure α) (μ : Measure α) [s.HaveLebesgueDecomposition μ]
    [t.HaveLebesgueDecomposition μ] :
    (s - t).singularPart μ = s.singularPart μ - t.singularPart μ := by
  rw [sub_eq_add_neg, sub_eq_add_neg, singularPart_add, singularPart_neg]
#align measure_theory.signed_measure.singular_part_sub MeasureTheory.SignedMeasure.singularPart_sub

/-- Given a measure `μ`, signed measures `s` and `t`, and a function `f` such that `t` is
mutually singular with respect to `μ` and `s = t + μ.withDensityᵥ f`, we have
`f = rnDeriv s μ`, i.e. `f` is the Radon-Nikodym derivative of `s` and `μ`. -/
theorem eq_rnDeriv (t : SignedMeasure α) (f : α → ℝ) (hfi : Integrable f μ)
    (htμ : t ⟂ᵥ μ.toENNRealVectorMeasure) (hadd : s = t + μ.withDensityᵥ f) :
    f =ᵐ[μ] s.rnDeriv μ := by
  set f' := hfi.1.mk f
  have hadd' : s = t + μ.withDensityᵥ f' := by
    convert hadd using 2
    exact WithDensityᵥEq.congr_ae hfi.1.ae_eq_mk.symm
  haveI := haveLebesgueDecomposition_mk μ hfi.1.measurable_mk htμ hadd'
  refine' (Integrable.ae_eq_of_withDensityᵥ_eq (integrable_rnDeriv _ _) hfi _).symm
  rw [← add_right_inj t, ← hadd, eq_singularPart _ f htμ hadd,
    singularPart_add_withDensity_rnDeriv_eq]
#align measure_theory.signed_measure.eq_rn_deriv MeasureTheory.SignedMeasure.eq_rnDeriv

theorem rnDeriv_neg (s : SignedMeasure α) (μ : Measure α) [s.HaveLebesgueDecomposition μ] :
    (-s).rnDeriv μ =ᵐ[μ] -s.rnDeriv μ := by
  refine'
    Integrable.ae_eq_of_withDensityᵥ_eq (integrable_rnDeriv _ _) (integrable_rnDeriv _ _).neg _
  rw [withDensityᵥ_neg, ← add_right_inj ((-s).singularPart μ),
    singularPart_add_withDensity_rnDeriv_eq, singularPart_neg, ← neg_add,
    singularPart_add_withDensity_rnDeriv_eq]
#align measure_theory.signed_measure.rn_deriv_neg MeasureTheory.SignedMeasure.rnDeriv_neg

theorem rnDeriv_smul (s : SignedMeasure α) (μ : Measure α) [s.HaveLebesgueDecomposition μ] (r : ℝ) :
    (r • s).rnDeriv μ =ᵐ[μ] r • s.rnDeriv μ := by
  refine'
    Integrable.ae_eq_of_withDensityᵥ_eq (integrable_rnDeriv _ _)
      ((integrable_rnDeriv _ _).smul r) _
  change _ = μ.withDensityᵥ ((r : ℝ) • s.rnDeriv μ)
  rw [withDensityᵥ_smul (rnDeriv s μ) (r : ℝ), ← add_right_inj ((r • s).singularPart μ),
    singularPart_add_withDensity_rnDeriv_eq, singularPart_smul]
  change _ = _ + r • _
  rw [← smul_add, singularPart_add_withDensity_rnDeriv_eq]
#align measure_theory.signed_measure.rn_deriv_smul MeasureTheory.SignedMeasure.rnDeriv_smul

theorem rnDeriv_add (s t : SignedMeasure α) (μ : Measure α) [s.HaveLebesgueDecomposition μ]
    [t.HaveLebesgueDecomposition μ] [(s + t).HaveLebesgueDecomposition μ] :
    (s + t).rnDeriv μ =ᵐ[μ] s.rnDeriv μ + t.rnDeriv μ := by
  refine'
    Integrable.ae_eq_of_withDensityᵥ_eq (integrable_rnDeriv _ _)
      ((integrable_rnDeriv _ _).add (integrable_rnDeriv _ _)) _
  rw [← add_right_inj ((s + t).singularPart μ), singularPart_add_withDensity_rnDeriv_eq,
    withDensityᵥ_add (integrable_rnDeriv _ _) (integrable_rnDeriv _ _), singularPart_add,
    add_assoc, add_comm (t.singularPart μ), add_assoc, add_comm _ (t.singularPart μ),
    singularPart_add_withDensity_rnDeriv_eq, ← add_assoc,
    singularPart_add_withDensity_rnDeriv_eq]
#align measure_theory.signed_measure.rn_deriv_add MeasureTheory.SignedMeasure.rnDeriv_add

theorem rnDeriv_sub (s t : SignedMeasure α) (μ : Measure α) [s.HaveLebesgueDecomposition μ]
    [t.HaveLebesgueDecomposition μ] [hst : (s - t).HaveLebesgueDecomposition μ] :
    (s - t).rnDeriv μ =ᵐ[μ] s.rnDeriv μ - t.rnDeriv μ := by
  rw [sub_eq_add_neg] at hst
  rw [sub_eq_add_neg, sub_eq_add_neg]
  exact ae_eq_trans (rnDeriv_add _ _ _) (Filter.EventuallyEq.add (ae_eq_refl _) (rnDeriv_neg _ _))
#align measure_theory.signed_measure.rn_deriv_sub MeasureTheory.SignedMeasure.rnDeriv_sub

end SignedMeasure

namespace ComplexMeasure

/-- A complex measure is said to `HaveLebesgueDecomposition` with respect to a positive measure
if both its real and imaginary part `HaveLebesgueDecomposition` with respect to that measure. -/
class HaveLebesgueDecomposition (c : ComplexMeasure α) (μ : Measure α) : Prop where
  rePart : c.re.HaveLebesgueDecomposition μ
  imPart : c.im.HaveLebesgueDecomposition μ
#align measure_theory.complex_measure.have_lebesgue_decomposition MeasureTheory.ComplexMeasure.HaveLebesgueDecomposition
#align measure_theory.complex_measure.have_lebesgue_decomposition.re_part MeasureTheory.ComplexMeasure.HaveLebesgueDecomposition.rePart
#align measure_theory.complex_measure.have_lebesgue_decomposition.im_part MeasureTheory.ComplexMeasure.HaveLebesgueDecomposition.imPart

attribute [instance] HaveLebesgueDecomposition.rePart

attribute [instance] HaveLebesgueDecomposition.imPart

/-- The singular part between a complex measure `c` and a positive measure `μ` is the complex
measure satisfying `c.singularPart μ + μ.withDensityᵥ (c.rnDeriv μ) = c`. This property is given
by `MeasureTheory.ComplexMeasure.singularPart_add_withDensity_rnDeriv_eq`. -/
def singularPart (c : ComplexMeasure α) (μ : Measure α) : ComplexMeasure α :=
  (c.re.singularPart μ).toComplexMeasure (c.im.singularPart μ)
#align measure_theory.complex_measure.singular_part MeasureTheory.ComplexMeasure.singularPart

/-- The Radon-Nikodym derivative between a complex measure and a positive measure. -/
def rnDeriv (c : ComplexMeasure α) (μ : Measure α) : α → ℂ := fun x =>
  ⟨c.re.rnDeriv μ x, c.im.rnDeriv μ x⟩
#align measure_theory.complex_measure.rn_deriv MeasureTheory.ComplexMeasure.rnDeriv

variable {c : ComplexMeasure α}

theorem integrable_rnDeriv (c : ComplexMeasure α) (μ : Measure α) : Integrable (c.rnDeriv μ) μ := by
  rw [← memℒp_one_iff_integrable, ← memℒp_re_im_iff]
  exact
    ⟨memℒp_one_iff_integrable.2 (SignedMeasure.integrable_rnDeriv _ _),
      memℒp_one_iff_integrable.2 (SignedMeasure.integrable_rnDeriv _ _)⟩
#align measure_theory.complex_measure.integrable_rn_deriv MeasureTheory.ComplexMeasure.integrable_rnDeriv

theorem singularPart_add_withDensity_rnDeriv_eq [c.HaveLebesgueDecomposition μ] :
    c.singularPart μ + μ.withDensityᵥ (c.rnDeriv μ) = c := by
  conv_rhs => rw [← c.toComplexMeasure_to_signedMeasure]
  ext i hi : 1
  rw [VectorMeasure.add_apply, SignedMeasure.toComplexMeasure_apply]
  ext
  · rw [Complex.add_re, withDensityᵥ_apply (c.integrable_rnDeriv μ) hi, ← IsROrC.re_eq_complex_re,
      ← integral_re (c.integrable_rnDeriv μ).integrableOn, IsROrC.re_eq_complex_re,
      ← withDensityᵥ_apply _ hi]
    · change (c.re.singularPart μ + μ.withDensityᵥ (c.re.rnDeriv μ)) i = _
      rw [c.re.singularPart_add_withDensity_rnDeriv_eq μ]
    · exact SignedMeasure.integrable_rnDeriv _ _
  · rw [Complex.add_im, withDensityᵥ_apply (c.integrable_rnDeriv μ) hi, ← IsROrC.im_eq_complex_im,
      ← integral_im (c.integrable_rnDeriv μ).integrableOn, IsROrC.im_eq_complex_im,
      ← withDensityᵥ_apply _ hi]
    · change (c.im.singularPart μ + μ.withDensityᵥ (c.im.rnDeriv μ)) i = _
      rw [c.im.singularPart_add_withDensity_rnDeriv_eq μ]
    · exact SignedMeasure.integrable_rnDeriv _ _
#align measure_theory.complex_measure.singular_part_add_with_density_rn_deriv_eq MeasureTheory.ComplexMeasure.singularPart_add_withDensity_rnDeriv_eq

end ComplexMeasure

end MeasureTheory<|MERGE_RESOLUTION|>--- conflicted
+++ resolved
@@ -183,20 +183,6 @@
 #align measure_theory.measure.with_density_rn_deriv_le MeasureTheory.Measure.withDensity_rnDeriv_le
 
 @[simp]
-<<<<<<< HEAD
-lemma withDensity_rnDeriv_eq_zero (μ ν : Measure α) [Measure.HaveLebesgueDecomposition ν μ] :
-    μ.withDensity (ν.rnDeriv μ) = 0 ↔ μ ⟂ₘ ν := by
-  have h_dec := haveLebesgueDecomposition_add ν μ
-  refine ⟨fun h ↦ ?_, fun h ↦ ?_⟩
-  · rw [h, add_zero] at h_dec
-    rw [h_dec]
-    exact (mutuallySingular_singularPart ν μ).symm
-  · rw [h_dec, MutuallySingular.add_right_iff] at h
-    rw [← MutuallySingular.self_iff]
-    refine MutuallySingular.mono_ac h.2 ?_ AbsolutelyContinuous.rfl
-    exact withDensity_absolutelyContinuous _ _
-
-=======
 lemma withDensity_rnDeriv_eq_zero (μ ν : Measure α) [μ.HaveLebesgueDecomposition ν] :
     ν.withDensity (μ.rnDeriv ν) = 0 ↔ μ ⟂ₘ ν := by
   have h_dec := haveLebesgueDecomposition_add μ ν
@@ -222,7 +208,6 @@
     exact hμν
   · rw [rnDeriv_of_not_haveLebesgueDecomposition h]
 
->>>>>>> 92fe122e
 instance singularPart.instIsFiniteMeasure [IsFiniteMeasure μ] :
     IsFiniteMeasure (μ.singularPart ν) :=
   isFiniteMeasure_of_le μ <| singularPart_le μ ν
@@ -485,8 +470,6 @@
   exact rnDeriv_withDensity _ (measurable_one.indicator hs)
 #align measure_theory.measure.rn_deriv_restrict MeasureTheory.Measure.rnDeriv_restrict
 
-<<<<<<< HEAD
-=======
 /-- Radon-Nikodym derivative of the scalar multiple of a measure.
 See also `rnDeriv_smul_left'`, which requires sigma-finite `ν` and `μ`. -/
 theorem rnDeriv_smul_left (ν μ : Measure α) [IsFiniteMeasure ν]
@@ -558,50 +541,21 @@
 
 /-- Radon-Nikodym derivative of a sum of two measures.
 See also `rnDeriv_add'`, which requires sigma-finite `ν₁`, `ν₂` and `μ`. -/
->>>>>>> 92fe122e
 lemma rnDeriv_add (ν₁ ν₂ μ : Measure α) [IsFiniteMeasure ν₁] [IsFiniteMeasure ν₂]
     [ν₁.HaveLebesgueDecomposition μ] [ν₂.HaveLebesgueDecomposition μ]
     [(ν₁ + ν₂).HaveLebesgueDecomposition μ] :
     (ν₁ + ν₂).rnDeriv μ =ᵐ[μ] ν₁.rnDeriv μ + ν₂.rnDeriv μ := by
-<<<<<<< HEAD
-  refine ae_eq_of_withDensity_eq (measurable_rnDeriv _ _).aemeasurable ?_ ?_ ?_ ?_
-  · exact (lintegral_rnDeriv_lt_top (ν₁ + ν₂) μ).ne
-  · exact ((measurable_rnDeriv _ _).add (measurable_rnDeriv _ _)).aemeasurable
-  · simp_rw [Pi.add_apply]
-    rw [lintegral_add_left (measurable_rnDeriv _ _)]
-    simp only [ne_eq, ENNReal.add_eq_top]
-    push_neg
-    exact ⟨(lintegral_rnDeriv_lt_top ν₁ μ).ne, (lintegral_rnDeriv_lt_top ν₂ μ).ne⟩
-  · suffices (ν₁ + ν₂).singularPart μ + μ.withDensity ((ν₁ + ν₂).rnDeriv μ)
-        = (ν₁ + ν₂).singularPart μ + μ.withDensity (ν₁.rnDeriv μ + ν₂.rnDeriv μ) by
-      rwa [add_left_cancel] at this
-      · refine MutuallySingular.mono_ac ((ν₁ + ν₂).mutuallySingular_singularPart μ)
-          AbsolutelyContinuous.rfl ?_
-        exact withDensity_absolutelyContinuous _ _
-      · refine MutuallySingular.mono_ac ((ν₁ + ν₂).mutuallySingular_singularPart μ)
-          AbsolutelyContinuous.rfl ?_
-        exact withDensity_absolutelyContinuous _ _
-=======
   rw [← withDensity_eq_iff]
   · suffices (ν₁ + ν₂).singularPart μ + μ.withDensity ((ν₁ + ν₂).rnDeriv μ)
         = (ν₁ + ν₂).singularPart μ + μ.withDensity (ν₁.rnDeriv μ + ν₂.rnDeriv μ) by
       rwa [add_right_inj] at this
->>>>>>> 92fe122e
     rw [← (ν₁ + ν₂).haveLebesgueDecomposition_add μ, singularPart_add,
       withDensity_add_left (measurable_rnDeriv _ _), add_assoc,
       add_comm (ν₂.singularPart μ), add_assoc, add_comm _ (ν₂.singularPart μ),
       ← ν₂.haveLebesgueDecomposition_add μ, ← add_assoc, ← ν₁.haveLebesgueDecomposition_add μ]
-<<<<<<< HEAD
-
-lemma MutuallySingular.rnDeriv_ae_eq_zero {μ ν : Measure α} [SigmaFinite ν] (hμν : μ ⟂ₘ ν) :
-    μ.rnDeriv ν =ᵐ[ν] 0 := by
-  refine (Measure.eq_rnDeriv measurable_zero hμν ?_).symm
-  rw [withDensity_zero, add_zero]
-=======
   · exact (measurable_rnDeriv _ _).aemeasurable
   · exact ((measurable_rnDeriv _ _).add (measurable_rnDeriv _ _)).aemeasurable
   · exact (lintegral_rnDeriv_lt_top (ν₁ + ν₂) μ).ne
->>>>>>> 92fe122e
 
 open VectorMeasure SignedMeasure
 
