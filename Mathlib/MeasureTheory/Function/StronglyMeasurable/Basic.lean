--- conflicted
+++ resolved
@@ -1656,62 +1656,6 @@
 
 end MulAction
 
-<<<<<<< HEAD
-section ContinuousLinearMapNontriviallyNormedField
-
-variable {𝕜 : Type*} [NontriviallyNormedField 𝕜]
-variable {E : Type*} [NormedAddCommGroup E] [NormedSpace 𝕜 E]
-variable {F : Type*} [NormedAddCommGroup F] [NormedSpace 𝕜 F]
-variable {G : Type*} [NormedAddCommGroup G] [NormedSpace 𝕜 G]
-
-theorem _root_.StronglyMeasurable.apply_continuousLinearMap {_m : MeasurableSpace α}
-    {φ : α → F →L[𝕜] E}
-    (hφ : StronglyMeasurable φ) (v : F) : StronglyMeasurable fun a => φ a v :=
-  (ContinuousLinearMap.apply 𝕜 E v).continuous.comp_stronglyMeasurable hφ
-#align strongly_measurable.apply_continuous_linear_map StronglyMeasurable.apply_continuousLinearMap
-
-@[measurability]
-theorem apply_continuousLinearMap {φ : α → F →L[𝕜] E} (hφ : AEStronglyMeasurable φ μ) (v : F) :
-    AEStronglyMeasurable (fun a => φ a v) μ :=
-  (ContinuousLinearMap.apply 𝕜 E v).continuous.comp_aestronglyMeasurable hφ
-#align measure_theory.ae_strongly_measurable.apply_continuous_linear_map MeasureTheory.AEStronglyMeasurable.apply_continuousLinearMap
-
-theorem _root_.ContinuousLinearMap.aestronglyMeasurable_comp₂ (L : E →L[𝕜] F →L[𝕜] G) {f : α → E}
-    {g : α → F} (hf : AEStronglyMeasurable f μ) (hg : AEStronglyMeasurable g μ) :
-    AEStronglyMeasurable (fun x => L (f x) (g x)) μ :=
-  L.continuous₂.comp_aestronglyMeasurable₂ hf hg
-#align continuous_linear_map.ae_strongly_measurable_comp₂ ContinuousLinearMap.aestronglyMeasurable_comp₂
-
-end ContinuousLinearMapNontriviallyNormedField
-
-theorem _root_.aestronglyMeasurable_withDensity_iff {E : Type*} [NormedAddCommGroup E]
-    [NormedSpace ℝ E] {f : α → ℝ≥0} (hf : Measurable f) {g : α → E} :
-    AEStronglyMeasurable g (μ.withDensity fun x => (f x : ℝ≥0∞)) ↔
-      AEStronglyMeasurable (fun x => (f x : ℝ) • g x) μ := by
-  constructor
-  · rintro ⟨g', g'meas, hg'⟩
-    have A : MeasurableSet { x : α | f x ≠ 0 } := (hf (measurableSet_singleton 0)).compl
-    refine' ⟨fun x => (f x : ℝ) • g' x, hf.coe_nnreal_real.stronglyMeasurable.smul g'meas, _⟩
-    apply @ae_of_ae_restrict_of_ae_restrict_compl _ _ _ { x | f x ≠ 0 }
-    · rw [EventuallyEq, ae_withDensity_iff hf.coe_nnreal_ennreal] at hg'
-      rw [ae_restrict_iff' A]
-      filter_upwards [hg'] with a ha h'a
-      have : (f a : ℝ≥0∞) ≠ 0 := by simpa only [Ne, ENNReal.coe_eq_zero] using h'a
-      rw [ha this]
-    · filter_upwards [ae_restrict_mem A.compl] with x hx
-      simp only [Classical.not_not, mem_setOf_eq, mem_compl_iff] at hx
-      simp [hx]
-  · rintro ⟨g', g'meas, hg'⟩
-    refine' ⟨fun x => (f x : ℝ)⁻¹ • g' x, hf.coe_nnreal_real.inv.stronglyMeasurable.smul g'meas, _⟩
-    rw [EventuallyEq, ae_withDensity_iff hf.coe_nnreal_ennreal]
-    filter_upwards [hg'] with x hx h'x
-    rw [← hx, smul_smul, _root_.inv_mul_cancel, one_smul]
-    simp only [Ne, ENNReal.coe_eq_zero] at h'x
-    simpa only [NNReal.coe_eq_zero, Ne] using h'x
-#align ae_strongly_measurable_with_density_iff aestronglyMeasurable_withDensity_iff
-
-=======
->>>>>>> 59de845a
 end AEStronglyMeasurable
 
 /-! ## Almost everywhere finitely strongly measurable functions -/
