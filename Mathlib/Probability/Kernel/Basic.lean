--- conflicted
+++ resolved
@@ -5,7 +5,6 @@
 -/
 import Mathlib.MeasureTheory.Integral.Bochner
 import Mathlib.MeasureTheory.Measure.GiryMonad
-
 
 /-!
 # Markov Kernels
@@ -190,11 +189,7 @@
 
 theorem ext_iff' {η : Kernel α β} :
     κ = η ↔ ∀ a s, MeasurableSet s → κ a s = η a s := by
-<<<<<<< HEAD
-  simp_rw [kernel.ext_iff, Measure.ext_iff]
-=======
   simp_rw [Kernel.ext_iff, Measure.ext_iff]
->>>>>>> 4ca4f82a
 
 theorem ext_fun {η : Kernel α β} (h : ∀ a f, Measurable f → ∫⁻ b, f b ∂κ a = ∫⁻ b, f b ∂η a) :
     κ = η := by
