--- conflicted
+++ resolved
@@ -332,13 +332,8 @@
     using Kernel.measure_zero_or_one_of_measurableSet_limsup_atBot h_le h_indep ht_tail
 
 /-- **Kolmogorov's 0-1 law**, conditional version: any event in the tail σ-algebra of a
-<<<<<<< HEAD
 conditionally independent sequence of sub-σ-algebras has conditional probability 0 or 1. -/
-theorem condexp_zero_or_one_of_measurableSet_limsup_atBot [StandardBorelSpace Ω] [Nonempty Ω]
-=======
-conditinoally independent sequence of sub-σ-algebras has conditional probability 0 or 1. -/
 theorem condexp_zero_or_one_of_measurableSet_limsup_atBot [StandardBorelSpace Ω]
->>>>>>> bd9ce04d
     (hm : m ≤ m0) [IsFiniteMeasure μ] (h_le : ∀ n, s n ≤ m0)
     (h_indep : iCondIndep m hm s μ) {t : Set Ω} (ht_tail : MeasurableSet[limsup s atBot] t) :
     ∀ᵐ ω ∂μ, (μ⟦t | m⟧) ω = 0 ∨ (μ⟦t | m⟧) ω = 1 :=
