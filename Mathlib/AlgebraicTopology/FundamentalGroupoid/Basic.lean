/-
Copyright (c) 2021 Shing Tak Lam. All rights reserved.
Released under Apache 2.0 license as described in the file LICENSE.
Authors: Shing Tak Lam
-/
import Mathlib.CategoryTheory.Category.Grpd
import Mathlib.CategoryTheory.Groupoid
import Mathlib.Topology.Category.TopCat.Basic
import Mathlib.Topology.Homotopy.Path

#align_import algebraic_topology.fundamental_groupoid.basic from "leanprover-community/mathlib"@"3d7987cda72abc473c7cdbbb075170e9ac620042"

/-!
# Fundamental groupoid of a space

Given a topological space `X`, we can define the fundamental groupoid of `X` to be the category with
objects being points of `X`, and morphisms `x ⟶ y` being paths from `x` to `y`, quotiented by
homotopy equivalence. With this, the fundamental group of `X` based at `x` is just the automorphism
group of `x`.
-/

open CategoryTheory

universe u v

variable {X : Type u} {Y : Type v} [TopologicalSpace X] [TopologicalSpace Y]

variable {x₀ x₁ : X}

noncomputable section

open unitInterval

namespace Path

namespace Homotopy

section

/-- Auxiliary function for `reflTransSymm`. -/
def reflTransSymmAux (x : I × I) : ℝ :=
  if (x.2 : ℝ) ≤ 1 / 2 then x.1 * 2 * x.2 else x.1 * (2 - 2 * x.2)
#align path.homotopy.refl_trans_symm_aux Path.Homotopy.reflTransSymmAux

@[continuity]
theorem continuous_reflTransSymmAux : Continuous reflTransSymmAux := by
  refine' continuous_if_le _ _ (Continuous.continuousOn _) (Continuous.continuousOn _) _
  · continuity
  · continuity
  · continuity
  · continuity
  intro x hx
  norm_num [hx, mul_assoc]
#align path.homotopy.continuous_refl_trans_symm_aux Path.Homotopy.continuous_reflTransSymmAux

theorem reflTransSymmAux_mem_I (x : I × I) : reflTransSymmAux x ∈ I := by
  dsimp only [reflTransSymmAux]
  split_ifs
  · constructor
    · apply mul_nonneg
      · apply mul_nonneg
        · unit_interval
        · norm_num
      · unit_interval
    · rw [mul_assoc]
      apply mul_le_one
      · unit_interval
      · apply mul_nonneg
        · norm_num
        · unit_interval
      · linarith
  · constructor
    · apply mul_nonneg
      · unit_interval
      linarith [unitInterval.nonneg x.2, unitInterval.le_one x.2]
    · apply mul_le_one
      · unit_interval
      · linarith [unitInterval.nonneg x.2, unitInterval.le_one x.2]
      · linarith [unitInterval.nonneg x.2, unitInterval.le_one x.2]
set_option linter.uppercaseLean3 false in
#align path.homotopy.refl_trans_symm_aux_mem_I Path.Homotopy.reflTransSymmAux_mem_I

/-- For any path `p` from `x₀` to `x₁`, we have a homotopy from the constant path based at `x₀` to
  `p.trans p.symm`. -/
def reflTransSymm (p : Path x₀ x₁) : Homotopy (Path.refl x₀) (p.trans p.symm) where
  toFun x := p ⟨reflTransSymmAux x, reflTransSymmAux_mem_I x⟩
  continuous_toFun := by continuity
  map_zero_left := by simp [reflTransSymmAux]
  map_one_left x := by
    dsimp only [reflTransSymmAux, Path.coe_toContinuousMap, Path.trans]
    change _ = ite _ _ _
    split_ifs with h
    · rw [Path.extend, Set.IccExtend_of_mem]
      · norm_num
      · rw [unitInterval.mul_pos_mem_iff zero_lt_two]
        exact ⟨unitInterval.nonneg x, h⟩
    · rw [Path.symm, Path.extend, Set.IccExtend_of_mem]
      · simp only [Set.Icc.coe_one, one_mul, coe_mk_mk, Function.comp_apply]
        congr 1
        ext
        norm_num [sub_sub_eq_add_sub]
      · rw [unitInterval.two_mul_sub_one_mem_iff]
        exact ⟨(not_le.1 h).le, unitInterval.le_one x⟩
  prop' t x hx := by
    simp only [Set.mem_singleton_iff, Set.mem_insert_iff] at hx
    simp only [ContinuousMap.coe_mk, coe_toContinuousMap, Path.refl_apply]
    cases hx with
    | inl hx
    | inr hx =>
      rw [hx]
      norm_num [reflTransSymmAux]
#align path.homotopy.refl_trans_symm Path.Homotopy.reflTransSymm

/-- For any path `p` from `x₀` to `x₁`, we have a homotopy from the constant path based at `x₁` to
  `p.symm.trans p`. -/
def reflSymmTrans (p : Path x₀ x₁) : Homotopy (Path.refl x₁) (p.symm.trans p) :=
  (reflTransSymm p.symm).cast rfl <| congr_arg _ (Path.symm_symm _)
#align path.homotopy.refl_symm_trans Path.Homotopy.reflSymmTrans

end

section TransRefl

/-- Auxiliary function for `trans_refl_reparam`. -/
def transReflReparamAux (t : I) : ℝ :=
  if (t : ℝ) ≤ 1 / 2 then 2 * t else 1
#align path.homotopy.trans_refl_reparam_aux Path.Homotopy.transReflReparamAux

@[continuity]
theorem continuous_transReflReparamAux : Continuous transReflReparamAux := by
  refine' continuous_if_le _ _ (Continuous.continuousOn _) (Continuous.continuousOn _) _ <;>
    [continuity; continuity; continuity; continuity; skip]
  intro x hx
  simp [hx]
#align path.homotopy.continuous_trans_refl_reparam_aux Path.Homotopy.continuous_transReflReparamAux

theorem transReflReparamAux_mem_I (t : I) : transReflReparamAux t ∈ I := by
  unfold transReflReparamAux
  split_ifs <;> constructor <;> linarith [unitInterval.le_one t, unitInterval.nonneg t]
set_option linter.uppercaseLean3 false in
#align path.homotopy.trans_refl_reparam_aux_mem_I Path.Homotopy.transReflReparamAux_mem_I

theorem transReflReparamAux_zero : transReflReparamAux 0 = 0 := by
  norm_num [transReflReparamAux]
#align path.homotopy.trans_refl_reparam_aux_zero Path.Homotopy.transReflReparamAux_zero

theorem transReflReparamAux_one : transReflReparamAux 1 = 1 := by
  norm_num [transReflReparamAux]
#align path.homotopy.trans_refl_reparam_aux_one Path.Homotopy.transReflReparamAux_one

theorem trans_refl_reparam (p : Path x₀ x₁) :
    p.trans (Path.refl x₁) =
      p.reparam (fun t => ⟨transReflReparamAux t, transReflReparamAux_mem_I t⟩) (by continuity)
        (Subtype.ext transReflReparamAux_zero) (Subtype.ext transReflReparamAux_one) := by
  ext
  unfold transReflReparamAux
  simp only [Path.trans_apply, not_le, coe_reparam, Function.comp_apply, one_div, Path.refl_apply]
  split_ifs
  · rfl
  · rfl
  · simp
  · simp
#align path.homotopy.trans_refl_reparam Path.Homotopy.trans_refl_reparam

/-- For any path `p` from `x₀` to `x₁`, we have a homotopy from `p.trans (Path.refl x₁)` to `p`. -/
def transRefl (p : Path x₀ x₁) : Homotopy (p.trans (Path.refl x₁)) p :=
  ((Homotopy.reparam p (fun t => ⟨transReflReparamAux t, transReflReparamAux_mem_I t⟩)
          (by continuity) (Subtype.ext transReflReparamAux_zero)
          (Subtype.ext transReflReparamAux_one)).cast
      rfl (trans_refl_reparam p).symm).symm
#align path.homotopy.trans_refl Path.Homotopy.transRefl

/-- For any path `p` from `x₀` to `x₁`, we have a homotopy from `(Path.refl x₀).trans p` to `p`. -/
def reflTrans (p : Path x₀ x₁) : Homotopy ((Path.refl x₀).trans p) p :=
  (transRefl p.symm).symm₂.cast (by simp) (by simp)
#align path.homotopy.refl_trans Path.Homotopy.reflTrans

end TransRefl

section Assoc

/-- Auxiliary function for `trans_assoc_reparam`. -/
def transAssocReparamAux (t : I) : ℝ :=
  if (t : ℝ) ≤ 1 / 4 then 2 * t else if (t : ℝ) ≤ 1 / 2 then t + 1 / 4 else 1 / 2 * (t + 1)
#align path.homotopy.trans_assoc_reparam_aux Path.Homotopy.transAssocReparamAux

@[continuity]
theorem continuous_transAssocReparamAux : Continuous transAssocReparamAux := by
  refine' continuous_if_le _ _ (Continuous.continuousOn _)
      (continuous_if_le _ _ (Continuous.continuousOn _) (Continuous.continuousOn _) _).continuousOn
      _ <;>
    [continuity; continuity; continuity; continuity; continuity; continuity; continuity; skip;
      skip] <;>
    · intro x hx
      norm_num [hx]
#align path.homotopy.continuous_trans_assoc_reparam_aux Path.Homotopy.continuous_transAssocReparamAux

theorem transAssocReparamAux_mem_I (t : I) : transAssocReparamAux t ∈ I := by
  unfold transAssocReparamAux
  split_ifs <;> constructor <;> linarith [unitInterval.le_one t, unitInterval.nonneg t]
set_option linter.uppercaseLean3 false in
#align path.homotopy.trans_assoc_reparam_aux_mem_I Path.Homotopy.transAssocReparamAux_mem_I

theorem transAssocReparamAux_zero : transAssocReparamAux 0 = 0 := by
  norm_num [transAssocReparamAux]
#align path.homotopy.trans_assoc_reparam_aux_zero Path.Homotopy.transAssocReparamAux_zero

theorem transAssocReparamAux_one : transAssocReparamAux 1 = 1 := by
  norm_num [transAssocReparamAux]
#align path.homotopy.trans_assoc_reparam_aux_one Path.Homotopy.transAssocReparamAux_one

theorem trans_assoc_reparam {x₀ x₁ x₂ x₃ : X} (p : Path x₀ x₁) (q : Path x₁ x₂) (r : Path x₂ x₃) :
    (p.trans q).trans r =
      (p.trans (q.trans r)).reparam
        (fun t => ⟨transAssocReparamAux t, transAssocReparamAux_mem_I t⟩) (by continuity)
        (Subtype.ext transAssocReparamAux_zero) (Subtype.ext transAssocReparamAux_one) := by
  ext x
  simp only [transAssocReparamAux, Path.trans_apply, mul_inv_cancel_left₀, not_le,
    Function.comp_apply, Ne.def, not_false_iff, bit0_eq_zero, one_ne_zero, mul_ite, Subtype.coe_mk,
    Path.coe_reparam]
  -- TODO: why does split_ifs not reduce the ifs??????
  split_ifs with h₁ h₂ h₃ h₄ h₅
  · rfl
  iterate 6 exfalso; linarith
  · have h : 2 * (2 * (x : ℝ)) - 1 = 2 * (2 * (↑x + 1 / 4) - 1) := by linarith
    simp [h₂, h₁, h, dif_neg (show ¬False from id), dif_pos True.intro, if_false, if_true]
  iterate 6 exfalso; linarith
  · congr
    ring
#align path.homotopy.trans_assoc_reparam Path.Homotopy.trans_assoc_reparam

/-- For paths `p q r`, we have a homotopy from `(p.trans q).trans r` to `p.trans (q.trans r)`. -/
def transAssoc {x₀ x₁ x₂ x₃ : X} (p : Path x₀ x₁) (q : Path x₁ x₂) (r : Path x₂ x₃) :
    Homotopy ((p.trans q).trans r) (p.trans (q.trans r)) :=
  ((Homotopy.reparam (p.trans (q.trans r))
          (fun t => ⟨transAssocReparamAux t, transAssocReparamAux_mem_I t⟩) (by continuity)
          (Subtype.ext transAssocReparamAux_zero) (Subtype.ext transAssocReparamAux_one)).cast
      rfl (trans_assoc_reparam p q r).symm).symm
#align path.homotopy.trans_assoc Path.Homotopy.transAssoc

end Assoc

end Homotopy

end Path

/-- The fundamental groupoid of a space `X` is defined to be a wrapper around `X`, and we
subsequently put a `CategoryTheory.Groupoid` structure on it. -/
@[ext]
structure FundamentalGroupoid (X : Type u) where
  /-- View a term of `FundamentalGroupoid X` as a term of `X`.-/
  as : X
#align fundamental_groupoid FundamentalGroupoid

namespace FundamentalGroupoid

/-- The equivalence between `X` and the underlying type of its fundamental groupoid.
  This is useful for transferring constructions (instances, etc.)
  from `X` to `πₓ X`. -/
@[simps]
def equiv (X : Type*) : FundamentalGroupoid X ≃ X where
  toFun x := x.as
  invFun x := .mk x
  left_inv _ := rfl
  right_inv _ := rfl

@[simp]
lemma isEmpty_iff (X : Type*) :
    IsEmpty (FundamentalGroupoid X) ↔ IsEmpty X :=
  equiv _ |>.isEmpty_congr

instance (X : Type*) [IsEmpty X] :
    IsEmpty (FundamentalGroupoid X) :=
  equiv _ |>.isEmpty

@[simp]
lemma nonempty_iff (X : Type*) :
    Nonempty (FundamentalGroupoid X) ↔ Nonempty X :=
  equiv _ |>.nonempty_congr

instance (X : Type*) [Nonempty X] :
    Nonempty (FundamentalGroupoid X) :=
  equiv _ |>.nonempty

@[simp]
lemma subsingleton_iff (X : Type*) :
    Subsingleton (FundamentalGroupoid X) ↔ Subsingleton X :=
  equiv _ |>.subsingleton_congr

instance (X : Type*) [Subsingleton X] :
    Subsingleton (FundamentalGroupoid X) :=
  equiv _ |>.subsingleton

-- TODO: It seems that `Equiv.nontrivial_congr` doesn't exist.
-- Once it is added, please add the corresponding lemma and instance.

instance {X : Type u} [Inhabited X] : Inhabited (FundamentalGroupoid X) :=
  ⟨⟨default⟩⟩

attribute [local instance] Path.Homotopic.setoid

instance : CategoryTheory.Groupoid (FundamentalGroupoid X) where
  Hom x y := Path.Homotopic.Quotient x.as y.as
  id x := ⟦Path.refl x.as⟧
  comp {x y z} := Path.Homotopic.Quotient.comp
  id_comp {x y} f :=
    Quotient.inductionOn f fun a =>
      show ⟦(Path.refl x.as).trans a⟧ = ⟦a⟧ from Quotient.sound ⟨Path.Homotopy.reflTrans a⟩
  comp_id {x y} f :=
    Quotient.inductionOn f fun a =>
      show ⟦a.trans (Path.refl y.as)⟧ = ⟦a⟧ from Quotient.sound ⟨Path.Homotopy.transRefl a⟩
  assoc {w x y z} f g h :=
    Quotient.inductionOn₃ f g h fun p q r =>
      show ⟦(p.trans q).trans r⟧ = ⟦p.trans (q.trans r)⟧ from
        Quotient.sound ⟨Path.Homotopy.transAssoc p q r⟩
  inv {x y} p :=
<<<<<<< HEAD
    Quotient.lift (fun l : Path x y => ⟦l.symm⟧)
      (by rintro a b ⟨h⟩; exact Quotient.sound ⟨h.symm₂⟩) p
=======
    Quotient.lift (fun l : Path x.as y.as => ⟦l.symm⟧)
      (by
        rintro a b ⟨h⟩
        simp only
        rw [Quotient.eq]
        exact ⟨h.symm₂⟩)
      p
>>>>>>> 9f35a083
  inv_comp {x y} f :=
    Quotient.inductionOn f fun a =>
      show ⟦a.symm.trans a⟧ = ⟦Path.refl y.as⟧ from
        Quotient.sound ⟨(Path.Homotopy.reflSymmTrans a).symm⟩
  comp_inv {x y} f :=
    Quotient.inductionOn f fun a =>
      show ⟦a.trans a.symm⟧ = ⟦Path.refl x.as⟧ from
        Quotient.sound ⟨(Path.Homotopy.reflTransSymm a).symm⟩

theorem comp_eq (x y z : FundamentalGroupoid X) (p : x ⟶ y) (q : y ⟶ z) : p ≫ q = p.comp q := rfl
#align fundamental_groupoid.comp_eq FundamentalGroupoid.comp_eq

theorem id_eq_path_refl (x : FundamentalGroupoid X) : 𝟙 x = ⟦Path.refl x.as⟧ := rfl
#align fundamental_groupoid.id_eq_path_refl FundamentalGroupoid.id_eq_path_refl

/-- The functor sending a topological space `X` to its fundamental groupoid. -/
def fundamentalGroupoidFunctor : TopCat ⥤ CategoryTheory.Grpd where
  obj X := { α := FundamentalGroupoid X }
  map f :=
    { obj := fun x => ⟨f x.as⟩
      map := fun {X Y} p => by exact Path.Homotopic.Quotient.mapFn p f
      map_id := fun X => rfl
      map_comp := fun {x y z} p q => by
        refine Quotient.inductionOn₂ p q fun a b => ?_
        simp only [comp_eq, ← Path.Homotopic.map_lift, ← Path.Homotopic.comp_lift, Path.map_trans]
        -- This was not needed before leanprover/lean4#2644
        erw [ ← Path.Homotopic.comp_lift]; rfl}
  map_id X := by
    simp only
    change _ = (⟨_, _, _⟩ : FundamentalGroupoid X ⥤ FundamentalGroupoid X)
    congr
    ext x y p
    refine' Quotient.inductionOn p fun q => _
    rw [← Path.Homotopic.map_lift]
    conv_rhs => rw [← q.map_id]
  map_comp f g := by
    simp only
    congr
    ext x y p
    refine' Quotient.inductionOn p fun q => _
    simp only [Quotient.map_mk, Path.map_map, Quotient.eq']
    rfl
#align fundamental_groupoid.fundamental_groupoid_functor FundamentalGroupoid.fundamentalGroupoidFunctor

scoped notation "π" => FundamentalGroupoid.fundamentalGroupoidFunctor
scoped notation "πₓ" => FundamentalGroupoid.fundamentalGroupoidFunctor.obj
scoped notation "πₘ" => FundamentalGroupoid.fundamentalGroupoidFunctor.map

theorem map_eq {X Y : TopCat} {x₀ x₁ : X} (f : C(X, Y)) (p : Path.Homotopic.Quotient x₀ x₁) :
    (πₘ f).map p = p.mapFn f := rfl
#align fundamental_groupoid.map_eq FundamentalGroupoid.map_eq

/-- Help the typechecker by converting a point in a groupoid back to a point in
the underlying topological space. -/
@[reducible]
def toTop {X : TopCat} (x : πₓ X) : X := x.as
#align fundamental_groupoid.to_top FundamentalGroupoid.toTop

/-- Help the typechecker by converting a point in a topological space to a
point in the fundamental groupoid of that space. -/
@[reducible]
def fromTop {X : TopCat} (x : X) : πₓ X := ⟨x⟩
#align fundamental_groupoid.from_top FundamentalGroupoid.fromTop

/-- Help the typechecker by converting an arrow in the fundamental groupoid of
a topological space back to a path in that space (i.e., `Path.Homotopic.Quotient`). -/
-- Porting note: Added `(X := X)` to the type.
@[reducible]
def toPath {X : TopCat} {x₀ x₁ : πₓ X} (p : x₀ ⟶ x₁) :
    Path.Homotopic.Quotient (X := X) x₀.as x₁.as :=
  p
#align fundamental_groupoid.to_path FundamentalGroupoid.toPath

/-- Help the typechecker by converting a path in a topological space to an arrow in the
fundamental groupoid of that space. -/
@[reducible]
def fromPath {X : TopCat} {x₀ x₁ : X} (p : Path.Homotopic.Quotient x₀ x₁) :
    FundamentalGroupoid.mk x₀ ⟶ FundamentalGroupoid.mk x₁ := p
#align fundamental_groupoid.from_path FundamentalGroupoid.fromPath

end FundamentalGroupoid

def ContinuousMap.interval_restrict (f : C(I, X)) {a b : I} (hab : a ≤ b) : Path (f a) (f b) where
  toFun := Set.IccExtend zero_le_one f ∘ fun t ↦ (b - a) * t + a
  continuous_toFun := by continuity
  source' := by simp
  target' := by simp

open FundamentalGroupoid

def ContinuousMap.unitInterval_functor {X : TopCat} (f : C(I, X)) : I ⥤ FundamentalGroupoid X where
  obj t := fromTop (f t)
  map hab := ⟦f.interval_restrict <| by
    dsimp [Quiver.Hom] at hab ⟧


/-
 by
    change (a : ℝ) ≤ b at hab
    rw [← sub_nonneg] at hab
    refine ⟨add_nonneg (mul_nonneg hab t.2.1) a.2.1, le_trans ?_ b.2.2⟩

def Path.ofContinuousOn {f : I → X} {a b : I} (hst : a ≤ b) (hf : ContinuousOn f (Set.Icc a b)) :
    Path (f a) (f b) where
  toFun := f ∘ fun u ↦ (t - s) * u + s
  continuous_to_fun := hf.comp_continuous (by continuity) (λ u, affine_maps_to_I hst u.2)
  source' := by simp only [comp_app, Icc.coe_zero, mul_zero, zero_add]
  target' := by simp only [comp_app, Icc.coe_one, mul_one, sub_add_cancel]
-/<|MERGE_RESOLUTION|>--- conflicted
+++ resolved
@@ -314,10 +314,6 @@
       show ⟦(p.trans q).trans r⟧ = ⟦p.trans (q.trans r)⟧ from
         Quotient.sound ⟨Path.Homotopy.transAssoc p q r⟩
   inv {x y} p :=
-<<<<<<< HEAD
-    Quotient.lift (fun l : Path x y => ⟦l.symm⟧)
-      (by rintro a b ⟨h⟩; exact Quotient.sound ⟨h.symm₂⟩) p
-=======
     Quotient.lift (fun l : Path x.as y.as => ⟦l.symm⟧)
       (by
         rintro a b ⟨h⟩
@@ -325,7 +321,6 @@
         rw [Quotient.eq]
         exact ⟨h.symm₂⟩)
       p
->>>>>>> 9f35a083
   inv_comp {x y} f :=
     Quotient.inductionOn f fun a =>
       show ⟦a.symm.trans a⟧ = ⟦Path.refl y.as⟧ from
