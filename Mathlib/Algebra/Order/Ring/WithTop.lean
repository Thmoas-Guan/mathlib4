/-
Copyright (c) 2016 Jeremy Avigad. All rights reserved.
Released under Apache 2.0 license as described in the file LICENSE.
Authors: Jeremy Avigad, Leonardo de Moura, Mario Carneiro
-/
import Mathlib.Algebra.GroupWithZero.Basic
import Mathlib.Algebra.Order.Monoid.WithTop
import Mathlib.Algebra.Order.Ring.Canonical
import Mathlib.Algebra.Ring.Hom.Defs
import Std.Data.Option.Lemmas

#align_import algebra.order.ring.with_top from "leanprover-community/mathlib"@"0111834459f5d7400215223ea95ae38a1265a907"

/-! # Structures involving `*` and `0` on `WithTop` and `WithBot`
The main results of this section are `WithTop.canonicallyOrderedCommSemiring` and
`WithBot.orderedCommSemiring`.
-/

variable {α : Type*}

namespace WithTop

variable [DecidableEq α]

section MulZeroClass
variable [MulZeroClass α] {a b : WithTop α}

instance instMulZeroClass : MulZeroClass (WithTop α) where
  zero := 0
  mul a b := match a, b with
    | (a : α), (b : α) => ↑(a * b)
    | (a : α), ⊤ => if a = 0 then 0 else ⊤
    | ⊤, (b : α) => if b = 0 then 0 else ⊤
    | ⊤, ⊤ => ⊤
  mul_zero a := match a with
    | (a : α) => congr_arg some $ mul_zero _
    | ⊤ => if_pos rfl
  zero_mul b := match b with
    | (b : α) => congr_arg some $ zero_mul _
    | ⊤ => if_pos rfl

@[simp, norm_cast] lemma coe_mul (a b : α) : (↑(a * b) : WithTop α) = a * b := rfl
#align with_top.coe_mul WithTop.coe_mul

lemma mul_top' : ∀ (a : WithTop α), a * ⊤ = if a = 0 then 0 else ⊤
  | (a : α) => if_congr coe_eq_zero.symm rfl rfl
  | ⊤ => (if_neg top_ne_zero).symm
#align with_top.mul_top' WithTop.mul_top'

@[simp] lemma mul_top (h : a ≠ 0) : a * ⊤ = ⊤ := by rw [mul_top', if_neg h]
#align with_top.mul_top WithTop.mul_top

lemma top_mul' : ∀ (b : WithTop α), ⊤ * b = if b = 0 then 0 else ⊤
  | (b : α) => if_congr coe_eq_zero.symm rfl rfl
  | ⊤ => (if_neg top_ne_zero).symm
#align with_top.top_mul' WithTop.top_mul'

@[simp] lemma top_mul (hb : b ≠ 0) : ⊤ * b = ⊤ := by rw [top_mul', if_neg hb]
#align with_top.top_mul WithTop.top_mul

-- eligible for dsimp
@[simp, nolint simpNF] lemma top_mul_top : (⊤ * ⊤ : WithTop α) = ⊤ := rfl
#align with_top.top_mul_top WithTop.top_mul_top

lemma mul_def (a b : WithTop α) :
    a * b = if a = 0 ∨ b = 0 then 0 else WithTop.map₂ (· * ·) a b := by
  cases a <;> cases b <;> aesop (add simp [none_eq_top, some_eq_coe])
#align with_top.mul_def WithTop.mul_def

lemma mul_eq_top_iff : a * b = ⊤ ↔ a ≠ 0 ∧ b = ⊤ ∨ a = ⊤ ∧ b ≠ 0 := by rw [mul_def]; aesop
#align with_top.mul_eq_top_iff WithTop.mul_eq_top_iff

lemma mul_coe_eq_bind {b : α} (hb : b ≠ 0) : ∀ a, (a * b : WithTop α) = a.bind fun a ↦ ↑(a * b)
  | ⊤ => by simp [top_mul, hb]; rfl
  | (a : α) => rfl
#align with_top.mul_coe WithTop.mul_coe_eq_bind

lemma coe_mul_eq_bind {a : α} (ha : a ≠ 0) : ∀ b, (a * b : WithTop α) = b.bind fun b ↦ ↑(a * b)
  | ⊤ => by simp [top_mul, ha]; rfl
  | (b : α) => rfl

@[simp] lemma untop'_zero_mul (a b : WithTop α) : (a * b).untop' 0 = a.untop' 0 * b.untop' 0 := by
  by_cases ha : a = 0; · rw [ha, zero_mul, ← coe_zero, untop'_coe, zero_mul]
  by_cases hb : b = 0; · rw [hb, mul_zero, ← coe_zero, untop'_coe, mul_zero]
  induction a using WithTop.recTopCoe; · rw [top_mul hb, untop'_top, zero_mul]
  induction b using WithTop.recTopCoe; · rw [mul_top ha, untop'_top, mul_zero]
  rw [← coe_mul, untop'_coe, untop'_coe, untop'_coe]
#align with_top.untop'_zero_mul WithTop.untop'_zero_mul

theorem mul_lt_top' [LT α] {a b : WithTop α} (ha : a < ⊤) (hb : b < ⊤) : a * b < ⊤ := by
  rw [WithTop.lt_top_iff_ne_top] at *
  simp only [Ne.def, mul_eq_top_iff, *, and_false, false_and, or_self, not_false_eq_true]
#align with_top.mul_lt_top' WithTop.mul_lt_top'

theorem mul_lt_top [LT α] {a b : WithTop α} (ha : a ≠ ⊤) (hb : b ≠ ⊤) : a * b < ⊤ :=
  mul_lt_top' (WithTop.lt_top_iff_ne_top.2 ha) (WithTop.lt_top_iff_ne_top.2 hb)
#align with_top.mul_lt_top WithTop.mul_lt_top

instance instNoZeroDivisors [NoZeroDivisors α] : NoZeroDivisors (WithTop α) := by
  refine ⟨fun h₁ => Decidable.by_contradiction fun h₂ => ?_⟩
  rw [mul_def, if_neg h₂] at h₁
  rcases Option.mem_map₂_iff.1 h₁ with ⟨a, b, (rfl : _ = _), (rfl : _ = _), hab⟩
  exact h₂ ((eq_zero_or_eq_zero_of_mul_eq_zero hab).imp (congr_arg some) (congr_arg some))

<<<<<<< HEAD
end Mul

section MulZeroClass

variable [MulZeroClass α]

@[simp, norm_cast]
theorem coe_mul {a b : α} : (↑(a * b) : WithTop α) = a * b := by
  by_cases ha : a = 0
  · simp [ha]
  · by_cases hb : b = 0
    · simp [hb]
    · simp [*, mul_def]
      rfl
#align with_top.coe_mul WithTop.coe_mul

theorem mul_coe {b : α} (hb : b ≠ 0) : ∀ {a : WithTop α},
    a * (b : WithTop α) = a.bind fun a : α => ↑(a * b)
  | ⊤ =>
    show (if (⊤ : WithTop α) = 0 ∨ (b : WithTop α) = 0 then 0 else ⊤ : WithTop α) = ⊤ by simp [hb]
  | some a => by
    rw [← coe_mul]
    rfl
#align with_top.mul_coe WithTop.mul_coe

@[simp]
theorem untop'_zero_mul (a b : WithTop α) : (a * b).untop' 0 = a.untop' 0 * b.untop' 0 := by
  by_cases ha : a = 0; · rw [ha, zero_mul, ← coe_zero, untop'_coe, zero_mul]
  by_cases hb : b = 0; · rw [hb, mul_zero, ← coe_zero, untop'_coe, mul_zero]
  induction a using WithTop.recTopCoe; · rw [top_mul hb, untop'_top, zero_mul]
  induction b using WithTop.recTopCoe; · rw [mul_top ha, untop'_top, mul_zero]
  rw [← coe_mul, untop'_coe, untop'_coe, untop'_coe]
#align with_top.untop'_zero_mul WithTop.untop'_zero_mul

=======
>>>>>>> d8c7b27e
end MulZeroClass

/-- `Nontrivial α` is needed here as otherwise we have `1 * ⊤ = ⊤` but also `0 * ⊤ = 0`. -/
instance instMulZeroOneClass [MulZeroOneClass α] [Nontrivial α] : MulZeroOneClass (WithTop α) where
  __ := instMulZeroClass
  one_mul a := match a with
    | ⊤ => mul_top (mt coe_eq_coe.1 one_ne_zero)
    | (a : α) => by rw [← coe_one, ← coe_mul, one_mul]
  mul_one a := match a with
    | ⊤ => top_mul (mt coe_eq_coe.1 one_ne_zero)
    | (a : α) => by rw [← coe_one, ← coe_mul, mul_one]

/-- A version of `WithTop.map` for `MonoidWithZeroHom`s. -/
@[simps (config := .asFn)]
protected def _root_.MonoidWithZeroHom.withTopMap {R S : Type*} [MulZeroOneClass R] [DecidableEq R]
    [Nontrivial R] [MulZeroOneClass S] [DecidableEq S] [Nontrivial S] (f : R →*₀ S)
    (hf : Function.Injective f) : WithTop R →*₀ WithTop S :=
  { f.toZeroHom.withTopMap, f.toMonoidHom.toOneHom.withTopMap with
    toFun := WithTop.map f
    map_mul' := fun x y => by
      have : ∀ z, map f z = 0 ↔ z = 0 := fun z =>
        (Option.map_injective hf).eq_iff' f.toZeroHom.withTopMap.map_zero
      rcases Decidable.eq_or_ne x 0 with (rfl | hx)
      · simp
      rcases Decidable.eq_or_ne y 0 with (rfl | hy)
      · simp
      induction' x using WithTop.recTopCoe with x
      · simp [hy, this]
      induction' y using WithTop.recTopCoe with y
      · have : (f x : WithTop S) ≠ 0 := by simpa [hf.eq_iff' (map_zero f)] using hx
        simp [mul_top hx, mul_top this]
      · -- Porting note (#11215): TODO: `simp [← coe_mul]` times out
        simp only [map_coe, ← coe_mul, map_mul] }
#align monoid_with_zero_hom.with_top_map MonoidWithZeroHom.withTopMap

instance instSemigroupWithZero [SemigroupWithZero α] [NoZeroDivisors α] :
    SemigroupWithZero (WithTop α) where
  __ := instMulZeroClass
  mul_assoc a b c := by
    rcases eq_or_ne a 0 with (rfl | ha); · simp only [zero_mul]
    rcases eq_or_ne b 0 with (rfl | hb); · simp only [zero_mul, mul_zero]
    rcases eq_or_ne c 0 with (rfl | hc); · simp only [mul_zero]
  -- Porting note: below needed to be rewritten due to changed `simp` behaviour for `coe`
    induction' a using WithTop.recTopCoe with a; · simp [hb, hc]
    induction' b using WithTop.recTopCoe with b; · simp [mul_top ha, top_mul hc]
    induction' c using WithTop.recTopCoe with c
    · rw [mul_top hb, mul_top ha]
      rw [← coe_zero, ne_eq, coe_eq_coe] at ha hb
      simp [ha, hb]
    simp only [← coe_mul, mul_assoc]

section MonoidWithZero
variable [MonoidWithZero α] [NoZeroDivisors α] [Nontrivial α]

instance instMonoidWithZero : MonoidWithZero (WithTop α) where
  __ := instMulZeroOneClass
  __ := instSemigroupWithZero
  npow n a := match a, n with
    | (a : α), n => ↑(a ^ n)
    | ⊤, 0 => 1
    | ⊤, _n + 1 => ⊤
  npow_zero a := by cases a <;> simp
  npow_succ n a := by cases n <;> cases a <;> simp [none_eq_top, some_eq_coe, pow_succ]

@[simp, norm_cast] lemma coe_pow (a : α) (n : ℕ) : (↑(a ^ n) : WithTop α) = a ^ n := rfl

end MonoidWithZero

instance instCommMonoidWithZero [CommMonoidWithZero α] [NoZeroDivisors α] [Nontrivial α] :
    CommMonoidWithZero (WithTop α) where
  __ := instMonoidWithZero
  mul_comm a b := by simp_rw [mul_def]; exact if_congr or_comm rfl (Option.map₂_comm mul_comm)

variable [CanonicallyOrderedCommSemiring α]

private theorem distrib' (a b c : WithTop α) : (a + b) * c = a * c + b * c := by
  induction' c using WithTop.recTopCoe with c
  · by_cases ha : a = 0 <;> simp [ha]
  · by_cases hc : c = 0
    · simp [hc]
    simp only [mul_coe_eq_bind hc]
    cases a <;> cases b
    repeat' first | rfl |exact congr_arg some (add_mul _ _ _)

/-- This instance requires `CanonicallyOrderedCommSemiring` as it is the smallest class
that derives from both `NonAssocNonUnitalSemiring` and `CanonicallyOrderedAddCommMonoid`, both
of which are required for distributivity. -/
instance commSemiring [Nontrivial α] : CommSemiring (WithTop α) :=
  { addCommMonoidWithOne, instCommMonoidWithZero with
    right_distrib := distrib'
    left_distrib := fun a b c => by
      rw [mul_comm, distrib', mul_comm b, mul_comm c] }

instance [Nontrivial α] : CanonicallyOrderedCommSemiring (WithTop α) :=
  { WithTop.commSemiring, WithTop.canonicallyOrderedAddCommMonoid with
  eq_zero_or_eq_zero_of_mul_eq_zero := eq_zero_or_eq_zero_of_mul_eq_zero}

/-- A version of `WithTop.map` for `RingHom`s. -/
@[simps (config := .asFn)]
protected def _root_.RingHom.withTopMap {R S : Type*} [CanonicallyOrderedCommSemiring R]
    [DecidableEq R] [Nontrivial R] [CanonicallyOrderedCommSemiring S] [DecidableEq S] [Nontrivial S]
    (f : R →+* S) (hf : Function.Injective f) : WithTop R →+* WithTop S :=
  {MonoidWithZeroHom.withTopMap f.toMonoidWithZeroHom hf, f.toAddMonoidHom.withTopMap with}
#align ring_hom.with_top_map RingHom.withTopMap

end WithTop

namespace WithBot

variable [DecidableEq α]

section MulZeroClass
variable [MulZeroClass α] {a b : WithBot α}

instance : MulZeroClass (WithBot α) := WithTop.instMulZeroClass

@[simp, norm_cast] lemma coe_mul (a b : α) : (↑(a * b) : WithBot α) = a * b := rfl
#align with_bot.coe_mul WithBot.coe_mul

lemma mul_bot' : ∀ (a : WithBot α), a * ⊥ = if a = 0 then 0 else ⊥
  | (a : α) => if_congr coe_eq_zero.symm rfl rfl
  | ⊥ => (if_neg bot_ne_zero).symm
#align with_bot.mul_bot' WithBot.mul_bot'

@[simp] lemma mul_bot (h : a ≠ 0) : a * ⊥ = ⊥ := by rw [mul_bot', if_neg h]
#align with_bot.mul_bot WithBot.mul_bot

lemma bot_mul' : ∀ (b : WithBot α), ⊥ * b = if b = 0 then 0 else ⊥
  | (b : α) => if_congr coe_eq_zero.symm rfl rfl
  | ⊥ => (if_neg bot_ne_zero).symm
#align with_bot.bot_mul' WithBot.bot_mul'

@[simp] lemma bot_mul (hb : b ≠ 0) : ⊥ * b = ⊥ := by rw [bot_mul', if_neg hb]
#align with_bot.bot_mul WithBot.bot_mul

-- eligible for dsimp
@[simp, nolint simpNF] lemma bot_mul_bot : (⊥ * ⊥ : WithBot α) = ⊥ := rfl
#align with_bot.bot_mul_bot WithBot.bot_mul_bot

lemma mul_def (a b : WithBot α) :
    a * b = if a = 0 ∨ b = 0 then 0 else WithBot.map₂ (· * ·) a b := by
  cases a <;> cases b <;> aesop (add simp [none_eq_bot, some_eq_coe])
#align with_bot.mul_def WithBot.mul_def

lemma mul_eq_bot_iff : a * b = ⊥ ↔ a ≠ 0 ∧ b = ⊥ ∨ a = ⊥ ∧ b ≠ 0 := by rw [mul_def]; aesop
#align with_bot.mul_eq_bot_iff WithBot.mul_eq_bot_iff

lemma mul_coe_eq_bind {b : α} (hb : b ≠ 0) : ∀ a, (a * b : WithBot α) = a.bind fun a ↦ ↑(a * b)
  | ⊥ => by simp only [ne_eq, coe_eq_zero, hb, not_false_eq_true, bot_mul]; rfl
  | (a : α) => rfl
#align with_bot.mul_coe WithBot.mul_coe_eq_bind

lemma coe_mul_eq_bind {a : α} (ha : a ≠ 0) : ∀ b, (a * b : WithBot α) = b.bind fun b ↦ ↑(a * b)
  | ⊥ => by simp only [ne_eq, coe_eq_zero, ha, not_false_eq_true, mul_bot]; rfl
  | (b : α) => rfl

@[simp]
lemma unbot'_zero_mul (a b : WithBot α) : (a * b).unbot' 0 = a.unbot' 0 * b.unbot' 0 := by
  by_cases ha : a = 0; · rw [ha, zero_mul, ← coe_zero, unbot'_coe, zero_mul]
  by_cases hb : b = 0; · rw [hb, mul_zero, ← coe_zero, unbot'_coe, mul_zero]
  induction a using WithBot.recBotCoe; · rw [bot_mul hb, unbot'_bot, zero_mul]
  induction b using WithBot.recBotCoe; · rw [mul_bot ha, unbot'_bot, mul_zero]
  rw [← coe_mul, unbot'_coe, unbot'_coe, unbot'_coe]
#align with_bot.unbot'_zero_mul WithBot.unbot'_zero_mul

theorem bot_lt_mul' [LT α] {a b : WithBot α} (ha : ⊥ < a) (hb : ⊥ < b) : ⊥ < a * b :=
  WithTop.mul_lt_top' (α := αᵒᵈ) ha hb
#align with_bot.bot_lt_mul' WithBot.bot_lt_mul'

theorem bot_lt_mul [LT α] {a b : WithBot α} (ha : a ≠ ⊥) (hb : b ≠ ⊥) : ⊥ < a * b :=
  WithTop.mul_lt_top (α := αᵒᵈ) ha hb
#align with_bot.bot_lt_mul WithBot.bot_lt_mul

instance instNoZeroDivisors [NoZeroDivisors α] : NoZeroDivisors (WithBot α) :=
  WithTop.instNoZeroDivisors

end MulZeroClass

/-- `Nontrivial α` is needed here as otherwise we have `1 * ⊥ = ⊥` but also `= 0 * ⊥ = 0`. -/
instance instMulZeroOneClass [MulZeroOneClass α] [Nontrivial α] : MulZeroOneClass (WithBot α) :=
  WithTop.instMulZeroOneClass

instance instSemigroupWithZero [SemigroupWithZero α] [NoZeroDivisors α] :
    SemigroupWithZero (WithBot α) := WithTop.instSemigroupWithZero

section MonoidWithZero
variable [MonoidWithZero α] [NoZeroDivisors α] [Nontrivial α]

instance instMonoidWithZero : MonoidWithZero (WithBot α) := WithTop.instMonoidWithZero

@[simp, norm_cast] lemma coe_pow (a : α) (n : ℕ) : (↑(a ^ n) : WithBot α) = a ^ n := rfl

end MonoidWithZero

instance commMonoidWithZero [CommMonoidWithZero α] [NoZeroDivisors α] [Nontrivial α] :
    CommMonoidWithZero (WithBot α) := WithTop.instCommMonoidWithZero

instance commSemiring [CanonicallyOrderedCommSemiring α] [Nontrivial α] :
    CommSemiring (WithBot α) :=
  WithTop.commSemiring

instance [MulZeroClass α] [Preorder α] [PosMulMono α] : PosMulMono (WithBot α) :=
  ⟨by
    intro ⟨x, x0⟩ a b h
    simp only [Subtype.coe_mk]
    rcases eq_or_ne x 0 with rfl | x0'
    · simp
    lift x to α
    · rintro rfl
      exact (WithBot.bot_lt_coe (0 : α)).not_le x0
    induction a using WithBot.recBotCoe
    · simp_rw [mul_bot x0', bot_le]
    induction b using WithBot.recBotCoe
    · exact absurd h (bot_lt_coe _).not_le
    simp only [← coe_mul, coe_le_coe] at *
    norm_cast at x0
    exact mul_le_mul_of_nonneg_left h x0 ⟩

instance [MulZeroClass α] [Preorder α] [MulPosMono α] : MulPosMono (WithBot α) :=
  ⟨by
    intro ⟨x, x0⟩ a b h
    simp only [Subtype.coe_mk]
    rcases eq_or_ne x 0 with rfl | x0'
    · simp
    lift x to α
    · rintro rfl
      exact (WithBot.bot_lt_coe (0 : α)).not_le x0
    induction a using WithBot.recBotCoe
    · simp_rw [bot_mul x0', bot_le]
    induction b using WithBot.recBotCoe
    · exact absurd h (bot_lt_coe _).not_le
    simp only [← coe_mul, coe_le_coe] at *
    norm_cast at x0
    exact mul_le_mul_of_nonneg_right h x0 ⟩

instance [MulZeroClass α] [Preorder α] [PosMulStrictMono α] : PosMulStrictMono (WithBot α) :=
  ⟨by
    intro ⟨x, x0⟩ a b h
    simp only [Subtype.coe_mk]
    lift x to α using x0.ne_bot
    induction b using WithBot.recBotCoe
    · exact absurd h not_lt_bot
    induction a using WithBot.recBotCoe
    · simp_rw [mul_bot x0.ne.symm, ← coe_mul, bot_lt_coe]
    simp only [← coe_mul, coe_lt_coe] at *
    norm_cast at x0
    exact mul_lt_mul_of_pos_left h x0 ⟩

instance [MulZeroClass α] [Preorder α] [MulPosStrictMono α] : MulPosStrictMono (WithBot α) :=
  ⟨by
    intro ⟨x, x0⟩ a b h
    simp only [Subtype.coe_mk]
    lift x to α using x0.ne_bot
    induction b using WithBot.recBotCoe
    · exact absurd h not_lt_bot
    induction a using WithBot.recBotCoe
    · simp_rw [bot_mul x0.ne.symm, ← coe_mul, bot_lt_coe]
    simp only [← coe_mul, coe_lt_coe] at *
    norm_cast at x0
    exact mul_lt_mul_of_pos_right h x0 ⟩

instance [MulZeroClass α] [Preorder α] [PosMulReflectLT α] : PosMulReflectLT (WithBot α) :=
  ⟨by
    intro ⟨x, x0⟩ a b h
    simp only [Subtype.coe_mk] at h
    rcases eq_or_ne x 0 with rfl | x0'
    · simp at h
    lift x to α
    · rintro rfl
      exact (WithBot.bot_lt_coe (0 : α)).not_le x0
    induction b using WithBot.recBotCoe
    · rw [mul_bot x0'] at h
      exact absurd h bot_le.not_lt
    induction a using WithBot.recBotCoe
    · exact WithBot.bot_lt_coe _
    simp only [← coe_mul, coe_lt_coe] at *
    norm_cast at x0
    exact lt_of_mul_lt_mul_left h x0 ⟩

instance [MulZeroClass α] [Preorder α] [MulPosReflectLT α] : MulPosReflectLT (WithBot α) :=
  ⟨by
    intro ⟨x, x0⟩ a b h
    simp only [Subtype.coe_mk] at h
    rcases eq_or_ne x 0 with rfl | x0'
    · simp at h
    lift x to α
    · rintro rfl
      exact (WithBot.bot_lt_coe (0 : α)).not_le x0
    induction b using WithBot.recBotCoe
    · rw [bot_mul x0'] at h
      exact absurd h bot_le.not_lt
    induction a using WithBot.recBotCoe
    · exact WithBot.bot_lt_coe _
    simp only [← coe_mul, coe_lt_coe] at *
    norm_cast at x0
    exact lt_of_mul_lt_mul_right h x0 ⟩

instance [MulZeroClass α] [Preorder α] [PosMulReflectLE α] : PosMulReflectLE (WithBot α) :=
  ⟨by
    intro ⟨x, x0⟩ a b h
    simp only [Subtype.coe_mk] at h
    lift x to α using x0.ne_bot
    induction a using WithBot.recBotCoe
    · exact bot_le
    induction b using WithBot.recBotCoe
    · rw [mul_bot x0.ne.symm, ← coe_mul] at h
      exact absurd h (bot_lt_coe _).not_le
    simp only [← coe_mul, coe_le_coe] at *
    norm_cast at x0
    exact le_of_mul_le_mul_left h x0 ⟩

instance [MulZeroClass α] [Preorder α] [MulPosReflectLE α] : MulPosReflectLE (WithBot α) :=
  ⟨by
    intro ⟨x, x0⟩ a b h
    simp only [Subtype.coe_mk] at h
    lift x to α using x0.ne_bot
    induction a using WithBot.recBotCoe
    · exact bot_le
    induction b using WithBot.recBotCoe
    · rw [bot_mul x0.ne.symm, ← coe_mul] at h
      exact absurd h (bot_lt_coe _).not_le
    simp only [← coe_mul, coe_le_coe] at *
    norm_cast at x0
    exact le_of_mul_le_mul_right h x0 ⟩

instance orderedCommSemiring [CanonicallyOrderedCommSemiring α] [Nontrivial α] :
    OrderedCommSemiring (WithBot α) :=
  { WithBot.zeroLEOneClass, WithBot.orderedAddCommMonoid, WithBot.commSemiring with
    mul_le_mul_of_nonneg_left  := fun _ _ _ => mul_le_mul_of_nonneg_left
    mul_le_mul_of_nonneg_right := fun _ _ _ => mul_le_mul_of_nonneg_right }

end WithBot<|MERGE_RESOLUTION|>--- conflicted
+++ resolved
@@ -102,43 +102,6 @@
   rcases Option.mem_map₂_iff.1 h₁ with ⟨a, b, (rfl : _ = _), (rfl : _ = _), hab⟩
   exact h₂ ((eq_zero_or_eq_zero_of_mul_eq_zero hab).imp (congr_arg some) (congr_arg some))
 
-<<<<<<< HEAD
-end Mul
-
-section MulZeroClass
-
-variable [MulZeroClass α]
-
-@[simp, norm_cast]
-theorem coe_mul {a b : α} : (↑(a * b) : WithTop α) = a * b := by
-  by_cases ha : a = 0
-  · simp [ha]
-  · by_cases hb : b = 0
-    · simp [hb]
-    · simp [*, mul_def]
-      rfl
-#align with_top.coe_mul WithTop.coe_mul
-
-theorem mul_coe {b : α} (hb : b ≠ 0) : ∀ {a : WithTop α},
-    a * (b : WithTop α) = a.bind fun a : α => ↑(a * b)
-  | ⊤ =>
-    show (if (⊤ : WithTop α) = 0 ∨ (b : WithTop α) = 0 then 0 else ⊤ : WithTop α) = ⊤ by simp [hb]
-  | some a => by
-    rw [← coe_mul]
-    rfl
-#align with_top.mul_coe WithTop.mul_coe
-
-@[simp]
-theorem untop'_zero_mul (a b : WithTop α) : (a * b).untop' 0 = a.untop' 0 * b.untop' 0 := by
-  by_cases ha : a = 0; · rw [ha, zero_mul, ← coe_zero, untop'_coe, zero_mul]
-  by_cases hb : b = 0; · rw [hb, mul_zero, ← coe_zero, untop'_coe, mul_zero]
-  induction a using WithTop.recTopCoe; · rw [top_mul hb, untop'_top, zero_mul]
-  induction b using WithTop.recTopCoe; · rw [mul_top ha, untop'_top, mul_zero]
-  rw [← coe_mul, untop'_coe, untop'_coe, untop'_coe]
-#align with_top.untop'_zero_mul WithTop.untop'_zero_mul
-
-=======
->>>>>>> d8c7b27e
 end MulZeroClass
 
 /-- `Nontrivial α` is needed here as otherwise we have `1 * ⊤ = ⊤` but also `0 * ⊤ = 0`. -/
