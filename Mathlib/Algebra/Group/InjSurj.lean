--- conflicted
+++ resolved
@@ -73,18 +73,11 @@
 @[to_additive
 "A type endowed with `+` is an additive commutative semigroup,if it admits
 an injective map that preserves `+` to an additive commutative semigroup."]
-<<<<<<< HEAD
-protected def commSemigroup [CommSemigroup M₂] (f : M₁ → M₂) (hf : Injective f)
+protected abbrev commSemigroup [CommSemigroup M₂] (f : M₁ → M₂) (hf : Injective f)
     (mul : ∀ x y, f (x * y) = f x * f y) : CommSemigroup M₁ :=
   reduceProj% zeta%
   { toSemigroup := delta% hf.semigroup f mul
     __ := delta% hf.commMagma f mul }
-=======
-protected abbrev commSemigroup [CommSemigroup M₂] (f : M₁ → M₂) (hf : Injective f)
-    (mul : ∀ x y, f (x * y) = f x * f y) : CommSemigroup M₁ where
-  toSemigroup := hf.semigroup f mul
-  __ := hf.commMagma f mul
->>>>>>> 6deba5d2
 
 /-- A type endowed with `*` is a left cancel semigroup, if it admits an injective map that
 preserves `*` to a left cancel semigroup.  See note [reducible non-instances]. -/
@@ -396,18 +389,11 @@
 @[to_additive
 "A type endowed with `+` is an additive commutative semigroup, if it admits
 a surjective map that preserves `+` from an additive commutative semigroup."]
-<<<<<<< HEAD
-protected def commSemigroup [CommSemigroup M₁] (f : M₁ → M₂) (hf : Surjective f)
+protected abbrev commSemigroup [CommSemigroup M₁] (f : M₁ → M₂) (hf : Surjective f)
     (mul : ∀ x y, f (x * y) = f x * f y) : CommSemigroup M₂ :=
   reduceProj% zeta%
   { toSemigroup := delta% hf.semigroup f mul
     __ := delta% hf.commMagma f mul }
-=======
-protected abbrev commSemigroup [CommSemigroup M₁] (f : M₁ → M₂) (hf : Surjective f)
-    (mul : ∀ x y, f (x * y) = f x * f y) : CommSemigroup M₂ where
-  toSemigroup := hf.semigroup f mul
-  __ := hf.commMagma f mul
->>>>>>> 6deba5d2
 
 variable [One M₂]
 
