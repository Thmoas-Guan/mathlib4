/-
Copyright (c) 2020 Johan Commelin. All rights reserved.
Released under Apache 2.0 license as described in the file LICENSE.
Authors: Johan Commelin
-/
import Mathlib.Algebra.Group.Defs
import Mathlib.Logic.Function.Basic
import Mathlib.Data.Int.Cast.Basic
import Mathlib.Tactic.Spread

/-!
# Lifting algebraic data classes along injective/surjective maps

This file provides definitions that are meant to deal with
situations such as the following:

Suppose that `G` is a group, and `H` is a type endowed with
`One H`, `Mul H`, and `Inv H`.
Suppose furthermore, that `f : G → H` is a surjective map
that respects the multiplication, and the unit elements.
Then `H` satisfies the group axioms.

The relevant definition in this case is `Function.Surjective.group`.
Dually, there is also `Function.Injective.group`.
And there are versions for (additive) (commutative) semigroups/monoids.

## Implementation note

The `nsmul` and `zsmul` assumptions on any tranfer definition for an algebraic structure involving
both addition and multiplication (eg `AddMonoidWithOne`) is `∀ n x, f (n • x) = n • f x`, which is
what we would expect.
However, we cannot do the same for transfer definitions built using `to_additive` (eg `AddMonoid`)
as we want the multiplicative versions to be `∀ x n, f (x ^ n) = f x ^ n`.
As a result, we must use `Function.swap` when using additivised transfer definitions in
non-additivised ones.
-/


namespace Function

/-!
### Injective
-/

assert_not_exists MonoidWithZero
assert_not_exists DenselyOrdered

namespace Injective

variable {M₁ : Type*} {M₂ : Type*} [Mul M₁] [Add M₁]

/-- A type endowed with `+` is an additive semigroup, if it admits an
injective map that preserves `+` to an additive semigroup." -/
protected abbrev addSemigroup [AddSemigroup M₂] (f : M₁ → M₂) (hf : Injective f)
    (add : ∀ x y, f (x + y) = f x + f y) : AddSemigroup M₁ :=
  { ‹Add M₁› with add_assoc := fun x y z => hf <| by erw [add, add, add, add, add_assoc] }
#align function.injective.add_semigroup Function.Injective.addSemigroup

/-- A type endowed with `*` is a semigroup, if it admits an injective map that preserves `*` to
a semigroup. See note [reducible non-instances]. -/
@[to_additive existing]
protected abbrev semigroup [Semigroup M₂] (f : M₁ → M₂) (hf : Injective f)
    (mul : ∀ x y, f (x * y) = f x * f y) : Semigroup M₁ :=
  { ‹Mul M₁› with mul_assoc := fun x y z => hf <| by erw [mul, mul, mul, mul, mul_assoc] }
<<<<<<< HEAD
#align function.injective.semigroup Function.Injective.semigroup

/-- A type endowed with `+` is an additive commutative semigroup, if it admits
a surjective map that preserves `+` from an additive commutative semigroup. -/
protected abbrev addCommMagma [AddCommMagma M₂] (f : M₁ → M₂) (hf : Injective f)
    (add : ∀ x y, f (x + y) = f x + f y) : AddCommMagma M₁ where
  add_comm x y := hf <| by rw [add, add, add_comm]
=======
>>>>>>> eaef1107

/-- A type endowed with `*` is a commutative magma, if it admits a surjective map that preserves
`*` from a commutative magma.  See note [reducible non-instances] -/
@[to_additive existing]
protected abbrev commMagma [CommMagma M₂] (f : M₁ → M₂) (hf : Injective f)
    (mul : ∀ x y, f (x * y) = f x * f y) : CommMagma M₁ where
  mul_comm x y := hf <| by rw [mul, mul, mul_comm]

/-- A type endowed with `+` is an additive commutative semigroup,if it admits
an injective map that preserves `+` to an additive commutative semigroup. -/
protected abbrev addCommSemigroup [AddCommSemigroup M₂] (f : M₁ → M₂) (hf : Injective f)
    (mul : ∀ x y, f (x + y) = f x + f y) : AddCommSemigroup M₁ where
  toAddSemigroup := hf.addSemigroup f mul
  __ := hf.addCommMagma f mul
#align function.injective.add_comm_semigroup Function.Injective.addCommSemigroup

/-- A type endowed with `*` is a commutative semigroup, if it admits an injective map that
preserves `*` to a commutative semigroup.  See note [reducible non-instances]. -/
@[to_additive existing]
protected abbrev commSemigroup [CommSemigroup M₂] (f : M₁ → M₂) (hf : Injective f)
    (mul : ∀ x y, f (x * y) = f x * f y) : CommSemigroup M₁ where
  toSemigroup := hf.semigroup f mul
  __ := hf.commMagma f mul
<<<<<<< HEAD
#align function.injective.comm_semigroup Function.Injective.commSemigroup

/-- A type endowed with `+` is an additive left cancel
semigroup, if it admits an injective map that preserves `+` to an additive left cancel semigroup. -/
protected abbrev addLeftCancelSemigroup [AddLeftCancelSemigroup M₂] (f : M₁ → M₂) (hf : Injective f)
    (add : ∀ x y, f (x + y) = f x + f y) : AddLeftCancelSemigroup M₁ :=
  { hf.addSemigroup f add with
    add_left_cancel := fun x y z H => hf <| (add_right_inj (f x)).1 <| by erw [← add, ← add, H] }
#align function.injective.add_left_cancel_semigroup Function.Injective.addLeftCancelSemigroup
=======
>>>>>>> eaef1107

/-- A type endowed with `*` is a left cancel semigroup, if it admits an injective map that
preserves `*` to a left cancel semigroup.  See note [reducible non-instances]. -/
@[to_additive existing]
protected abbrev leftCancelSemigroup [LeftCancelSemigroup M₂] (f : M₁ → M₂) (hf : Injective f)
    (mul : ∀ x y, f (x * y) = f x * f y) : LeftCancelSemigroup M₁ :=
  { hf.semigroup f mul with
    mul_left_cancel := fun x y z H => hf <| (mul_right_inj (f x)).1 <| by erw [← mul, ← mul, H] }
<<<<<<< HEAD
#align function.injective.left_cancel_semigroup Function.Injective.leftCancelSemigroup

/-- A type endowed with `+` is an additive right
cancel semigroup, if it admits an injective map that preserves `+` to an additive right cancel
semigroup. -/
protected abbrev addRightCancelSemigroup [AddRightCancelSemigroup M₂] (f : M₁ → M₂)
    (hf : Injective f)
    (add : ∀ x y, f (x + y) = f x + f y) : AddRightCancelSemigroup M₁ :=
  { hf.addSemigroup f add with
    add_right_cancel := fun x y z H => hf <| (add_left_inj (f y)).1 <| by erw [← add, ← add, H] }
#align function.injective.add_right_cancel_semigroup Function.Injective.addRightCancelSemigroup
=======
>>>>>>> eaef1107

/-- A type endowed with `*` is a right cancel semigroup, if it admits an injective map that
preserves `*` to a right cancel semigroup.  See note [reducible non-instances]. -/
@[to_additive existing]
protected abbrev rightCancelSemigroup [RightCancelSemigroup M₂] (f : M₁ → M₂) (hf : Injective f)
    (mul : ∀ x y, f (x * y) = f x * f y) : RightCancelSemigroup M₁ :=
  { hf.semigroup f mul with
    mul_right_cancel := fun x y z H => hf <| (mul_left_inj (f y)).1 <| by erw [← mul, ← mul, H] }
<<<<<<< HEAD
#align function.injective.right_cancel_semigroup Function.Injective.rightCancelSemigroup
=======
>>>>>>> eaef1107

variable [One M₁] [Zero M₁]

/-- A type endowed with `0` and `+` is an `AddZeroClass`, if it admits an
injective map that preserves `0` and `+` to an `AddZeroClass`." -/
protected abbrev addZeroClass [AddZeroClass M₂] (f : M₁ → M₂) (hf : Injective f) (zero : f 0 = 0)
    (add : ∀ x y, f (x + y) = f x + f y) : AddZeroClass M₁ :=
  { ‹Zero M₁›, ‹Add M₁› with
    zero_add := fun x => hf <| by erw [add, zero, zero_add],
    add_zero := fun x => hf <| by erw [add, zero, add_zero] }
#align function.injective.add_zero_class Function.Injective.addZeroClass

/-- A type endowed with `1` and `*` is a `MulOneClass`, if it admits an injective map that
preserves `1` and `*` to a `MulOneClass`.  See note [reducible non-instances]. -/
@[to_additive existing]
protected abbrev mulOneClass [MulOneClass M₂] (f : M₁ → M₂) (hf : Injective f) (one : f 1 = 1)
    (mul : ∀ x y, f (x * y) = f x * f y) : MulOneClass M₁ :=
  { ‹One M₁›, ‹Mul M₁› with
    one_mul := fun x => hf <| by erw [mul, one, one_mul],
    mul_one := fun x => hf <| by erw [mul, one, mul_one] }
<<<<<<< HEAD
#align function.injective.mul_one_class Function.Injective.mulOneClass
=======
>>>>>>> eaef1107

variable [Pow M₁ ℕ] [SMul ℕ M₁]

/-- A type endowed with `0` and `+` is an additive monoid, if it admits an
injective map that preserves `0` and `+` to an additive monoid. See note
[reducible non-instances]. -/
protected abbrev addMonoid [AddMonoid M₂] (f : M₁ → M₂) (hf : Injective f) (zero : f 0 = 0)
    (add : ∀ x y, f (x + y) = f x + f y) (nsmul : ∀ (x) (n : ℕ), f (n • x) = n • f x) :
    AddMonoid M₁ :=
  { hf.addZeroClass f zero add, hf.addSemigroup f add with
    nsmul := fun n x => n • x,
    nsmul_zero := fun x => hf <| by erw [nsmul, zero, zero_nsmul],
    nsmul_succ := fun n x => hf <| by erw [nsmul, succ_nsmul, add, nsmul] }
#align function.injective.add_monoid Function.Injective.addMonoid

/-- A type endowed with `1` and `*` is a monoid, if it admits an injective map that preserves `1`
and `*` to a monoid.  See note [reducible non-instances]. -/
@[to_additive existing]
protected abbrev monoid [Monoid M₂] (f : M₁ → M₂) (hf : Injective f) (one : f 1 = 1)
    (mul : ∀ x y, f (x * y) = f x * f y) (npow : ∀ (x) (n : ℕ), f (x ^ n) = f x ^ n) : Monoid M₁ :=
  { hf.mulOneClass f one mul, hf.semigroup f mul with
    npow := fun n x => x ^ n,
    npow_zero := fun x => hf <| by erw [npow, one, pow_zero],
    npow_succ := fun n x => hf <| by erw [npow, pow_succ, mul, npow] }
<<<<<<< HEAD
#align function.injective.monoid Function.Injective.monoid
=======
>>>>>>> eaef1107

/-- A type endowed with `0`, `1` and `+` is an additive monoid with one,
if it admits an injective map that preserves `0`, `1` and `+` to an additive monoid with one.
See note [reducible non-instances]. -/
protected abbrev addMonoidWithOne {M₁} [Zero M₁] [One M₁] [Add M₁] [SMul ℕ M₁] [NatCast M₁]
    [AddMonoidWithOne M₂] (f : M₁ → M₂) (hf : Injective f) (zero : f 0 = 0) (one : f 1 = 1)
    (add : ∀ x y, f (x + y) = f x + f y) (nsmul : ∀ (n : ℕ) (x), f (n • x) = n • f x)
    (natCast : ∀ n : ℕ, f n = n) : AddMonoidWithOne M₁ :=
  { hf.addMonoid f zero add (swap nsmul) with
    natCast := Nat.cast,
    natCast_zero := hf (by erw [natCast, Nat.cast_zero, zero]),
    natCast_succ := fun n => hf (by erw [natCast, Nat.cast_succ, add, one, natCast]), one := 1 }

/-- A type endowed with `0` and `+` is an additive left cancel monoid, if it
admits an injective map that preserves `0` and `+` to an additive left cancel monoid." -/
protected abbrev addLeftCancelMonoid [AddLeftCancelMonoid M₂] (f : M₁ → M₂) (hf : Injective f)
    (zero : f 0 = 0) (add : ∀ x y, f (x + y) = f x + f y)
    (nsmul : ∀ (x) (n : ℕ), f (n • x) = n • f x) : AddLeftCancelMonoid M₁ :=
  { hf.addLeftCancelSemigroup f add, hf.addMonoid f zero add nsmul with }
#align function.injective.add_left_cancel_monoid Function.Injective.addLeftCancelMonoid

/-- A type endowed with `1` and `*` is a left cancel monoid, if it admits an injective map that
preserves `1` and `*` to a left cancel monoid. See note [reducible non-instances]. -/
@[to_additive existing]
protected abbrev leftCancelMonoid [LeftCancelMonoid M₂] (f : M₁ → M₂) (hf : Injective f)
    (one : f 1 = 1) (mul : ∀ x y, f (x * y) = f x * f y)
    (npow : ∀ (x) (n : ℕ), f (x ^ n) = f x ^ n) : LeftCancelMonoid M₁ :=
  { hf.leftCancelSemigroup f mul, hf.monoid f one mul npow with }
<<<<<<< HEAD
#align function.injective.left_cancel_monoid Function.Injective.leftCancelMonoid

/-- A type endowed with `0` and `+` is an additive left cancel monoid,if it
admits an injective map that preserves `0` and `+` to an additive left cancel monoid. -/
protected abbrev addRightCancelMonoid [AddRightCancelMonoid M₂] (f : M₁ → M₂) (hf : Injective f)
    (zero : f 0 = 0) (add : ∀ x y, f (x + y) = f x + f y)
    (nsmul : ∀ (x) (n : ℕ), f (n • x) = n • f x) : AddRightCancelMonoid M₁ :=
  { hf.addRightCancelSemigroup f add, hf.addMonoid f zero add nsmul with }
#align function.injective.add_right_cancel_monoid Function.Injective.addRightCancelMonoid
=======
>>>>>>> eaef1107

/-- A type endowed with `1` and `*` is a right cancel monoid, if it admits an injective map that
preserves `1` and `*` to a right cancel monoid. See note [reducible non-instances]. -/
@[to_additive existing]
protected abbrev rightCancelMonoid [RightCancelMonoid M₂] (f : M₁ → M₂) (hf : Injective f)
    (one : f 1 = 1) (mul : ∀ x y, f (x * y) = f x * f y)
    (npow : ∀ (x) (n : ℕ), f (x ^ n) = f x ^ n) : RightCancelMonoid M₁ :=
  { hf.rightCancelSemigroup f mul, hf.monoid f one mul npow with }
<<<<<<< HEAD
#align function.injective.right_cancel_monoid Function.Injective.rightCancelMonoid

/-- A type endowed with `0` and `+` is an additive left cancel monoid,if it
admits an injective map that preserves `0` and `+` to an additive left cancel monoid." -/
protected abbrev addCancelMonoid [AddCancelMonoid M₂] (f : M₁ → M₂) (hf : Injective f)
    (zero : f 0 = 0)
    (add : ∀ x y, f (x + y) = f x + f y) (nsmul : ∀ (x) (n : ℕ), f (n • x) = n • f x) :
    AddCancelMonoid M₁ :=
  { hf.addLeftCancelMonoid f zero add nsmul, hf.addRightCancelMonoid f zero add nsmul with }
#align function.injective.add_cancel_monoid Function.Injective.addCancelMonoid
=======
>>>>>>> eaef1107

/-- A type endowed with `1` and `*` is a cancel monoid, if it admits an injective map that preserves
`1` and `*` to a cancel monoid. See note [reducible non-instances]. -/
@[to_additive existing]
protected abbrev cancelMonoid [CancelMonoid M₂] (f : M₁ → M₂) (hf : Injective f) (one : f 1 = 1)
    (mul : ∀ x y, f (x * y) = f x * f y) (npow : ∀ (x) (n : ℕ), f (x ^ n) = f x ^ n) :
    CancelMonoid M₁ :=
  { hf.leftCancelMonoid f one mul npow, hf.rightCancelMonoid f one mul npow with }
<<<<<<< HEAD
#align function.injective.cancel_monoid Function.Injective.cancelMonoid
=======
>>>>>>> eaef1107

/-- A type endowed with `0` and `+` is an additive commutative monoid, if it
admits an injective map that preserves `0` and `+` to an additive commutative monoid. -/
protected abbrev addCommMonoid [AddCommMonoid M₂] (f : M₁ → M₂) (hf : Injective f) (zero : f 0 = 0)
    (add : ∀ x y, f (x + y) = f x + f y) (nsmul : ∀ (x) (n : ℕ), f (n • x) = n • f x) :
    AddCommMonoid M₁ :=
  { hf.addMonoid f zero add nsmul, hf.addCommSemigroup f add with }
#align function.injective.add_comm_monoid Function.Injective.addCommMonoid

/-- A type endowed with `1` and `*` is a commutative monoid, if it admits an injective map that
preserves `1` and `*` to a commutative monoid.  See note [reducible non-instances]. -/
@[to_additive existing]
protected abbrev commMonoid [CommMonoid M₂] (f : M₁ → M₂) (hf : Injective f) (one : f 1 = 1)
    (mul : ∀ x y, f (x * y) = f x * f y) (npow : ∀ (x) (n : ℕ), f (x ^ n) = f x ^ n) :
    CommMonoid M₁ :=
  { hf.monoid f one mul npow, hf.commSemigroup f mul with }
<<<<<<< HEAD
#align function.injective.comm_monoid Function.Injective.commMonoid
=======
>>>>>>> eaef1107

/-- A type endowed with `0`, `1` and `+` is an additive commutative monoid with one, if it admits an
injective map that preserves `0`, `1` and `+` to an additive commutative monoid with one.
See note [reducible non-instances]. -/
protected abbrev addCommMonoidWithOne {M₁} [Zero M₁] [One M₁] [Add M₁] [SMul ℕ M₁] [NatCast M₁]
    [AddCommMonoidWithOne M₂] (f : M₁ → M₂) (hf : Injective f) (zero : f 0 = 0) (one : f 1 = 1)
    (add : ∀ x y, f (x + y) = f x + f y) (nsmul : ∀ (n : ℕ) (x), f (n • x) = n • f x)
    (natCast : ∀ n : ℕ, f n = n) : AddCommMonoidWithOne M₁ where
  __ := hf.addMonoidWithOne f zero one add nsmul natCast
  __ := hf.addCommMonoid _ zero add (swap nsmul)

/-- A type endowed with `0` and `+` is an additive cancel commutative monoid,
if it admits an injective map that preserves `0` and `+` to an additive cancel commutative monoid.
-/
protected abbrev addCancelCommMonoid [AddCancelCommMonoid M₂] (f : M₁ → M₂) (hf : Injective f)
    (zero : f 0 = 0) (add : ∀ x y, f (x + y) = f x + f y)
    (nsmul : ∀ (x) (n : ℕ), f (n • x) = n • f x) : AddCancelCommMonoid M₁ :=
  { hf.addLeftCancelSemigroup f add, hf.addCommMonoid f zero add nsmul with }
#align function.injective.add_cancel_comm_monoid Function.Injective.addCancelCommMonoid

/-- A type endowed with `1` and `*` is a cancel commutative monoid, if it admits an injective map
that preserves `1` and `*` to a cancel commutative monoid.  See note [reducible non-instances]. -/
@[to_additive existing]
protected abbrev cancelCommMonoid [CancelCommMonoid M₂] (f : M₁ → M₂) (hf : Injective f)
    (one : f 1 = 1) (mul : ∀ x y, f (x * y) = f x * f y)
    (npow : ∀ (x) (n : ℕ), f (x ^ n) = f x ^ n) : CancelCommMonoid M₁ :=
  { hf.leftCancelSemigroup f mul, hf.commMonoid f one mul npow with }
<<<<<<< HEAD
#align function.injective.cancel_comm_monoid Function.Injective.cancelCommMonoid
=======
>>>>>>> eaef1107

/-- A type has an involutive negation if it admits an injective map that
preserves `-` to a type which has an involutive negation. -/
protected abbrev involutiveNeg {M₁ : Type*} [Neg M₁] [InvolutiveNeg M₂] (f : M₁ → M₂)
    (hf : Injective f) (neg : ∀ x, f (-x) = -(f x)) : InvolutiveNeg M₁ where
  neg := Neg.neg
  neg_neg x := hf <| by rw [neg, neg, neg_neg]
#align function.injective.has_involutive_neg Function.Injective.involutiveNeg

/-- A type has an involutive inversion if it admits an injective map that preserves `⁻¹` to a type
which has an involutive inversion. See note [reducible non-instances] -/
@[to_additive existing]
protected abbrev involutiveInv {M₁ : Type*} [Inv M₁] [InvolutiveInv M₂] (f : M₁ → M₂)
    (hf : Injective f) (inv : ∀ x, f x⁻¹ = (f x)⁻¹) : InvolutiveInv M₁ where
  inv := Inv.inv
  inv_inv x := hf <| by rw [inv, inv, inv_inv]
<<<<<<< HEAD
#align function.injective.has_involutive_inv Function.Injective.involutiveInv
=======
>>>>>>> eaef1107

variable [Inv M₁] [Neg M₁]

/-- A type endowed with `0` and unary `-` is an `NegZeroClass`, if it admits an
injective map that preserves `0` and unary `-` to an `NegZeroClass`. -/
protected abbrev negZeroClass [NegZeroClass M₂] (f : M₁ → M₂) (hf : Injective f) (zero : f 0 = 0)
    (neg : ∀ x, f (-x) = -f x) : NegZeroClass M₁ :=
  { ‹One M₁›, ‹Inv M₁› with
    neg_zero := hf <| by erw [neg, zero, neg_zero] }

/-- A type endowed with `1` and `⁻¹` is a `InvOneClass`, if it admits an injective map that
preserves `1` and `⁻¹` to a `InvOneClass`.  See note [reducible non-instances]. -/
@[to_additive existing]
protected abbrev invOneClass [InvOneClass M₂] (f : M₁ → M₂) (hf : Injective f) (one : f 1 = 1)
    (inv : ∀ x, f (x⁻¹) = (f x)⁻¹) : InvOneClass M₁ :=
  { ‹One M₁›, ‹Inv M₁› with
    inv_one := hf <| by erw [inv, one, inv_one] }

variable [Div M₁] [Pow M₁ ℤ] [Sub M₁] [SMul ℤ M₁]

/-- A type endowed with `0`, `+`, unary `-`, and binary `-` is a
`SubNegMonoid` if it admits an injective map that preserves `0`, `+`, unary `-`, and binary `-` to
a `SubNegMonoid`. This version takes custom `nsmul` and `zsmul` as `[SMul ℕ M₁]` and `[SMul ℤ M₁]`
arguments. -/
protected abbrev subNegMonoid [SubNegMonoid M₂] (f : M₁ → M₂) (hf : Injective f) (zero : f 0 = 0)
    (add : ∀ x y, f (x + y) = f x + f y) (neg : ∀ x, f (-x) = -f x)
    (sub : ∀ x y, f (x - y) = f x - f y) (nsmul : ∀ (x) (n : ℕ), f (n • x) = n • f x)
    (zsmul : ∀ (x) (n : ℤ), f (n • x) = n • f x) : SubNegMonoid M₁ :=
  { hf.addMonoid f zero add nsmul, ‹Neg M₁›, ‹Sub M₁› with
    zsmul := fun n x => n • x,
    zsmul_zero' := fun x => hf <| by erw [zsmul, zero_zsmul, zero],
    zsmul_succ' := fun n x => hf <| by
      erw [zsmul, add, natCast_zsmul, succ_nsmul, zsmul, natCast_zsmul],
    zsmul_neg' := fun n x => hf <| by erw [zsmul, negSucc_zsmul, neg, zsmul, natCast_zsmul],
    sub_eq_add_neg := fun x y => hf <| by erw [sub, add, neg, sub_eq_add_neg] }
#align function.injective.sub_neg_monoid Function.Injective.subNegMonoid

/-- A type endowed with `1`, `*`, `⁻¹`, and `/` is a `DivInvMonoid` if it admits an injective map
that preserves `1`, `*`, `⁻¹`, and `/` to a `DivInvMonoid`. See note [reducible non-instances]. -/
@[to_additive existing subNegMonoid]
protected abbrev divInvMonoid [DivInvMonoid M₂] (f : M₁ → M₂) (hf : Injective f) (one : f 1 = 1)
    (mul : ∀ x y, f (x * y) = f x * f y) (inv : ∀ x, f x⁻¹ = (f x)⁻¹)
    (div : ∀ x y, f (x / y) = f x / f y) (npow : ∀ (x) (n : ℕ), f (x ^ n) = f x ^ n)
    (zpow : ∀ (x) (n : ℤ), f (x ^ n) = f x ^ n) : DivInvMonoid M₁ :=
  { hf.monoid f one mul npow, ‹Inv M₁›, ‹Div M₁› with
    zpow := fun n x => x ^ n,
    zpow_zero' := fun x => hf <| by erw [zpow, zpow_zero, one],
    zpow_succ' := fun n x => hf <| by erw [zpow, mul, zpow_natCast, pow_succ, zpow, zpow_natCast],
    zpow_neg' := fun n x => hf <| by erw [zpow, zpow_negSucc, inv, zpow, zpow_natCast],
    div_eq_mul_inv := fun x y => hf <| by erw [div, mul, inv, div_eq_mul_inv] }
<<<<<<< HEAD
#align function.injective.div_inv_monoid Function.Injective.divInvMonoid
=======
>>>>>>> eaef1107

/-- A type endowed with `0`, `+`, unary `-`, and binary `-` is a
`SubNegZeroMonoid` if it admits an injective map that preserves `0`, `+`, unary `-`, and binary
`-` to a `SubNegZeroMonoid`. This version takes custom `nsmul` and `zsmul` as `[SMul ℕ M₁]` and
`[SMul ℤ M₁]` arguments. -/
protected abbrev subNegZeroMonoid [SubNegZeroMonoid M₂] (f : M₁ → M₂) (hf : Injective f)
    (zero : f 0 = 0)
    (add : ∀ x y, f (x + y) = f x + f y) (neg : ∀ x, f (-x) = -(f x))
    (sub : ∀ x y, f (x - y) = f x - f y) (nsmul : ∀ (x) (n : ℕ), f (n • x) = n • f x)
    (zsmul : ∀ (x) (n : ℤ), f (n • x) = n • f x) : SubNegZeroMonoid M₁ :=
  { hf.subNegMonoid f zero add neg sub nsmul zsmul, hf.negZeroClass f zero neg with }

/-- A type endowed with `0`, `+`, unary `-`, and binary `-` is a
`SubNegZeroMonoid` if it admits an injective map that preserves `0`, `+`, unary `-`, and binary
`-` to a `SubNegZeroMonoid`. This version takes custom `nsmul` and `zsmul` as `[SMul ℕ M₁]` and
`[SMul ℤ M₁]` arguments. -/
@[to_additive existing subNegMonoid]
protected abbrev divInvOneMonoid [DivInvOneMonoid M₂] (f : M₁ → M₂) (hf : Injective f)
    (one : f 1 = 1)
    (mul : ∀ x y, f (x * y) = f x * f y) (inv : ∀ x, f x⁻¹ = (f x)⁻¹)
    (div : ∀ x y, f (x / y) = f x / f y) (npow : ∀ (x) (n : ℕ), f (x ^ n) = f x ^ n)
    (zpow : ∀ (x) (n : ℤ), f (x ^ n) = f x ^ n) : DivInvOneMonoid M₁ :=
  { hf.divInvMonoid f one mul inv div npow zpow, hf.invOneClass f one inv with }

/-- A type endowed with `0`, `+`, unary `-`, and binary `-`
is a `SubtractionMonoid` if it admits an injective map that preserves `0`, `+`, unary `-`, and
binary `-` to a `SubtractionMonoid`. This version takes custom `nsmul` and `zsmul` as `[SMul ℕ M₁]`
and `[SMul ℤ M₁]` arguments. -/
protected abbrev subtractionMonoid [SubtractionMonoid M₂] (f : M₁ → M₂) (hf : Injective f)
    (zero : f 0 = 0)
    (add : ∀ x y, f (x + y) = f x + f y) (neg : ∀ x, f (-x) = -f x)
    (sub : ∀ x y, f (x - y) = f x - f y) (nsmul : ∀ (x) (n : ℕ), f (n • x) = n • f x)
    (zsmul : ∀ (x) (n : ℤ), f (n • x) = n • f x) : SubtractionMonoid M₁ :=
  { hf.subNegMonoid f zero add neg sub nsmul zsmul, hf.involutiveNeg f neg with
    neg_add_rev := fun x y => hf <| by erw [neg, add, neg_add_rev, add, neg, neg],
    neg_eq_of_add := fun x y h => hf <| by
      erw [neg, neg_eq_of_add_eq_zero_right (by erw [← add, h, zero])] }
#align function.injective.subtraction_monoid Function.Injective.subtractionMonoid

/-- A type endowed with `1`, `*`, `⁻¹`, and `/` is a `DivisionMonoid` if it admits an injective map
that preserves `1`, `*`, `⁻¹`, and `/` to a `DivisionMonoid`. See note [reducible non-instances] -/
@[to_additive existing subtractionMonoid]
protected abbrev divisionMonoid [DivisionMonoid M₂] (f : M₁ → M₂) (hf : Injective f) (one : f 1 = 1)
    (mul : ∀ x y, f (x * y) = f x * f y) (inv : ∀ x, f x⁻¹ = (f x)⁻¹)
    (div : ∀ x y, f (x / y) = f x / f y) (npow : ∀ (x) (n : ℕ), f (x ^ n) = f x ^ n)
    (zpow : ∀ (x) (n : ℤ), f (x ^ n) = f x ^ n) : DivisionMonoid M₁ :=
  { hf.divInvMonoid f one mul inv div npow zpow, hf.involutiveInv f inv with
    mul_inv_rev := fun x y => hf <| by erw [inv, mul, mul_inv_rev, mul, inv, inv],
    inv_eq_of_mul := fun x y h => hf <| by
      erw [inv, inv_eq_of_mul_eq_one_right (by erw [← mul, h, one])] }
<<<<<<< HEAD
#align function.injective.division_monoid Function.Injective.divisionMonoid

/-- A type endowed with `0`, `+`, unary `-`, and binary
`-` is a `SubtractionCommMonoid` if it admits an injective map that preserves `0`, `+`, unary `-`,
and binary `-` to a `SubtractionCommMonoid`. This version takes custom `nsmul` and `zsmul` as
`[SMul ℕ M₁]` and `[SMul ℤ M₁]` arguments. -/
protected abbrev subtractionCommMonoid [SubtractionCommMonoid M₂] (f : M₁ → M₂) (hf : Injective f)
    (zero : f 0 = 0) (add : ∀ x y, f (x + y) = f x + f y) (neg : ∀ x, f (-x) = -f x)
    (sub : ∀ x y, f (x - y) = f x - f y) (nsmul : ∀ (x) (n : ℕ), f (n • x) = n • f x)
    (zsmul : ∀ (x) (n : ℤ), f (n • x) = n • f x) : SubtractionCommMonoid M₁ :=
  { hf.subtractionMonoid f zero add neg sub nsmul zsmul, hf.addCommSemigroup f add with }
#align function.injective.subtraction_comm_monoid Function.Injective.subtractionCommMonoid
=======
>>>>>>> eaef1107

/-- A type endowed with `1`, `*`, `⁻¹`, and `/` is a `DivisionCommMonoid` if it admits an
injective map that preserves `1`, `*`, `⁻¹`, and `/` to a `DivisionCommMonoid`.
See note [reducible non-instances]. -/
@[to_additive existing subtractionCommMonoid]
protected abbrev divisionCommMonoid [DivisionCommMonoid M₂] (f : M₁ → M₂) (hf : Injective f)
    (one : f 1 = 1) (mul : ∀ x y, f (x * y) = f x * f y) (inv : ∀ x, f x⁻¹ = (f x)⁻¹)
    (div : ∀ x y, f (x / y) = f x / f y) (npow : ∀ (x) (n : ℕ), f (x ^ n) = f x ^ n)
    (zpow : ∀ (x) (n : ℤ), f (x ^ n) = f x ^ n) : DivisionCommMonoid M₁ :=
  { hf.divisionMonoid f one mul inv div npow zpow, hf.commSemigroup f mul with }
<<<<<<< HEAD
#align function.injective.division_comm_monoid Function.Injective.divisionCommMonoid

/-- A type endowed with `0` and `+` is an additive group, if it admits an
injective map that preserves `0` and `+` to an additive group. -/
protected abbrev addGroup [AddGroup M₂] (f : M₁ → M₂) (hf : Injective f) (zero : f 0 = 0)
    (add : ∀ x y, f (x + y) = f x + f y) (neg : ∀ x, f (-x) = -f x)
    (sub : ∀ x y, f (x - y) = f x - f y) (nsmul : ∀ (x) (n : ℕ), f (n • x) = n • f x)
    (zsmul : ∀ (x) (n : ℤ), f (n • x) = n • f x) : AddGroup M₁ :=
  { hf.subNegMonoid f zero add neg sub nsmul zsmul with
    add_left_neg := fun x => hf <| by erw [add, neg, add_left_neg, zero] }
#align function.injective.add_group Function.Injective.addGroup
=======
>>>>>>> eaef1107

/-- A type endowed with `1`, `*` and `⁻¹` is a group, if it admits an injective map that preserves
`1`, `*` and `⁻¹` to a group. See note [reducible non-instances]. -/
@[to_additive existing]
protected abbrev group [Group M₂] (f : M₁ → M₂) (hf : Injective f) (one : f 1 = 1)
    (mul : ∀ x y, f (x * y) = f x * f y) (inv : ∀ x, f x⁻¹ = (f x)⁻¹)
    (div : ∀ x y, f (x / y) = f x / f y) (npow : ∀ (x) (n : ℕ), f (x ^ n) = f x ^ n)
    (zpow : ∀ (x) (n : ℤ), f (x ^ n) = f x ^ n) : Group M₁ :=
  { hf.divInvMonoid f one mul inv div npow zpow with
    mul_left_inv := fun x => hf <| by erw [mul, inv, mul_left_inv, one] }
<<<<<<< HEAD
#align function.injective.group Function.Injective.group
=======
>>>>>>> eaef1107

/-- A type endowed with `0`, `1` and `+` is an additive group with one, if it admits an injective
map that preserves `0`, `1` and `+` to an additive group with one.  See note
[reducible non-instances]. -/
protected abbrev addGroupWithOne {M₁} [Zero M₁] [One M₁] [Add M₁] [SMul ℕ M₁] [Neg M₁] [Sub M₁]
    [SMul ℤ M₁] [NatCast M₁] [IntCast M₁] [AddGroupWithOne M₂] (f : M₁ → M₂) (hf : Injective f)
    (zero : f 0 = 0) (one : f 1 = 1) (add : ∀ x y, f (x + y) = f x + f y) (neg : ∀ x, f (-x) = -f x)
    (sub : ∀ x y, f (x - y) = f x - f y) (nsmul : ∀ (n : ℕ) (x), f (n • x) = n • f x)
    (zsmul : ∀ (n : ℤ) (x), f (n • x) = n • f x) (natCast : ∀ n : ℕ, f n = n)
    (intCast : ∀ n : ℤ, f n = n) : AddGroupWithOne M₁ :=
  { hf.addGroup f zero add neg sub (swap nsmul) (swap zsmul),
    hf.addMonoidWithOne f zero one add nsmul natCast with
    intCast := Int.cast,
    intCast_ofNat := fun n => hf (by rw [natCast, ← Int.cast, intCast, Int.cast_natCast]),
    intCast_negSucc := fun n => hf (by erw [intCast, neg, natCast, Int.cast_negSucc] ) }

/-- A type endowed with `0` and `+` is an additive commutative group, if it
admits an injective map that preserves `0` and `+` to an additive commutative group. -/
protected abbrev addCommGroup [AddCommGroup M₂] (f : M₁ → M₂) (hf : Injective f) (zero : f 0 = 0)
    (add : ∀ x y, f (x + y) = f x + f y) (neg : ∀ x, f (-x) = -f x)
    (sub : ∀ x y, f (x - y) = f x - f y) (nsmul : ∀ (x) (n : ℕ), f (n • x) = n • f x)
    (zsmul : ∀ (x) (n : ℤ), f (n • x) = n • f x) : AddCommGroup M₁ :=
  { hf.addCommMonoid f zero add nsmul, hf.addGroup f zero add neg sub nsmul zsmul with }
#align function.injective.add_comm_group Function.Injective.addCommGroup

/-- A type endowed with `1`, `*` and `⁻¹` is a commutative group, if it admits an injective map that
preserves `1`, `*` and `⁻¹` to a commutative group. See note [reducible non-instances]. -/
@[to_additive existing]
protected abbrev commGroup [CommGroup M₂] (f : M₁ → M₂) (hf : Injective f) (one : f 1 = 1)
    (mul : ∀ x y, f (x * y) = f x * f y) (inv : ∀ x, f x⁻¹ = (f x)⁻¹)
    (div : ∀ x y, f (x / y) = f x / f y) (npow : ∀ (x) (n : ℕ), f (x ^ n) = f x ^ n)
    (zpow : ∀ (x) (n : ℤ), f (x ^ n) = f x ^ n) : CommGroup M₁ :=
  { hf.commMonoid f one mul npow, hf.group f one mul inv div npow zpow with }
<<<<<<< HEAD
#align function.injective.comm_group Function.Injective.commGroup
=======
>>>>>>> eaef1107

/-- A type endowed with `0`, `1` and `+` is an additive commutative group with one, if it admits an
injective map that preserves `0`, `1` and `+` to an additive commutative group with one.
See note [reducible non-instances]. -/
protected abbrev addCommGroupWithOne {M₁} [Zero M₁] [One M₁] [Add M₁] [SMul ℕ M₁] [Neg M₁] [Sub M₁]
    [SMul ℤ M₁] [NatCast M₁] [IntCast M₁] [AddCommGroupWithOne M₂] (f : M₁ → M₂) (hf : Injective f)
    (zero : f 0 = 0) (one : f 1 = 1) (add : ∀ x y, f (x + y) = f x + f y) (neg : ∀ x, f (-x) = -f x)
    (sub : ∀ x y, f (x - y) = f x - f y) (nsmul : ∀ (n : ℕ) (x), f (n • x) = n • f x)
    (zsmul : ∀ (n : ℤ) (x), f (n • x) = n • f x) (natCast : ∀ n : ℕ, f n = n)
    (intCast : ∀ n : ℤ, f n = n) : AddCommGroupWithOne M₁ :=
  { hf.addGroupWithOne f zero one add neg sub nsmul zsmul natCast intCast,
    hf.addCommMonoid _ zero add (swap nsmul) with }

end Injective

/-!
### Surjective
-/


namespace Surjective

variable {M₁ : Type*} {M₂ : Type*} [Mul M₂]

/-- A type endowed with `*` is a semigroup, if it admits a surjective map that preserves `*` from a
semigroup. See note [reducible non-instances]. -/
@[to_additive (attr := reducible)
"A type endowed with `+` is an additive semigroup, if it admits a
surjective map that preserves `+` from an additive semigroup."]
protected def semigroup [Semigroup M₁] (f : M₁ → M₂) (hf : Surjective f)
    (mul : ∀ x y, f (x * y) = f x * f y) : Semigroup M₂ :=
  { ‹Mul M₂› with mul_assoc := hf.forall₃.2 fun x y z => by simp only [← mul, mul_assoc] }

/-- A type endowed with `*` is a commutative semigroup, if it admits a surjective map that preserves
`*` from a commutative semigroup. See note [reducible non-instances]. -/
@[to_additive (attr := reducible)
"A type endowed with `+` is an additive commutative semigroup, if it admits
a surjective map that preserves `+` from an additive commutative semigroup."]
protected def commMagma [CommMagma M₁] (f : M₁ → M₂) (hf : Surjective f)
    (mul : ∀ x y, f (x * y) = f x * f y) : CommMagma M₂ where
  mul_comm := hf.forall₂.2 fun x y => by erw [← mul, ← mul, mul_comm]

/-- A type endowed with `*` is a commutative semigroup, if it admits a surjective map that preserves
`*` from a commutative semigroup. See note [reducible non-instances]. -/
@[to_additive (attr := reducible)
"A type endowed with `+` is an additive commutative semigroup, if it admits
a surjective map that preserves `+` from an additive commutative semigroup."]
protected def commSemigroup [CommSemigroup M₁] (f : M₁ → M₂) (hf : Surjective f)
    (mul : ∀ x y, f (x * y) = f x * f y) : CommSemigroup M₂ where
  toSemigroup := hf.semigroup f mul
  __ := hf.commMagma f mul

variable [One M₂]

/-- A type endowed with `1` and `*` is a `MulOneClass`, if it admits a surjective map that preserves
`1` and `*` from a `MulOneClass`. See note [reducible non-instances]. -/
@[to_additive (attr := reducible)
"A type endowed with `0` and `+` is an `AddZeroClass`, if it admits a
surjective map that preserves `0` and `+` to an `AddZeroClass`."]
protected def mulOneClass [MulOneClass M₁] (f : M₁ → M₂) (hf : Surjective f) (one : f 1 = 1)
    (mul : ∀ x y, f (x * y) = f x * f y) : MulOneClass M₂ :=
  { ‹One M₂›, ‹Mul M₂› with
    one_mul := hf.forall.2 fun x => by erw [← one, ← mul, one_mul],
    mul_one := hf.forall.2 fun x => by erw [← one, ← mul, mul_one] }

variable [Pow M₂ ℕ]

/-- A type endowed with `1` and `*` is a monoid, if it admits a surjective map that preserves `1`
and `*` to a monoid. See note [reducible non-instances]. -/
@[to_additive (attr := reducible)
"A type endowed with `0` and `+` is an additive monoid, if it admits a
surjective map that preserves `0` and `+` to an additive monoid. This version takes a custom `nsmul`
as a `[SMul ℕ M₂]` argument."]
protected def monoid [Monoid M₁] (f : M₁ → M₂) (hf : Surjective f) (one : f 1 = 1)
    (mul : ∀ x y, f (x * y) = f x * f y) (npow : ∀ (x) (n : ℕ), f (x ^ n) = f x ^ n) : Monoid M₂ :=
  { hf.semigroup f mul, hf.mulOneClass f one mul with
    npow := fun n x => x ^ n,
    npow_zero := hf.forall.2 fun x => by dsimp only; erw [← npow, pow_zero, ← one],
    npow_succ := fun n => hf.forall.2 fun x => by
      dsimp only
      erw [← npow, pow_succ, ← npow, ← mul] }

/-- A type endowed with `0`, `1` and `+` is an additive monoid with one, if it admits a surjective
map that preserves `0`, `1` and `*` from an additive monoid with one. See note
[reducible non-instances]. -/
protected abbrev addMonoidWithOne {M₂} [Zero M₂] [One M₂] [Add M₂] [SMul ℕ M₂] [NatCast M₂]
    [AddMonoidWithOne M₁] (f : M₁ → M₂) (hf : Surjective f) (zero : f 0 = 0) (one : f 1 = 1)
    (add : ∀ x y, f (x + y) = f x + f y) (nsmul : ∀ (n : ℕ) (x), f (n • x) = n • f x)
    (natCast : ∀ n : ℕ, f n = n) : AddMonoidWithOne M₂ :=
  { hf.addMonoid f zero add (swap nsmul) with
    natCast := Nat.cast,
    natCast_zero := by rw [← Nat.cast, ← natCast, Nat.cast_zero, zero]
    natCast_succ := fun n => by rw [← Nat.cast, ← natCast, Nat.cast_succ, add, one, natCast]
    one := 1 }

/-- A type endowed with `1` and `*` is a commutative monoid, if it admits a surjective map that
preserves `1` and `*` from a commutative monoid. See note [reducible non-instances]. -/
@[to_additive (attr := reducible)
"A type endowed with `0` and `+` is an additive commutative monoid, if it
admits a surjective map that preserves `0` and `+` to an additive commutative monoid."]
protected def commMonoid [CommMonoid M₁] (f : M₁ → M₂) (hf : Surjective f) (one : f 1 = 1)
    (mul : ∀ x y, f (x * y) = f x * f y) (npow : ∀ (x) (n : ℕ), f (x ^ n) = f x ^ n) :
    CommMonoid M₂ :=
  { hf.commSemigroup f mul, hf.monoid f one mul npow with }

/-- A type endowed with `0`, `1` and `+` is an additive monoid with one,
if it admits a surjective map that preserves `0`, `1` and `*` from an additive monoid with one.
See note [reducible non-instances]. -/
protected abbrev addCommMonoidWithOne {M₂} [Zero M₂] [One M₂] [Add M₂] [SMul ℕ M₂] [NatCast M₂]
    [AddCommMonoidWithOne M₁] (f : M₁ → M₂) (hf : Surjective f) (zero : f 0 = 0) (one : f 1 = 1)
    (add : ∀ x y, f (x + y) = f x + f y) (nsmul : ∀ (n : ℕ) (x), f (n • x) = n • f x)
    (natCast : ∀ n : ℕ, f n = n) : AddCommMonoidWithOne M₂ where
  __ := hf.addMonoidWithOne f zero one add nsmul natCast
  __ := hf.addCommMonoid _ zero add (swap nsmul)

/-- A type has an involutive inversion if it admits a surjective map that preserves `⁻¹` to a type
which has an involutive inversion. See note [reducible non-instances] -/
@[to_additive (attr := reducible)
"A type has an involutive negation if it admits a surjective map that
preserves `-` to a type which has an involutive negation."]
protected def involutiveInv {M₂ : Type*} [Inv M₂] [InvolutiveInv M₁] (f : M₁ → M₂)
    (hf : Surjective f) (inv : ∀ x, f x⁻¹ = (f x)⁻¹) : InvolutiveInv M₂ where
  inv := Inv.inv
  inv_inv := hf.forall.2 fun x => by erw [← inv, ← inv, inv_inv]

variable [Inv M₂] [Div M₂] [Pow M₂ ℤ]

/-- A type endowed with `1`, `*`, `⁻¹`, and `/` is a `DivInvMonoid` if it admits a surjective map
that preserves `1`, `*`, `⁻¹`, and `/` to a `DivInvMonoid`. See note [reducible non-instances]. -/
@[to_additive (attr := reducible) subNegMonoid
"A type endowed with `0`, `+`, unary `-`, and binary `-` is a
`SubNegMonoid` if it admits a surjective map that preserves `0`, `+`, unary `-`, and binary `-` to
a `SubNegMonoid`."]
protected def divInvMonoid [DivInvMonoid M₁] (f : M₁ → M₂) (hf : Surjective f) (one : f 1 = 1)
    (mul : ∀ x y, f (x * y) = f x * f y) (inv : ∀ x, f x⁻¹ = (f x)⁻¹)
    (div : ∀ x y, f (x / y) = f x / f y) (npow : ∀ (x) (n : ℕ), f (x ^ n) = f x ^ n)
    (zpow : ∀ (x) (n : ℤ), f (x ^ n) = f x ^ n) : DivInvMonoid M₂ :=
  { hf.monoid f one mul npow, ‹Div M₂›, ‹Inv M₂› with
    zpow := fun n x => x ^ n,
    zpow_zero' := hf.forall.2 fun x => by dsimp only; erw [← zpow, zpow_zero, ← one],
    zpow_succ' := fun n => hf.forall.2 fun x => by
      dsimp only
      erw [← zpow, ← zpow, zpow_natCast, zpow_natCast, pow_succ, ← mul],
    zpow_neg' := fun n => hf.forall.2 fun x => by
      dsimp only
      erw [← zpow, ← zpow, zpow_negSucc, zpow_natCast, inv],
    div_eq_mul_inv := hf.forall₂.2 fun x y => by erw [← inv, ← mul, ← div, div_eq_mul_inv] }

/-- A type endowed with `1`, `*` and `⁻¹` is a group, if it admits a surjective map that preserves
`1`, `*` and `⁻¹` to a group. See note [reducible non-instances]. -/
@[to_additive (attr := reducible)
"A type endowed with `0` and `+` is an additive group, if it admits a
surjective map that preserves `0` and `+` to an additive group."]
protected def group [Group M₁] (f : M₁ → M₂) (hf : Surjective f) (one : f 1 = 1)
    (mul : ∀ x y, f (x * y) = f x * f y) (inv : ∀ x, f x⁻¹ = (f x)⁻¹)
    (div : ∀ x y, f (x / y) = f x / f y) (npow : ∀ (x) (n : ℕ), f (x ^ n) = f x ^ n)
    (zpow : ∀ (x) (n : ℤ), f (x ^ n) = f x ^ n) : Group M₂ :=
  { hf.divInvMonoid f one mul inv div npow zpow with
    mul_left_inv := hf.forall.2 fun x => by erw [← inv, ← mul, mul_left_inv, one] }

/-- A type endowed with `0`, `1`, `+` is an additive group with one,
if it admits a surjective map that preserves `0`, `1`, and `+` to an additive group with one.
See note [reducible non-instances]. -/
protected abbrev addGroupWithOne {M₂} [Zero M₂] [One M₂] [Add M₂] [Neg M₂] [Sub M₂] [SMul ℕ M₂]
    [SMul ℤ M₂] [NatCast M₂] [IntCast M₂] [AddGroupWithOne M₁] (f : M₁ → M₂) (hf : Surjective f)
    (zero : f 0 = 0) (one : f 1 = 1) (add : ∀ x y, f (x + y) = f x + f y) (neg : ∀ x, f (-x) = -f x)
    (sub : ∀ x y, f (x - y) = f x - f y) (nsmul : ∀ (n : ℕ) (x), f (n • x) = n • f x)
    (zsmul : ∀ (n : ℤ) (x), f (n • x) = n • f x) (natCast : ∀ n : ℕ, f n = n)
    (intCast : ∀ n : ℤ, f n = n) : AddGroupWithOne M₂ :=
  { hf.addMonoidWithOne f zero one add nsmul natCast,
    hf.addGroup f zero add neg sub (swap nsmul) (swap zsmul) with
    intCast := Int.cast,
    intCast_ofNat := fun n => by rw [← Int.cast, ← intCast, Int.cast_natCast, natCast],
    intCast_negSucc := fun n => by
      rw [← Int.cast, ← intCast, Int.cast_negSucc, neg, natCast] }

/-- A type endowed with `1`, `*`, `⁻¹`, and `/` is a commutative group, if it admits a surjective
map that preserves `1`, `*`, `⁻¹`, and `/` from a commutative group. See note
[reducible non-instances]. -/
@[to_additive (attr := reducible)
"A type endowed with `0` and `+` is an additive commutative group, if it
admits a surjective map that preserves `0` and `+` to an additive commutative group."]
protected def commGroup [CommGroup M₁] (f : M₁ → M₂) (hf : Surjective f) (one : f 1 = 1)
    (mul : ∀ x y, f (x * y) = f x * f y) (inv : ∀ x, f x⁻¹ = (f x)⁻¹)
    (div : ∀ x y, f (x / y) = f x / f y) (npow : ∀ (x) (n : ℕ), f (x ^ n) = f x ^ n)
    (zpow : ∀ (x) (n : ℤ), f (x ^ n) = f x ^ n) : CommGroup M₂ :=
  { hf.commMonoid f one mul npow, hf.group f one mul inv div npow zpow with }

/-- A type endowed with `0`, `1`, `+` is an additive commutative group with one, if it admits a
surjective map that preserves `0`, `1`, and `+` to an additive commutative group with one.
See note [reducible non-instances]. -/
protected abbrev addCommGroupWithOne {M₂} [Zero M₂] [One M₂] [Add M₂] [Neg M₂] [Sub M₂] [SMul ℕ M₂]
    [SMul ℤ M₂] [NatCast M₂] [IntCast M₂] [AddCommGroupWithOne M₁] (f : M₁ → M₂) (hf : Surjective f)
    (zero : f 0 = 0) (one : f 1 = 1) (add : ∀ x y, f (x + y) = f x + f y) (neg : ∀ x, f (-x) = -f x)
    (sub : ∀ x y, f (x - y) = f x - f y) (nsmul : ∀ (n : ℕ) (x), f (n • x) = n • f x)
    (zsmul : ∀ (n : ℤ) (x), f (n • x) = n • f x) (natCast : ∀ n : ℕ, f n = n)
    (intCast : ∀ n : ℤ, f n = n) : AddCommGroupWithOne M₂ :=
  { hf.addGroupWithOne f zero one add neg sub nsmul zsmul natCast intCast,
    hf.addCommMonoid _ zero add (swap nsmul) with }

end Surjective

end Function<|MERGE_RESOLUTION|>--- conflicted
+++ resolved
@@ -54,7 +54,6 @@
 protected abbrev addSemigroup [AddSemigroup M₂] (f : M₁ → M₂) (hf : Injective f)
     (add : ∀ x y, f (x + y) = f x + f y) : AddSemigroup M₁ :=
   { ‹Add M₁› with add_assoc := fun x y z => hf <| by erw [add, add, add, add, add_assoc] }
-#align function.injective.add_semigroup Function.Injective.addSemigroup
 
 /-- A type endowed with `*` is a semigroup, if it admits an injective map that preserves `*` to
 a semigroup. See note [reducible non-instances]. -/
@@ -62,16 +61,12 @@
 protected abbrev semigroup [Semigroup M₂] (f : M₁ → M₂) (hf : Injective f)
     (mul : ∀ x y, f (x * y) = f x * f y) : Semigroup M₁ :=
   { ‹Mul M₁› with mul_assoc := fun x y z => hf <| by erw [mul, mul, mul, mul, mul_assoc] }
-<<<<<<< HEAD
-#align function.injective.semigroup Function.Injective.semigroup
 
 /-- A type endowed with `+` is an additive commutative semigroup, if it admits
 a surjective map that preserves `+` from an additive commutative semigroup. -/
 protected abbrev addCommMagma [AddCommMagma M₂] (f : M₁ → M₂) (hf : Injective f)
     (add : ∀ x y, f (x + y) = f x + f y) : AddCommMagma M₁ where
   add_comm x y := hf <| by rw [add, add, add_comm]
-=======
->>>>>>> eaef1107
 
 /-- A type endowed with `*` is a commutative magma, if it admits a surjective map that preserves
 `*` from a commutative magma.  See note [reducible non-instances] -/
@@ -86,7 +81,6 @@
     (mul : ∀ x y, f (x + y) = f x + f y) : AddCommSemigroup M₁ where
   toAddSemigroup := hf.addSemigroup f mul
   __ := hf.addCommMagma f mul
-#align function.injective.add_comm_semigroup Function.Injective.addCommSemigroup
 
 /-- A type endowed with `*` is a commutative semigroup, if it admits an injective map that
 preserves `*` to a commutative semigroup.  See note [reducible non-instances]. -/
@@ -95,8 +89,6 @@
     (mul : ∀ x y, f (x * y) = f x * f y) : CommSemigroup M₁ where
   toSemigroup := hf.semigroup f mul
   __ := hf.commMagma f mul
-<<<<<<< HEAD
-#align function.injective.comm_semigroup Function.Injective.commSemigroup
 
 /-- A type endowed with `+` is an additive left cancel
 semigroup, if it admits an injective map that preserves `+` to an additive left cancel semigroup. -/
@@ -104,9 +96,6 @@
     (add : ∀ x y, f (x + y) = f x + f y) : AddLeftCancelSemigroup M₁ :=
   { hf.addSemigroup f add with
     add_left_cancel := fun x y z H => hf <| (add_right_inj (f x)).1 <| by erw [← add, ← add, H] }
-#align function.injective.add_left_cancel_semigroup Function.Injective.addLeftCancelSemigroup
-=======
->>>>>>> eaef1107
 
 /-- A type endowed with `*` is a left cancel semigroup, if it admits an injective map that
 preserves `*` to a left cancel semigroup.  See note [reducible non-instances]. -/
@@ -115,8 +104,6 @@
     (mul : ∀ x y, f (x * y) = f x * f y) : LeftCancelSemigroup M₁ :=
   { hf.semigroup f mul with
     mul_left_cancel := fun x y z H => hf <| (mul_right_inj (f x)).1 <| by erw [← mul, ← mul, H] }
-<<<<<<< HEAD
-#align function.injective.left_cancel_semigroup Function.Injective.leftCancelSemigroup
 
 /-- A type endowed with `+` is an additive right
 cancel semigroup, if it admits an injective map that preserves `+` to an additive right cancel
@@ -126,9 +113,6 @@
     (add : ∀ x y, f (x + y) = f x + f y) : AddRightCancelSemigroup M₁ :=
   { hf.addSemigroup f add with
     add_right_cancel := fun x y z H => hf <| (add_left_inj (f y)).1 <| by erw [← add, ← add, H] }
-#align function.injective.add_right_cancel_semigroup Function.Injective.addRightCancelSemigroup
-=======
->>>>>>> eaef1107
 
 /-- A type endowed with `*` is a right cancel semigroup, if it admits an injective map that
 preserves `*` to a right cancel semigroup.  See note [reducible non-instances]. -/
@@ -137,10 +121,6 @@
     (mul : ∀ x y, f (x * y) = f x * f y) : RightCancelSemigroup M₁ :=
   { hf.semigroup f mul with
     mul_right_cancel := fun x y z H => hf <| (mul_left_inj (f y)).1 <| by erw [← mul, ← mul, H] }
-<<<<<<< HEAD
-#align function.injective.right_cancel_semigroup Function.Injective.rightCancelSemigroup
-=======
->>>>>>> eaef1107
 
 variable [One M₁] [Zero M₁]
 
@@ -151,7 +131,6 @@
   { ‹Zero M₁›, ‹Add M₁› with
     zero_add := fun x => hf <| by erw [add, zero, zero_add],
     add_zero := fun x => hf <| by erw [add, zero, add_zero] }
-#align function.injective.add_zero_class Function.Injective.addZeroClass
 
 /-- A type endowed with `1` and `*` is a `MulOneClass`, if it admits an injective map that
 preserves `1` and `*` to a `MulOneClass`.  See note [reducible non-instances]. -/
@@ -161,10 +140,6 @@
   { ‹One M₁›, ‹Mul M₁› with
     one_mul := fun x => hf <| by erw [mul, one, one_mul],
     mul_one := fun x => hf <| by erw [mul, one, mul_one] }
-<<<<<<< HEAD
-#align function.injective.mul_one_class Function.Injective.mulOneClass
-=======
->>>>>>> eaef1107
 
 variable [Pow M₁ ℕ] [SMul ℕ M₁]
 
@@ -178,7 +153,6 @@
     nsmul := fun n x => n • x,
     nsmul_zero := fun x => hf <| by erw [nsmul, zero, zero_nsmul],
     nsmul_succ := fun n x => hf <| by erw [nsmul, succ_nsmul, add, nsmul] }
-#align function.injective.add_monoid Function.Injective.addMonoid
 
 /-- A type endowed with `1` and `*` is a monoid, if it admits an injective map that preserves `1`
 and `*` to a monoid.  See note [reducible non-instances]. -/
@@ -189,10 +163,6 @@
     npow := fun n x => x ^ n,
     npow_zero := fun x => hf <| by erw [npow, one, pow_zero],
     npow_succ := fun n x => hf <| by erw [npow, pow_succ, mul, npow] }
-<<<<<<< HEAD
-#align function.injective.monoid Function.Injective.monoid
-=======
->>>>>>> eaef1107
 
 /-- A type endowed with `0`, `1` and `+` is an additive monoid with one,
 if it admits an injective map that preserves `0`, `1` and `+` to an additive monoid with one.
@@ -212,7 +182,6 @@
     (zero : f 0 = 0) (add : ∀ x y, f (x + y) = f x + f y)
     (nsmul : ∀ (x) (n : ℕ), f (n • x) = n • f x) : AddLeftCancelMonoid M₁ :=
   { hf.addLeftCancelSemigroup f add, hf.addMonoid f zero add nsmul with }
-#align function.injective.add_left_cancel_monoid Function.Injective.addLeftCancelMonoid
 
 /-- A type endowed with `1` and `*` is a left cancel monoid, if it admits an injective map that
 preserves `1` and `*` to a left cancel monoid. See note [reducible non-instances]. -/
@@ -221,8 +190,6 @@
     (one : f 1 = 1) (mul : ∀ x y, f (x * y) = f x * f y)
     (npow : ∀ (x) (n : ℕ), f (x ^ n) = f x ^ n) : LeftCancelMonoid M₁ :=
   { hf.leftCancelSemigroup f mul, hf.monoid f one mul npow with }
-<<<<<<< HEAD
-#align function.injective.left_cancel_monoid Function.Injective.leftCancelMonoid
 
 /-- A type endowed with `0` and `+` is an additive left cancel monoid,if it
 admits an injective map that preserves `0` and `+` to an additive left cancel monoid. -/
@@ -230,9 +197,6 @@
     (zero : f 0 = 0) (add : ∀ x y, f (x + y) = f x + f y)
     (nsmul : ∀ (x) (n : ℕ), f (n • x) = n • f x) : AddRightCancelMonoid M₁ :=
   { hf.addRightCancelSemigroup f add, hf.addMonoid f zero add nsmul with }
-#align function.injective.add_right_cancel_monoid Function.Injective.addRightCancelMonoid
-=======
->>>>>>> eaef1107
 
 /-- A type endowed with `1` and `*` is a right cancel monoid, if it admits an injective map that
 preserves `1` and `*` to a right cancel monoid. See note [reducible non-instances]. -/
@@ -241,8 +205,6 @@
     (one : f 1 = 1) (mul : ∀ x y, f (x * y) = f x * f y)
     (npow : ∀ (x) (n : ℕ), f (x ^ n) = f x ^ n) : RightCancelMonoid M₁ :=
   { hf.rightCancelSemigroup f mul, hf.monoid f one mul npow with }
-<<<<<<< HEAD
-#align function.injective.right_cancel_monoid Function.Injective.rightCancelMonoid
 
 /-- A type endowed with `0` and `+` is an additive left cancel monoid,if it
 admits an injective map that preserves `0` and `+` to an additive left cancel monoid." -/
@@ -251,9 +213,6 @@
     (add : ∀ x y, f (x + y) = f x + f y) (nsmul : ∀ (x) (n : ℕ), f (n • x) = n • f x) :
     AddCancelMonoid M₁ :=
   { hf.addLeftCancelMonoid f zero add nsmul, hf.addRightCancelMonoid f zero add nsmul with }
-#align function.injective.add_cancel_monoid Function.Injective.addCancelMonoid
-=======
->>>>>>> eaef1107
 
 /-- A type endowed with `1` and `*` is a cancel monoid, if it admits an injective map that preserves
 `1` and `*` to a cancel monoid. See note [reducible non-instances]. -/
@@ -262,10 +221,6 @@
     (mul : ∀ x y, f (x * y) = f x * f y) (npow : ∀ (x) (n : ℕ), f (x ^ n) = f x ^ n) :
     CancelMonoid M₁ :=
   { hf.leftCancelMonoid f one mul npow, hf.rightCancelMonoid f one mul npow with }
-<<<<<<< HEAD
-#align function.injective.cancel_monoid Function.Injective.cancelMonoid
-=======
->>>>>>> eaef1107
 
 /-- A type endowed with `0` and `+` is an additive commutative monoid, if it
 admits an injective map that preserves `0` and `+` to an additive commutative monoid. -/
@@ -273,7 +228,6 @@
     (add : ∀ x y, f (x + y) = f x + f y) (nsmul : ∀ (x) (n : ℕ), f (n • x) = n • f x) :
     AddCommMonoid M₁ :=
   { hf.addMonoid f zero add nsmul, hf.addCommSemigroup f add with }
-#align function.injective.add_comm_monoid Function.Injective.addCommMonoid
 
 /-- A type endowed with `1` and `*` is a commutative monoid, if it admits an injective map that
 preserves `1` and `*` to a commutative monoid.  See note [reducible non-instances]. -/
@@ -282,10 +236,6 @@
     (mul : ∀ x y, f (x * y) = f x * f y) (npow : ∀ (x) (n : ℕ), f (x ^ n) = f x ^ n) :
     CommMonoid M₁ :=
   { hf.monoid f one mul npow, hf.commSemigroup f mul with }
-<<<<<<< HEAD
-#align function.injective.comm_monoid Function.Injective.commMonoid
-=======
->>>>>>> eaef1107
 
 /-- A type endowed with `0`, `1` and `+` is an additive commutative monoid with one, if it admits an
 injective map that preserves `0`, `1` and `+` to an additive commutative monoid with one.
@@ -304,7 +254,6 @@
     (zero : f 0 = 0) (add : ∀ x y, f (x + y) = f x + f y)
     (nsmul : ∀ (x) (n : ℕ), f (n • x) = n • f x) : AddCancelCommMonoid M₁ :=
   { hf.addLeftCancelSemigroup f add, hf.addCommMonoid f zero add nsmul with }
-#align function.injective.add_cancel_comm_monoid Function.Injective.addCancelCommMonoid
 
 /-- A type endowed with `1` and `*` is a cancel commutative monoid, if it admits an injective map
 that preserves `1` and `*` to a cancel commutative monoid.  See note [reducible non-instances]. -/
@@ -313,10 +262,6 @@
     (one : f 1 = 1) (mul : ∀ x y, f (x * y) = f x * f y)
     (npow : ∀ (x) (n : ℕ), f (x ^ n) = f x ^ n) : CancelCommMonoid M₁ :=
   { hf.leftCancelSemigroup f mul, hf.commMonoid f one mul npow with }
-<<<<<<< HEAD
-#align function.injective.cancel_comm_monoid Function.Injective.cancelCommMonoid
-=======
->>>>>>> eaef1107
 
 /-- A type has an involutive negation if it admits an injective map that
 preserves `-` to a type which has an involutive negation. -/
@@ -324,7 +269,6 @@
     (hf : Injective f) (neg : ∀ x, f (-x) = -(f x)) : InvolutiveNeg M₁ where
   neg := Neg.neg
   neg_neg x := hf <| by rw [neg, neg, neg_neg]
-#align function.injective.has_involutive_neg Function.Injective.involutiveNeg
 
 /-- A type has an involutive inversion if it admits an injective map that preserves `⁻¹` to a type
 which has an involutive inversion. See note [reducible non-instances] -/
@@ -333,10 +277,6 @@
     (hf : Injective f) (inv : ∀ x, f x⁻¹ = (f x)⁻¹) : InvolutiveInv M₁ where
   inv := Inv.inv
   inv_inv x := hf <| by rw [inv, inv, inv_inv]
-<<<<<<< HEAD
-#align function.injective.has_involutive_inv Function.Injective.involutiveInv
-=======
->>>>>>> eaef1107
 
 variable [Inv M₁] [Neg M₁]
 
@@ -372,7 +312,6 @@
       erw [zsmul, add, natCast_zsmul, succ_nsmul, zsmul, natCast_zsmul],
     zsmul_neg' := fun n x => hf <| by erw [zsmul, negSucc_zsmul, neg, zsmul, natCast_zsmul],
     sub_eq_add_neg := fun x y => hf <| by erw [sub, add, neg, sub_eq_add_neg] }
-#align function.injective.sub_neg_monoid Function.Injective.subNegMonoid
 
 /-- A type endowed with `1`, `*`, `⁻¹`, and `/` is a `DivInvMonoid` if it admits an injective map
 that preserves `1`, `*`, `⁻¹`, and `/` to a `DivInvMonoid`. See note [reducible non-instances]. -/
@@ -387,10 +326,6 @@
     zpow_succ' := fun n x => hf <| by erw [zpow, mul, zpow_natCast, pow_succ, zpow, zpow_natCast],
     zpow_neg' := fun n x => hf <| by erw [zpow, zpow_negSucc, inv, zpow, zpow_natCast],
     div_eq_mul_inv := fun x y => hf <| by erw [div, mul, inv, div_eq_mul_inv] }
-<<<<<<< HEAD
-#align function.injective.div_inv_monoid Function.Injective.divInvMonoid
-=======
->>>>>>> eaef1107
 
 /-- A type endowed with `0`, `+`, unary `-`, and binary `-` is a
 `SubNegZeroMonoid` if it admits an injective map that preserves `0`, `+`, unary `-`, and binary
@@ -428,7 +363,6 @@
     neg_add_rev := fun x y => hf <| by erw [neg, add, neg_add_rev, add, neg, neg],
     neg_eq_of_add := fun x y h => hf <| by
       erw [neg, neg_eq_of_add_eq_zero_right (by erw [← add, h, zero])] }
-#align function.injective.subtraction_monoid Function.Injective.subtractionMonoid
 
 /-- A type endowed with `1`, `*`, `⁻¹`, and `/` is a `DivisionMonoid` if it admits an injective map
 that preserves `1`, `*`, `⁻¹`, and `/` to a `DivisionMonoid`. See note [reducible non-instances] -/
@@ -441,8 +375,6 @@
     mul_inv_rev := fun x y => hf <| by erw [inv, mul, mul_inv_rev, mul, inv, inv],
     inv_eq_of_mul := fun x y h => hf <| by
       erw [inv, inv_eq_of_mul_eq_one_right (by erw [← mul, h, one])] }
-<<<<<<< HEAD
-#align function.injective.division_monoid Function.Injective.divisionMonoid
 
 /-- A type endowed with `0`, `+`, unary `-`, and binary
 `-` is a `SubtractionCommMonoid` if it admits an injective map that preserves `0`, `+`, unary `-`,
@@ -453,9 +385,6 @@
     (sub : ∀ x y, f (x - y) = f x - f y) (nsmul : ∀ (x) (n : ℕ), f (n • x) = n • f x)
     (zsmul : ∀ (x) (n : ℤ), f (n • x) = n • f x) : SubtractionCommMonoid M₁ :=
   { hf.subtractionMonoid f zero add neg sub nsmul zsmul, hf.addCommSemigroup f add with }
-#align function.injective.subtraction_comm_monoid Function.Injective.subtractionCommMonoid
-=======
->>>>>>> eaef1107
 
 /-- A type endowed with `1`, `*`, `⁻¹`, and `/` is a `DivisionCommMonoid` if it admits an
 injective map that preserves `1`, `*`, `⁻¹`, and `/` to a `DivisionCommMonoid`.
@@ -466,8 +395,6 @@
     (div : ∀ x y, f (x / y) = f x / f y) (npow : ∀ (x) (n : ℕ), f (x ^ n) = f x ^ n)
     (zpow : ∀ (x) (n : ℤ), f (x ^ n) = f x ^ n) : DivisionCommMonoid M₁ :=
   { hf.divisionMonoid f one mul inv div npow zpow, hf.commSemigroup f mul with }
-<<<<<<< HEAD
-#align function.injective.division_comm_monoid Function.Injective.divisionCommMonoid
 
 /-- A type endowed with `0` and `+` is an additive group, if it admits an
 injective map that preserves `0` and `+` to an additive group. -/
@@ -477,9 +404,6 @@
     (zsmul : ∀ (x) (n : ℤ), f (n • x) = n • f x) : AddGroup M₁ :=
   { hf.subNegMonoid f zero add neg sub nsmul zsmul with
     add_left_neg := fun x => hf <| by erw [add, neg, add_left_neg, zero] }
-#align function.injective.add_group Function.Injective.addGroup
-=======
->>>>>>> eaef1107
 
 /-- A type endowed with `1`, `*` and `⁻¹` is a group, if it admits an injective map that preserves
 `1`, `*` and `⁻¹` to a group. See note [reducible non-instances]. -/
@@ -490,10 +414,6 @@
     (zpow : ∀ (x) (n : ℤ), f (x ^ n) = f x ^ n) : Group M₁ :=
   { hf.divInvMonoid f one mul inv div npow zpow with
     mul_left_inv := fun x => hf <| by erw [mul, inv, mul_left_inv, one] }
-<<<<<<< HEAD
-#align function.injective.group Function.Injective.group
-=======
->>>>>>> eaef1107
 
 /-- A type endowed with `0`, `1` and `+` is an additive group with one, if it admits an injective
 map that preserves `0`, `1` and `+` to an additive group with one.  See note
@@ -517,7 +437,6 @@
     (sub : ∀ x y, f (x - y) = f x - f y) (nsmul : ∀ (x) (n : ℕ), f (n • x) = n • f x)
     (zsmul : ∀ (x) (n : ℤ), f (n • x) = n • f x) : AddCommGroup M₁ :=
   { hf.addCommMonoid f zero add nsmul, hf.addGroup f zero add neg sub nsmul zsmul with }
-#align function.injective.add_comm_group Function.Injective.addCommGroup
 
 /-- A type endowed with `1`, `*` and `⁻¹` is a commutative group, if it admits an injective map that
 preserves `1`, `*` and `⁻¹` to a commutative group. See note [reducible non-instances]. -/
@@ -527,10 +446,6 @@
     (div : ∀ x y, f (x / y) = f x / f y) (npow : ∀ (x) (n : ℕ), f (x ^ n) = f x ^ n)
     (zpow : ∀ (x) (n : ℤ), f (x ^ n) = f x ^ n) : CommGroup M₁ :=
   { hf.commMonoid f one mul npow, hf.group f one mul inv div npow zpow with }
-<<<<<<< HEAD
-#align function.injective.comm_group Function.Injective.commGroup
-=======
->>>>>>> eaef1107
 
 /-- A type endowed with `0`, `1` and `+` is an additive commutative group with one, if it admits an
 injective map that preserves `0`, `1` and `+` to an additive commutative group with one.
