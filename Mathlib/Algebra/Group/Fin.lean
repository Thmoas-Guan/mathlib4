--- conflicted
+++ resolved
@@ -104,15 +104,9 @@
 lemma lt_sub_one_iff {k : Fin (n + 2)} : k < k - 1 ↔ k = 0 := by
   rcases k with ⟨_ | k, hk⟩
   · simp only [zero_eta, zero_sub, lt_iff_val_lt_val, val_zero, coe_neg_one, zero_lt_succ]
-<<<<<<< HEAD
   have : (n + 1 + (k + 1)) % (n + 2) = k % (n + 2) := by
     rw [Nat.add_comm, Nat.add_right_comm, Nat.add_assoc, Nat.add_assoc, add_mod_right]
-  simp [lt_iff_val_lt_val, ext_iff, Fin.coe_sub, succ_eq_add_one, this,
-=======
-  have : (k + 1 + (n + 1)) % (n + 2) = k % (n + 2) := by
-    rw [Nat.add_right_comm, Nat.add_assoc, Nat.add_assoc, add_mod_right]
   simp [lt_iff_val_lt_val, ext_iff, Fin.coe_sub, this,
->>>>>>> c64a8cc6
     mod_eq_of_lt ((lt_succ_self _).trans hk)]
 #align fin.lt_sub_one_iff Fin.lt_sub_one_iff
 
