--- conflicted
+++ resolved
@@ -388,7 +388,6 @@
 noncomputable def RightHomologyData.homologyIso (h : S.RightHomologyData) [S.HasHomology] :
     S.homology ≅ h.H := S.rightHomologyIso.symm ≪≫ h.rightHomologyIso
 
-<<<<<<< HEAD
 variable (S)
 
 @[simp]
@@ -1135,8 +1134,6 @@
     Epi (homologyMap φ) :=
   epi_homologyMap_of_epi_cyclesMap' φ inferInstance
 
-=======
->>>>>>> d04897a6
 end ShortComplex
 
 end CategoryTheory