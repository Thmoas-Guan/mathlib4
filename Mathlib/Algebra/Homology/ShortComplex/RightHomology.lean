/-
Copyright (c) 2023 Joël Riou. All rights reserved.
Released under Apache 2.0 license as described in the file LICENSE.
Authors: Joël Riou
-/

import Mathlib.Algebra.Homology.ShortComplex.LeftHomology
import Mathlib.CategoryTheory.Limits.Opposites

/-! RightHomology of short complexes

In this file, we define the dual notions to those defined in
`Algebra.Homology.ShortComplex.LeftHomology`. In particular, if `S : ShortComplex C` is
a short complex consisting of two composable maps `f : X₁ ⟶ X₂` and `g : X₂ ⟶ X₃` such
that `f ≫ g = 0`, we define `h : S.RightHomologyData` to be the datum of morphisms
`p : X₂ ⟶ Q` and `ι : H ⟶ Q` such that `Q` identifies to the cokernel of `f` and `H`
to the kernel of the induced map `g' : Q ⟶ X₃`.

When such a `S.RightHomologyData` exists, we shall say that `[S.HasRightHomology]`
and we define `S.rightHomology` to be the `H` field of a chosen right homology data.
Similarly, we define `S.opcycles` to be the `Q` field.

In `Homology.lean`, when `S` has two compatible left and right homology data
(i.e. they give the same `H` up to a canonical isomorphism), we shall define
`[S.HasHomology]` and `S.homology` (TODO).

-/

namespace CategoryTheory

open Category Limits

namespace ShortComplex

variable {C : Type _} [Category C] [HasZeroMorphisms C]
  (S : ShortComplex C) {S₁ S₂ S₃ : ShortComplex C}

/-- A right homology data for a short complex `S` consists of morphisms `p : S.X₂ ⟶ Q` and
`ι : H ⟶ Q` such that `p` identifies `Q` to the kernel of `f : S.X₁ ⟶ S.X₂`,
and that `ι` identifies `H` to the kernel of the induced map `g' : Q ⟶ S.X₃` --/
structure RightHomologyData where
  /-- a choice of cokernel of `S.f : S.X₁ ⟶ S.X₂`-/
  Q : C
  /-- a choice of kernel of the induced morphism `S.g' : S.Q ⟶ X₃`-/
  H : C
  /-- the projection from `S.X₂` -/
  p : S.X₂ ⟶ Q
  /-- the inclusion of the (right) homology in the chosen cokernel of `S.f` -/
  ι : H ⟶ Q
  /-- the cokernel condition for `p` -/
  wp : S.f ≫ p = 0
  /-- `p : S.X₂ ⟶ Q` is a cokernel of `S.f : S.X₁ ⟶ S.X₂` -/
  hp : IsColimit (CokernelCofork.ofπ p wp)
  /-- the kernel condition for `ι` -/
  wι : ι ≫ hp.desc (CokernelCofork.ofπ _ S.zero) = 0
  /-- `ι : H ⟶ Q` is a kernel of `S.g' : Q ⟶ S.X₃` -/
  hι : IsLimit (KernelFork.ofι ι wι)

initialize_simps_projections RightHomologyData (-hp, -hι)

namespace RightHomologyData

/-- The chosen cokernels and kernels of the limits API give a `RightHomologyData` -/
@[simps]
noncomputable def ofHasCokernelOfHasKernel
    [HasCokernel S.f] [HasKernel (cokernel.desc S.f S.g S.zero)] :
    S.RightHomologyData :=
{ Q := cokernel S.f,
  H := kernel (cokernel.desc S.f S.g S.zero),
  p := cokernel.π _,
  ι := kernel.ι _,
  wp := cokernel.condition _,
  hp := cokernelIsCokernel _,
  wι := kernel.condition _,
  hι := kernelIsKernel _, }

attribute [reassoc (attr := simp)] wp wι

variable {S}
variable (h : S.RightHomologyData) {A : C}

instance : Epi h.p := ⟨fun _ _ => Cofork.IsColimit.hom_ext h.hp⟩

instance : Mono h.ι := ⟨fun _ _ => Fork.IsLimit.hom_ext h.hι⟩

/-- Any morphism `k : S.X₂ ⟶ A` such that `S.f ≫ k = 0` descends
to a morphism `Q ⟶ A` -/
def descQ (k : S.X₂ ⟶ A) (hk : S.f ≫ k = 0) : h.Q ⟶ A :=
  h.hp.desc (CokernelCofork.ofπ k hk)

@[reassoc (attr := simp)]
lemma p_descQ (k : S.X₂ ⟶ A) (hk : S.f ≫ k = 0) :
  h.p ≫ h.descQ k hk = k :=
  h.hp.fac _ WalkingParallelPair.one

/-- The morphism from the (right) homology attached to a morphism
`k : S.X₂ ⟶ A` such that `S.f ≫ k = 0`. -/
@[simp]
def descH (k : S.X₂ ⟶ A) (hk : S.f ≫ k = 0) : h.H ⟶ A :=
  h.ι ≫ h.descQ k hk

/-- The morphism `h.Q ⟶ S.X₃` induced by `S.g : S.X₂ ⟶ S.X₃` and the fact that
`h.Q` is a cokernel of `S.f : S.X₁ ⟶ S.X₂`. -/
def g' : h.Q ⟶ S.X₃ := h.descQ S.g S.zero

@[reassoc (attr := simp)] lemma p_g' : h.p ≫ h.g' = S.g := p_descQ _ _ _

@[reassoc (attr := simp)] lemma ι_g' : h.ι ≫ h.g' = 0 := h.wι

@[reassoc]
lemma ι_descQ_eq_zero_of_boundary (k : S.X₂ ⟶ A) (x : S.X₃ ⟶ A) (hx : k = S.g ≫ x) :
    h.ι ≫ h.descQ k (by rw [hx, S.zero_assoc, zero_comp]) = 0 := by
  rw [show 0 = h.ι ≫ h.g' ≫ x by simp]
  congr 1
  simp only [← cancel_epi h.p, hx, p_descQ, p_g'_assoc]

/-- For `h : S.RightHomologyData`, this is a restatement of `h.hι `, saying that
`ι : h.H ⟶ h.Q` is a kernel of `h.g' : h.Q ⟶ S.X₃`. -/
def hι' : IsLimit (KernelFork.ofι h.ι h.ι_g') := h.hι

/-- The morphism `A ⟶ H` induced by a morphism `k : A ⟶ Q` such that `k ≫ g' = 0` -/
def liftH (k : A ⟶ h.Q) (hk : k ≫ h.g' = 0) : A ⟶ h.H :=
  h.hι.lift (KernelFork.ofι k hk)

@[reassoc (attr := simp)]
lemma liftH_ι (k : A ⟶ h.Q) (hk : k ≫ h.g' = 0) : h.liftH k hk ≫ h.ι = k :=
  h.hι.fac (KernelFork.ofι k hk) WalkingParallelPair.zero

lemma isIso_p (hf : S.f = 0) : IsIso h.p :=
  ⟨h.descQ (𝟙 S.X₂) (by rw [hf, comp_id]), p_descQ _ _ _, by
    simp only [← cancel_epi h.p, p_descQ_assoc, id_comp, comp_id]⟩

lemma isIso_ι (hg : S.g = 0) : IsIso h.ι := by
  have ⟨φ, hφ⟩ := KernelFork.IsLimit.lift' h.hι' (𝟙 _)
    (by rw [← cancel_epi h.p, id_comp, p_g', comp_zero, hg])
  dsimp at hφ
  exact ⟨φ, by rw [← cancel_mono h.ι, assoc, hφ, comp_id, id_comp], hφ⟩

variable (S)

/-- When the first map `S.f` is zero, this is the right homology data on `S` given
by any limit kernel fork of `S.g` -/
@[simps]
def ofIsLimitKernelFork (hf : S.f = 0) (c : KernelFork S.g) (hc : IsLimit c) :
  S.RightHomologyData where
  Q := S.X₂
  H := c.pt
  p := 𝟙 _
  ι := c.ι
  wp := by rw [comp_id, hf]
  hp := CokernelCofork.IsColimit.ofId _ hf
  wι := KernelFork.condition _
  hι := IsLimit.ofIsoLimit hc (Fork.ext (Iso.refl _) (by aesop_cat))

@[simp] lemma ofIsLimitKernelFork_g' (hf : S.f = 0) (c : KernelFork S.g)
    (hc : IsLimit c) : (ofIsLimitKernelFork S hf c hc).g' = S.g := by
  rw [← cancel_epi (ofIsLimitKernelFork S hf c hc).p, p_g',
    ofIsLimitKernelFork_p, id_comp]

/-- When the first map `S.f` is zero, this is the right homology data on `S` given by
the chosen `kernel S.g` -/
@[simps!]
noncomputable def ofHasKernel [HasKernel S.g] (hf : S.f = 0) : S.RightHomologyData :=
ofIsLimitKernelFork S hf _ (kernelIsKernel _)

/-- When the second map `S.g` is zero, this is the right homology data on `S` given
by any colimit cokernel cofork of `S.g` -/
@[simps]
def ofIsColimitCokernelCofork (hg : S.g = 0) (c : CokernelCofork S.f) (hc : IsColimit c) :
  S.RightHomologyData where
  Q := c.pt
  H := c.pt
  p := c.π
  ι := 𝟙 _
  wp := CokernelCofork.condition _
  hp := IsColimit.ofIsoColimit hc (Cofork.ext (Iso.refl _) (by aesop_cat))
  wι := Cofork.IsColimit.hom_ext hc (by simp [hg])
  hι := KernelFork.IsLimit.ofId _ (Cofork.IsColimit.hom_ext hc (by simp [hg]))

@[simp] lemma ofIsColimitCokernelCofork_g' (hg : S.g = 0) (c : CokernelCofork S.f)
  (hc : IsColimit c) : (ofIsColimitCokernelCofork S hg c hc).g' = 0 :=
by rw [← cancel_epi (ofIsColimitCokernelCofork S hg c hc).p, p_g', hg, comp_zero]

/-- When the second map `S.g` is zero, this is the right homology data on `S` given
by the chosen `cokernel S.f` -/
@[simp]
noncomputable def ofHasCokernel [HasCokernel S.f] (hg : S.g = 0) : S.RightHomologyData :=
ofIsColimitCokernelCofork S hg _ (cokernelIsCokernel _)

/-- When both `S.f` and `S.g` are zero, the middle object `S.X₂`
gives a right homology data on S -/
@[simps]
def ofZeros (hf : S.f = 0) (hg : S.g = 0) : S.RightHomologyData where
  Q := S.X₂
  H := S.X₂
  p := 𝟙 _
  ι := 𝟙 _
  wp := by rw [comp_id, hf]
  hp := CokernelCofork.IsColimit.ofId _ hf
  wι := by
    change 𝟙 _ ≫ S.g = 0
    simp only [hg, comp_zero]
  hι := KernelFork.IsLimit.ofId _ hg

@[simp]
lemma ofZeros_g' (hf : S.f = 0) (hg : S.g = 0) :
    (ofZeros S hf hg).g' = 0 := by
  rw [← cancel_epi ((ofZeros S hf hg).p), comp_zero, p_g', hg]

end RightHomologyData

/-- A short complex `S` has right homology when there exists a `S.RightHomologyData` -/
class HasRightHomology : Prop where
  condition : Nonempty S.RightHomologyData

/-- A chosen `S.RightHomologyData` for a short complex `S` that has right homology -/
noncomputable def rightHomologyData [HasRightHomology S] :
  S.RightHomologyData := HasRightHomology.condition.some

variable {S}

namespace HasRightHomology

lemma mk' (h : S.RightHomologyData) : HasRightHomology S := ⟨Nonempty.intro h⟩

instance of_hasCokernel_of_hasKernel
    [HasCokernel S.f] [HasKernel (cokernel.desc S.f S.g S.zero)] :
  S.HasRightHomology := HasRightHomology.mk' (RightHomologyData.ofHasCokernelOfHasKernel S)

instance of_hasKernel {Y Z : C} (g : Y ⟶ Z) (X : C) [HasKernel g] :
    (ShortComplex.mk (0 : X ⟶ Y) g zero_comp).HasRightHomology :=
  HasRightHomology.mk' (RightHomologyData.ofHasKernel _ rfl)

instance of_hasCokernel {X Y : C} (f : X ⟶ Y) (Z : C) [HasCokernel f] :
    (ShortComplex.mk f (0 : Y ⟶ Z) comp_zero).HasRightHomology :=
  HasRightHomology.mk' (RightHomologyData.ofHasCokernel _ rfl)

instance of_zeros (X Y Z : C) :
    (ShortComplex.mk (0 : X ⟶ Y) (0 : Y ⟶ Z) zero_comp).HasRightHomology :=
  HasRightHomology.mk' (RightHomologyData.ofZeros _ rfl rfl)

end HasRightHomology

namespace RightHomologyData

/-- A right homology data for a short complex `S` induces a left homology data for `S.op`. -/
@[simps]
def op (h : S.RightHomologyData) : S.op.LeftHomologyData where
  K := Opposite.op h.Q
  H := Opposite.op h.H
  i := h.p.op
  π := h.ι.op
  wi := Quiver.Hom.unop_inj h.wp
  hi := CokernelCofork.IsColimit.ofπOp _ _ h.hp
  wπ := Quiver.Hom.unop_inj h.wι
  hπ := KernelFork.IsLimit.ofιOp _ _ h.hι

@[simp] lemma op_f' (h : S.RightHomologyData) :
    h.op.f' = h.g'.op := rfl

/-- A right homology data for a short complex `S` in the opposite category
induces a left homology data for `S.unop`. -/
@[simps]
def unop {S : ShortComplex Cᵒᵖ} (h : S.RightHomologyData) : S.unop.LeftHomologyData where
  K := Opposite.unop h.Q
  H := Opposite.unop h.H
  i := h.p.unop
  π := h.ι.unop
  wi := Quiver.Hom.op_inj h.wp
  hi := CokernelCofork.IsColimit.ofπUnop _ _ h.hp
  wπ := Quiver.Hom.op_inj h.wι
  hπ := KernelFork.IsLimit.ofιUnop _ _ h.hι

@[simp] lemma unop_f' {S : ShortComplex Cᵒᵖ} (h : S.RightHomologyData) :
    h.unop.f' = h.g'.unop := rfl

end RightHomologyData

namespace LeftHomologyData

/-- A left homology data for a short complex `S` induces a right homology data for `S.op`. -/
@[simps]
def op (h : S.LeftHomologyData) : S.op.RightHomologyData where
  Q := Opposite.op h.K
  H := Opposite.op h.H
  p := h.i.op
  ι := h.π.op
  wp := Quiver.Hom.unop_inj h.wi
  hp := KernelFork.IsLimit.ofιOp _ _ h.hi
  wι := Quiver.Hom.unop_inj h.wπ
  hι := CokernelCofork.IsColimit.ofπOp _ _ h.hπ

@[simp] lemma op_g' (h : S.LeftHomologyData) :
    h.op.g' = h.f'.op := rfl

/-- A left homology data for a short complex `S` in the opposite category
induces a right homology data for `S.unop`. -/
@[simps]
def unop {S : ShortComplex Cᵒᵖ} (h : S.LeftHomologyData) : S.unop.RightHomologyData where
  Q := Opposite.unop h.K
  H := Opposite.unop h.H
  p := h.i.unop
  ι := h.π.unop
  wp := Quiver.Hom.op_inj h.wi
  hp := KernelFork.IsLimit.ofιUnop _ _ h.hi
  wι := Quiver.Hom.op_inj h.wπ
  hι := CokernelCofork.IsColimit.ofπUnop _ _ h.hπ

@[simp] lemma unop_g' {S : ShortComplex Cᵒᵖ} (h : S.LeftHomologyData) :
    h.unop.g' = h.f'.unop := rfl

end LeftHomologyData

instance [S.HasLeftHomology] : HasRightHomology S.op :=
  HasRightHomology.mk' S.leftHomologyData.op

instance [S.HasRightHomology] : HasLeftHomology S.op :=
  HasLeftHomology.mk' S.rightHomologyData.op

lemma hasLeftHomology_iff_op (S : ShortComplex C) :
    S.HasLeftHomology ↔ S.op.HasRightHomology :=
  ⟨fun _ => inferInstance, fun _ => HasLeftHomology.mk' S.op.rightHomologyData.unop⟩

lemma hasRightHomology_iff_op (S : ShortComplex C) :
    S.HasRightHomology ↔ S.op.HasLeftHomology :=
  ⟨fun _ => inferInstance, fun _ => HasRightHomology.mk' S.op.leftHomologyData.unop⟩

lemma hasLeftHomology_iff_unop (S : ShortComplex Cᵒᵖ) :
    S.HasLeftHomology ↔ S.unop.HasRightHomology :=
  S.unop.hasRightHomology_iff_op.symm

lemma hasRightHomology_iff_unop (S : ShortComplex Cᵒᵖ) :
    S.HasRightHomology ↔ S.unop.HasLeftHomology :=
  S.unop.hasLeftHomology_iff_op.symm

section

variable (φ : S₁ ⟶ S₂) (h₁ : S₁.RightHomologyData) (h₂ : S₂.RightHomologyData)

/-- Given right homology data `h₁` and `h₂` for two short complexes `S₁` and `S₂`,
a `RightHomologyMapData` for a morphism `φ : S₁ ⟶ S₂`
consists of a description of the induced morphisms on the `Q` (opcycles)
and `H` (right homology) fields of `h₁` and `h₂`. -/
structure RightHomologyMapData where
  /-- the induced map on opcycles -/
  φQ : h₁.Q ⟶ h₂.Q
  /-- the induced map on right homology -/
  φH : h₁.H ⟶ h₂.H
  /-- commutation with `p` -/
  commp : h₁.p ≫ φQ = φ.τ₂ ≫ h₂.p := by aesop_cat
  /-- commutation with `g'` -/
  commg' : φQ ≫ h₂.g' = h₁.g' ≫ φ.τ₃ := by aesop_cat
  /-- commutation with `ι` -/
  commι : φH ≫ h₂.ι = h₁.ι ≫ φQ := by aesop_cat

namespace RightHomologyMapData

attribute [reassoc (attr := simp)] commp commg' commι
attribute [nolint simpNF] mk.injEq

/-- The right homology map data associated to the zero morphism between two short complexes. -/
@[simps]
def zero (h₁ : S₁.RightHomologyData) (h₂ : S₂.RightHomologyData) :
  RightHomologyMapData 0 h₁ h₂ where
  φQ := 0
  φH := 0

/-- The right homology map data associated to the identity morphism of a short complex. -/
@[simps]
def id (h : S.RightHomologyData) : RightHomologyMapData (𝟙 S) h h where
  φQ := 𝟙 _
  φH := 𝟙 _

/-- The composition of right homology map data. -/
@[simps]
def comp {φ : S₁ ⟶ S₂} {φ' : S₂ ⟶ S₃} {h₁ : S₁.RightHomologyData}
    {h₂ : S₂.RightHomologyData} {h₃ : S₃.RightHomologyData}
    (ψ : RightHomologyMapData φ h₁ h₂) (ψ' : RightHomologyMapData φ' h₂ h₃) :
    RightHomologyMapData (φ ≫ φ') h₁ h₃ where
  φQ := ψ.φQ ≫ ψ'.φQ
  φH := ψ.φH ≫ ψ'.φH

instance : Subsingleton (RightHomologyMapData φ h₁ h₂) :=
  ⟨fun ψ₁ ψ₂ => by
    have hQ : ψ₁.φQ = ψ₂.φQ := by rw [← cancel_epi h₁.p, commp, commp]
    have hH : ψ₁.φH = ψ₂.φH := by rw [← cancel_mono h₂.ι, commι, commι, hQ]
    cases ψ₁
    cases ψ₂
    congr⟩

instance : Inhabited (RightHomologyMapData φ h₁ h₂) := ⟨by
  let φQ : h₁.Q ⟶ h₂.Q := h₁.descQ (φ.τ₂ ≫ h₂.p) (by rw [← φ.comm₁₂_assoc, h₂.wp, comp_zero])
  have commg' : φQ ≫ h₂.g' = h₁.g' ≫ φ.τ₃ :=
    by rw [← cancel_epi h₁.p, RightHomologyData.p_descQ_assoc, assoc,
      RightHomologyData.p_g', φ.comm₂₃, RightHomologyData.p_g'_assoc]
  let φH : h₁.H ⟶ h₂.H := h₂.liftH (h₁.ι ≫ φQ)
    (by rw [assoc, commg', RightHomologyData.ι_g'_assoc, zero_comp])
  exact ⟨φQ, φH, by simp, commg', by simp⟩⟩

instance : Unique (RightHomologyMapData φ h₁ h₂) := Unique.mk' _

variable {φ h₁ h₂}

lemma congr_φH {γ₁ γ₂ : RightHomologyMapData φ h₁ h₂} (eq : γ₁ = γ₂) : γ₁.φH = γ₂.φH := by rw [eq]
lemma congr_φQ {γ₁ γ₂ : RightHomologyMapData φ h₁ h₂} (eq : γ₁ = γ₂) : γ₁.φQ = γ₂.φQ := by rw [eq]

/-- When `S₁.f`, `S₁.g`, `S₂.f` and `S₂.g` are all zero, the action on right homology of a
morphism `φ : S₁ ⟶ S₂` is given by the action `φ.τ₂` on the middle objects. -/
@[simps]
def ofZeros (φ : S₁ ⟶ S₂) (hf₁ : S₁.f = 0) (hg₁ : S₁.g = 0) (hf₂ : S₂.f = 0) (hg₂ : S₂.g = 0) :
  RightHomologyMapData φ (RightHomologyData.ofZeros S₁ hf₁ hg₁)
    (RightHomologyData.ofZeros S₂ hf₂ hg₂) where
  φQ := φ.τ₂
  φH := φ.τ₂

/-- When `S₁.f` and `S₂.f` are zero and we have chosen limit kernel forks `c₁` and `c₂`
for `S₁.g` and `S₂.g` respectively, the action on right homology of a morphism `φ : S₁ ⟶ S₂` of
short complexes is given by the unique morphism `f : c₁.pt ⟶ c₂.pt` such that
`c₁.ι ≫ φ.τ₂ = f ≫ c₂.ι`. -/
@[simps]
def ofIsLimitKernelFork (φ : S₁ ⟶ S₂)
    (hf₁ : S₁.f = 0) (c₁ : KernelFork S₁.g) (hc₁ : IsLimit c₁)
    (hf₂ : S₂.f = 0) (c₂ : KernelFork S₂.g) (hc₂ : IsLimit c₂) (f : c₁.pt ⟶ c₂.pt)
    (comm : c₁.ι ≫ φ.τ₂ = f ≫ c₂.ι) :
    RightHomologyMapData φ (RightHomologyData.ofIsLimitKernelFork S₁ hf₁ c₁ hc₁)
      (RightHomologyData.ofIsLimitKernelFork S₂ hf₂ c₂ hc₂) where
  φQ := φ.τ₂
  φH := f
  commg' := by simp only [RightHomologyData.ofIsLimitKernelFork_g', φ.comm₂₃]
  commι := comm.symm

/-- When `S₁.g` and `S₂.g` are zero and we have chosen colimit cokernel coforks `c₁` and `c₂`
for `S₁.f` and `S₂.f` respectively, the action on right homology of a morphism `φ : S₁ ⟶ S₂` of
short complexes is given by the unique morphism `f : c₁.pt ⟶ c₂.pt` such that
`φ.τ₂ ≫ c₂.π = c₁.π ≫ f`. -/
@[simps]
def ofIsColimitCokernelCofork (φ : S₁ ⟶ S₂)
    (hg₁ : S₁.g = 0) (c₁ : CokernelCofork S₁.f) (hc₁ : IsColimit c₁)
    (hg₂ : S₂.g = 0) (c₂ : CokernelCofork S₂.f) (hc₂ : IsColimit c₂) (f : c₁.pt ⟶ c₂.pt)
    (comm : φ.τ₂ ≫ c₂.π = c₁.π ≫ f) :
    RightHomologyMapData φ (RightHomologyData.ofIsColimitCokernelCofork S₁ hg₁ c₁ hc₁)
      (RightHomologyData.ofIsColimitCokernelCofork S₂ hg₂ c₂ hc₂) where
  φQ := f
  φH := f
  commp := comm.symm

variable (S)

/-- When both maps `S.f` and `S.g` of a short complex `S` are zero, this is the homology map
data (for the identity of `S`) which relates the right homology data
`RightHomologyData.ofIsLimitKernelFork` and `ofZeros` . -/
@[simps]
def compatibilityOfZerosOfIsLimitKernelFork (hf : S.f = 0) (hg : S.g = 0)
    (c : KernelFork S.g) (hc : IsLimit c) :
    RightHomologyMapData (𝟙 S)
      (RightHomologyData.ofIsLimitKernelFork S hf c hc)
      (RightHomologyData.ofZeros S hf hg) where
  φQ := 𝟙 _
  φH := c.ι

/-- When both maps `S.f` and `S.g` of a short complex `S` are zero, this is the homology map
data (for the identity of `S`) which relates the right homology data `ofZeros` and
`ofIsColimitCokernelCofork`. -/
@[simps]
def compatibilityOfZerosOfIsColimitCokernelCofork (hf : S.f = 0) (hg : S.g = 0)
    (c : CokernelCofork S.f) (hc : IsColimit c) :
    RightHomologyMapData (𝟙 S)
      (RightHomologyData.ofZeros S hf hg)
      (RightHomologyData.ofIsColimitCokernelCofork S hg c hc) where
  φQ := c.π
  φH := c.π

end RightHomologyMapData

end

section

variable (S)
variable [S.HasRightHomology]

/-- The right homology of a short complex,
given by the `H` field of a chosen right homology data. -/
noncomputable def rightHomology : C := S.rightHomologyData.H

/-- The "opcycles" of a short complex, given by the `Q` field of a chosen right homology data.
This is the dual notion to cycles. -/
noncomputable def opcycles : C := S.rightHomologyData.Q

/-- The canonical map `S.rightHomology ⟶ S.opcycles`. -/
noncomputable def rightHomologyι : S.rightHomology ⟶ S.opcycles :=
  S.rightHomologyData.ι

/-- The projection `S.X₂ ⟶ S.opcycles`. -/
noncomputable def pOpcycles : S.X₂ ⟶ S.opcycles := S.rightHomologyData.p

/-- The canonical map `S.opcycles ⟶ X₃`. -/
noncomputable def fromOpcycles : S.opcycles ⟶ S.X₃ := S.rightHomologyData.g'

@[reassoc (attr := simp)]
lemma f_pOpcycles : S.f ≫ S.pOpcycles = 0 := S.rightHomologyData.wp

@[reassoc (attr := simp)]
lemma p_fromOpcycles : S.pOpcycles ≫ S.fromOpcycles = S.g := S.rightHomologyData.p_g'

instance : Epi S.pOpcycles := by
  dsimp only [pOpcycles]
  infer_instance

instance : Mono S.rightHomologyι := by
  dsimp only [rightHomologyι]
  infer_instance

lemma rightHomology_ext_iff (f₁ f₂ : A ⟶ S.rightHomology) :
    f₁ = f₂ ↔ f₁ ≫ S.rightHomologyι = f₂ ≫ S.rightHomologyι := by
  rw [cancel_mono]

@[ext]
lemma rightHomology_ext (f₁ f₂ : A ⟶ S.rightHomology)
    (h : f₁ ≫ S.rightHomologyι = f₂ ≫ S.rightHomologyι) : f₁ = f₂ := by
  simpa only [rightHomology_ext_iff]

lemma opcycles_ext_iff (f₁ f₂ : S.opcycles ⟶ A) :
    f₁ = f₂ ↔ S.pOpcycles ≫ f₁ = S.pOpcycles ≫ f₂ := by
  rw [cancel_epi]

@[ext]
lemma opcycles_ext (f₁ f₂ : S.opcycles ⟶ A)
    (h : S.pOpcycles ≫ f₁ = S.pOpcycles ≫ f₂) : f₁ = f₂ := by
  simpa only [opcycles_ext_iff]

lemma isIso_pOpcycles (hf : S.f = 0) : IsIso S.pOpcycles :=
  RightHomologyData.isIso_p _ hf

/-- When `S.f = 0`, this is the canonical isomorphism `S.opcycles ≅ S.X₂`
induced by `S.pOpcycles`. -/
@[simps! inv]
noncomputable def opcyclesIsoX₂ (hf : S.f = 0) : S.opcycles ≅ S.X₂ := by
  have := S.isIso_pOpcycles hf
  exact (asIso S.pOpcycles).symm

@[reassoc (attr := simp)]
lemma opcyclesIsoX₂_inv_hom_id (hf : S.f = 0) :
    S.pOpcycles ≫ (S.opcyclesIsoX₂ hf).hom = 𝟙 _ := (S.opcyclesIsoX₂ hf).inv_hom_id

@[reassoc (attr := simp)]
lemma opcyclesIsoX₂_hom_inv_id (hf : S.f = 0) :
    (S.opcyclesIsoX₂ hf).hom ≫ S.pOpcycles = 𝟙 _ := (S.opcyclesIsoX₂ hf).hom_inv_id

lemma isIso_rightHomologyι (hg : S.g = 0) : IsIso S.rightHomologyι :=
  RightHomologyData.isIso_ι _ hg

/-- When `S.g = 0`, this is the canonical isomorphism `S.opcycles ≅ S.rightHomology` induced
by `S.rightHomologyι`. -/
@[simps! inv]
noncomputable def opcyclesIsoRightHomology (hg : S.g = 0) : S.opcycles ≅ S.rightHomology := by
  have := S.isIso_rightHomologyι hg
  exact (asIso S.rightHomologyι).symm

@[reassoc (attr := simp)]
lemma opcyclesIsoRightHomology_inv_hom_id (hg : S.g = 0) :
    S.rightHomologyι ≫ (S.opcyclesIsoRightHomology hg).hom = 𝟙 _ :=
  (S.opcyclesIsoRightHomology hg).inv_hom_id

@[reassoc (attr := simp)]
lemma opcyclesIsoRightHomology_hom_inv_id (hg : S.g = 0) :
    (S.opcyclesIsoRightHomology hg).hom ≫ S.rightHomologyι  = 𝟙 _ :=
  (S.opcyclesIsoRightHomology hg).hom_inv_id

end

section

variable (φ : S₁ ⟶ S₂) (h₁ : S₁.RightHomologyData) (h₂ : S₂.RightHomologyData)

/-- The (unique) right homology map data associated to a morphism of short complexes that
are both equipped with right homology data. -/
def rightHomologyMapData : RightHomologyMapData φ h₁ h₂ := default

/-- Given a morphism `φ : S₁ ⟶ S₂` of short complexes and right homology data `h₁` and `h₂`
for `S₁` and `S₂` respectively, this is the induced right homology map `h₁.H ⟶ h₁.H`. -/
def rightHomologyMap' : h₁.H ⟶ h₂.H := (rightHomologyMapData φ _ _).φH

/-- Given a morphism `φ : S₁ ⟶ S₂` of short complexes and right homology data `h₁` and `h₂`
for `S₁` and `S₂` respectively, this is the induced morphism `h₁.K ⟶ h₁.K` on opcycles. -/
def opcyclesMap' : h₁.Q ⟶ h₂.Q := (rightHomologyMapData φ _ _).φQ

@[reassoc (attr := simp)]
lemma p_opcyclesMap' : h₁.p ≫ opcyclesMap' φ h₁ h₂ = φ.τ₂ ≫ h₂.p :=
  RightHomologyMapData.commp _

@[reassoc (attr := simp)]
lemma opcyclesMap'_g' : opcyclesMap' φ h₁ h₂ ≫ h₂.g' = h₁.g' ≫ φ.τ₃ := by
  simp only [← cancel_epi h₁.p, assoc, φ.comm₂₃, p_opcyclesMap'_assoc,
    RightHomologyData.p_g'_assoc, RightHomologyData.p_g']

@[reassoc (attr := simp)]
lemma rightHomologyι_naturality' :
    rightHomologyMap' φ h₁ h₂ ≫ h₂.ι = h₁.ι ≫ opcyclesMap' φ h₁ h₂ :=
  RightHomologyMapData.commι _

end

section

variable [HasRightHomology S₁] [HasRightHomology S₂] (φ : S₁ ⟶ S₂)

/-- The (right) homology map `S₁.rightHomology ⟶ S₂.rightHomology` induced by a morphism
`S₁ ⟶ S₂` of short complexes. -/
noncomputable def rightHomologyMap : S₁.rightHomology ⟶ S₂.rightHomology :=
  rightHomologyMap' φ _ _

/-- The morphism `S₁.opcycles ⟶ S₂.opcycles` induced by a morphism `S₁ ⟶ S₂` of short complexes. -/
noncomputable def opcyclesMap : S₁.opcycles ⟶ S₂.opcycles :=
  opcyclesMap' φ _ _

@[reassoc (attr := simp)]
lemma p_opcyclesMap : S₁.pOpcycles ≫ opcyclesMap φ = φ.τ₂ ≫ S₂.pOpcycles :=
  p_opcyclesMap' _ _ _

@[reassoc (attr := simp)]
lemma fromOpcycles_naturality : opcyclesMap φ ≫ S₂.fromOpcycles = S₁.fromOpcycles ≫ φ.τ₃ :=
  opcyclesMap'_g' _ _ _

@[reassoc (attr := simp)]
lemma rightHomologyι_naturality :
    rightHomologyMap φ ≫ S₂.rightHomologyι = S₁.rightHomologyι ≫ opcyclesMap φ :=
  rightHomologyι_naturality' _ _ _

end

namespace RightHomologyMapData

variable {φ : S₁ ⟶ S₂} {h₁ : S₁.RightHomologyData} {h₂ : S₂.RightHomologyData}
  (γ : RightHomologyMapData φ h₁ h₂)

lemma rightHomologyMap'_eq : rightHomologyMap' φ h₁ h₂ = γ.φH :=
  RightHomologyMapData.congr_φH (Subsingleton.elim _ _)

lemma opcyclesMap'_eq : opcyclesMap' φ h₁ h₂ = γ.φQ :=
  RightHomologyMapData.congr_φQ (Subsingleton.elim _ _)

end RightHomologyMapData

@[simp]
lemma rightHomologyMap'_id (h : S.RightHomologyData) :
    rightHomologyMap' (𝟙 S) h h = 𝟙 _ :=
  (RightHomologyMapData.id h).rightHomologyMap'_eq

@[simp]
lemma opcyclesMap'_id (h : S.RightHomologyData) :
    opcyclesMap' (𝟙 S) h h = 𝟙 _ :=
  (RightHomologyMapData.id h).opcyclesMap'_eq

variable (S)

@[simp]
lemma rightHomologyMap_id [HasRightHomology S] :
    rightHomologyMap (𝟙 S) = 𝟙 _ :=
  rightHomologyMap'_id _

@[simp]
lemma opcyclesMap_id [HasRightHomology S] :
    opcyclesMap (𝟙 S) = 𝟙 _ :=
  opcyclesMap'_id _

@[simp]
lemma rightHomologyMap'_zero (h₁ : S₁.RightHomologyData) (h₂ : S₂.RightHomologyData) :
    rightHomologyMap' 0 h₁ h₂ = 0 :=
  (RightHomologyMapData.zero h₁ h₂).rightHomologyMap'_eq

@[simp]
lemma opcyclesMap'_zero (h₁ : S₁.RightHomologyData) (h₂ : S₂.RightHomologyData) :
    opcyclesMap' 0 h₁ h₂ = 0 :=
  (RightHomologyMapData.zero h₁ h₂).opcyclesMap'_eq

variable (S₁ S₂)

@[simp]
lemma rightHomologyMap_zero [HasRightHomology S₁] [HasRightHomology S₂] :
    rightHomologyMap (0 : S₁ ⟶ S₂) = 0 :=
  rightHomologyMap'_zero _ _

@[simp]
lemma opcyclesMap_zero [HasRightHomology S₁] [HasRightHomology S₂] :
  opcyclesMap (0 : S₁ ⟶ S₂) = 0 :=
opcyclesMap'_zero _ _

variable {S₁ S₂}

@[reassoc]
lemma rightHomologyMap'_comp (φ₁ : S₁ ⟶ S₂) (φ₂ : S₂ ⟶ S₃)
    (h₁ : S₁.RightHomologyData) (h₂ : S₂.RightHomologyData) (h₃ : S₃.RightHomologyData) :
    rightHomologyMap' (φ₁ ≫ φ₂) h₁ h₃ = rightHomologyMap' φ₁ h₁ h₂ ≫
      rightHomologyMap' φ₂ h₂ h₃ := by
  let γ₁ := rightHomologyMapData φ₁ h₁ h₂
  let γ₂ := rightHomologyMapData φ₂ h₂ h₃
  rw [γ₁.rightHomologyMap'_eq, γ₂.rightHomologyMap'_eq, (γ₁.comp γ₂).rightHomologyMap'_eq,
    RightHomologyMapData.comp_φH]

@[reassoc]
lemma opcyclesMap'_comp (φ₁ : S₁ ⟶ S₂) (φ₂ : S₂ ⟶ S₃)
    (h₁ : S₁.RightHomologyData) (h₂ : S₂.RightHomologyData) (h₃ : S₃.RightHomologyData) :
    opcyclesMap' (φ₁ ≫ φ₂) h₁ h₃ = opcyclesMap' φ₁ h₁ h₂ ≫ opcyclesMap' φ₂ h₂ h₃ := by
  let γ₁ := rightHomologyMapData φ₁ h₁ h₂
  let γ₂ := rightHomologyMapData φ₂ h₂ h₃
  rw [γ₁.opcyclesMap'_eq, γ₂.opcyclesMap'_eq, (γ₁.comp γ₂).opcyclesMap'_eq,
    RightHomologyMapData.comp_φQ]

@[simp]
lemma rightHomologyMap_comp [HasRightHomology S₁] [HasRightHomology S₂] [HasRightHomology S₃]
    (φ₁ : S₁ ⟶ S₂) (φ₂ : S₂ ⟶ S₃) :
    rightHomologyMap (φ₁ ≫ φ₂) = rightHomologyMap φ₁ ≫ rightHomologyMap φ₂ :=
rightHomologyMap'_comp _ _ _ _ _

@[simp]
lemma opcyclesMap_comp [HasRightHomology S₁] [HasRightHomology S₂] [HasRightHomology S₃]
    (φ₁ : S₁ ⟶ S₂) (φ₂ : S₂ ⟶ S₃) :
    opcyclesMap (φ₁ ≫ φ₂) = opcyclesMap φ₁ ≫ opcyclesMap φ₂ :=
  opcyclesMap'_comp _ _ _ _ _

attribute [simp] rightHomologyMap_comp opcyclesMap_comp

/-- An isomorphism of short complexes `S₁ ≅ S₂` induces an isomorphism on the `H` fields
of right homology data of `S₁` and `S₂`. -/
@[simps]
def rightHomologyMapIso' (e : S₁ ≅ S₂) (h₁ : S₁.RightHomologyData)
    (h₂ : S₂.RightHomologyData) : h₁.H ≅ h₂.H where
  hom := rightHomologyMap' e.hom h₁ h₂
  inv := rightHomologyMap' e.inv h₂ h₁
  hom_inv_id := by rw [← rightHomologyMap'_comp, e.hom_inv_id, rightHomologyMap'_id]
  inv_hom_id := by rw [← rightHomologyMap'_comp, e.inv_hom_id, rightHomologyMap'_id]

instance isIso_rightHomologyMap'_of_isIso (φ : S₁ ⟶ S₂) [IsIso φ]
    (h₁ : S₁.RightHomologyData) (h₂ : S₂.RightHomologyData) :
    IsIso (rightHomologyMap' φ h₁ h₂) :=
  (inferInstance : IsIso (rightHomologyMapIso' (asIso φ) h₁ h₂).hom)

/-- An isomorphism of short complexes `S₁ ≅ S₂` induces an isomorphism on the `Q` fields
of right homology data of `S₁` and `S₂`. -/
@[simps]
def opcyclesMapIso' (e : S₁ ≅ S₂) (h₁ : S₁.RightHomologyData)
    (h₂ : S₂.RightHomologyData) : h₁.Q ≅ h₂.Q where
  hom := opcyclesMap' e.hom h₁ h₂
  inv := opcyclesMap' e.inv h₂ h₁
  hom_inv_id := by rw [← opcyclesMap'_comp, e.hom_inv_id, opcyclesMap'_id]
  inv_hom_id := by rw [← opcyclesMap'_comp, e.inv_hom_id, opcyclesMap'_id]

instance isIso_opcyclesMap'_of_isIso (φ : S₁ ⟶ S₂) [IsIso φ]
    (h₁ : S₁.RightHomologyData) (h₂ : S₂.RightHomologyData) :
    IsIso (opcyclesMap' φ h₁ h₂) :=
  (inferInstance : IsIso (opcyclesMapIso' (asIso φ) h₁ h₂).hom)

/-- The isomorphism `S₁.rightHomology ≅ S₂.rightHomology` induced by an isomorphism of
short complexes `S₁ ≅ S₂`. -/
@[simps]
noncomputable def rightHomologyMapIso (e : S₁ ≅ S₂) [S₁.HasRightHomology]
    [S₂.HasRightHomology] : S₁.rightHomology ≅ S₂.rightHomology where
  hom := rightHomologyMap e.hom
  inv := rightHomologyMap e.inv
  hom_inv_id := by rw [← rightHomologyMap_comp, e.hom_inv_id, rightHomologyMap_id]
  inv_hom_id := by rw [← rightHomologyMap_comp, e.inv_hom_id, rightHomologyMap_id]

instance isIso_rightHomologyMap_of_iso (φ : S₁ ⟶ S₂) [IsIso φ] [S₁.HasRightHomology]
    [S₂.HasRightHomology] :
    IsIso (rightHomologyMap φ) :=
  (inferInstance : IsIso (rightHomologyMapIso (asIso φ)).hom)

/-- The isomorphism `S₁.opcycles ≅ S₂.opcycles` induced by an isomorphism
of short complexes `S₁ ≅ S₂`. -/
@[simps]
noncomputable def opcyclesMapIso (e : S₁ ≅ S₂) [S₁.HasRightHomology]
    [S₂.HasRightHomology] : S₁.opcycles ≅ S₂.opcycles where
  hom := opcyclesMap e.hom
  inv := opcyclesMap e.inv
  hom_inv_id := by rw [← opcyclesMap_comp, e.hom_inv_id, opcyclesMap_id]
  inv_hom_id := by rw [← opcyclesMap_comp, e.inv_hom_id, opcyclesMap_id]

instance isIso_opcyclesMap_of_iso (φ : S₁ ⟶ S₂) [IsIso φ] [S₁.HasRightHomology]
    [S₂.HasRightHomology] : IsIso (opcyclesMap φ) :=
  (inferInstance : IsIso (opcyclesMapIso (asIso φ)).hom)

variable {S}

namespace RightHomologyData

variable (h : S.RightHomologyData) [S.HasRightHomology]

/-- The isomorphism `S.rightHomology ≅ h.H` induced by a right homology data `h` for a
short complex `S`. -/
noncomputable def rightHomologyIso : S.rightHomology ≅ h.H :=
  rightHomologyMapIso' (Iso.refl _) _ _

/-- The isomorphism `S.opcycles ≅ h.Q` induced by a right homology data `h` for a
short complex `S`. -/
noncomputable def opcyclesIso : S.opcycles ≅ h.Q :=
  opcyclesMapIso' (Iso.refl _) _ _

@[reassoc (attr := simp)]
lemma p_comp_opcyclesIso_inv : h.p ≫ h.opcyclesIso.inv = S.pOpcycles := by
  dsimp [pOpcycles, RightHomologyData.opcyclesIso]
  simp only [p_opcyclesMap', id_τ₂, id_comp]

@[reassoc (attr := simp)]
lemma pOpcycles_comp_opcyclesIso_hom : S.pOpcycles ≫ h.opcyclesIso.hom = h.p := by
  simp only [← h.p_comp_opcyclesIso_inv, assoc, Iso.inv_hom_id, comp_id]

@[reassoc (attr := simp)]
lemma rightHomologyIso_inv_comp_rightHomologyι :
    h.rightHomologyIso.inv ≫ S.rightHomologyι = h.ι ≫ h.opcyclesIso.inv := by
  dsimp only [rightHomologyι, rightHomologyIso, opcyclesIso, rightHomologyMapIso',
    opcyclesMapIso', Iso.refl]
  rw [rightHomologyι_naturality']

@[reassoc (attr := simp)]
lemma rightHomologyIso_hom_comp_ι :
    h.rightHomologyIso.hom ≫ h.ι = S.rightHomologyι ≫ h.opcyclesIso.hom := by
  simp only [← cancel_mono h.opcyclesIso.inv, ← cancel_epi h.rightHomologyIso.inv,
    assoc, Iso.inv_hom_id_assoc, Iso.hom_inv_id, comp_id, rightHomologyIso_inv_comp_rightHomologyι]

end RightHomologyData

namespace RightHomologyMapData

variable {φ : S₁ ⟶ S₂} {h₁ : S₁.RightHomologyData} {h₂ : S₂.RightHomologyData}
  (γ : RightHomologyMapData φ h₁ h₂)

lemma rightHomologyMap_eq [S₁.HasRightHomology] [S₂.HasRightHomology] :
    rightHomologyMap φ = h₁.rightHomologyIso.hom ≫ γ.φH ≫ h₂.rightHomologyIso.inv := by
  dsimp [RightHomologyData.rightHomologyIso, rightHomologyMapIso']
  rw [← γ.rightHomologyMap'_eq, ← rightHomologyMap'_comp,
    ← rightHomologyMap'_comp, id_comp, comp_id]
  rfl

lemma opcyclesMap_eq [S₁.HasRightHomology] [S₂.HasRightHomology] :
    opcyclesMap φ = h₁.opcyclesIso.hom ≫ γ.φQ ≫ h₂.opcyclesIso.inv := by
  dsimp [RightHomologyData.opcyclesIso, cyclesMapIso']
  rw [← γ.opcyclesMap'_eq, ← opcyclesMap'_comp, ← opcyclesMap'_comp, id_comp, comp_id]
  rfl

lemma rightHomologyMap_comm [S₁.HasRightHomology] [S₂.HasRightHomology] :
    rightHomologyMap φ ≫ h₂.rightHomologyIso.hom = h₁.rightHomologyIso.hom ≫ γ.φH := by
  simp only [γ.rightHomologyMap_eq, assoc, Iso.inv_hom_id, comp_id]

lemma opcyclesMap_comm [S₁.HasRightHomology] [S₂.HasRightHomology] :
    opcyclesMap φ ≫ h₂.opcyclesIso.hom = h₁.opcyclesIso.hom ≫ γ.φQ := by
  simp only [γ.opcyclesMap_eq, assoc, Iso.inv_hom_id, comp_id]

end RightHomologyMapData

section

variable (C)
variable [HasKernels C] [HasCokernels C]

/-- The right homology functor `ShortComplex C ⥤ C`, where the right homology of a
short complex `S` is understood as a kernel of the obvious map `S.fromOpcycles : S.opcycles ⟶ S.X₃`
where `S.opcycles` is a cokernel of `S.f : S.X₁ ⟶ S.X₂`. -/
@[simps]
noncomputable def rightHomologyFunctor : ShortComplex C ⥤ C where
  obj S := S.rightHomology
  map := rightHomologyMap

/-- The opcycles functor `ShortComplex C ⥤ C` which sends a short complex `S` to `S.opcycles`
which is a cokernel of `S.f : S.X₁ ⟶ S.X₂`. -/
@[simps]
noncomputable def opcyclesFunctor :
    ShortComplex C ⥤ C where
  obj S := S.opcycles
  map := opcyclesMap

/-- The natural transformation `S.rightHomology ⟶ S.opcycles` for all short complexes `S`. -/
@[simps]
noncomputable def rightHomologyιNatTrans :
    rightHomologyFunctor C ⟶ opcyclesFunctor C where
  app S := rightHomologyι S
  naturality := fun _ _ φ => rightHomologyι_naturality φ

/-- The natural transformation `S.X₂ ⟶ S.opcycles` for all short complexes `S`. -/
@[simps]
noncomputable def pOpcyclesNatTrans :
    ShortComplex.π₂ ⟶ opcyclesFunctor C where
  app S := S.pOpcycles

/-- The natural transformation `S.opcycles ⟶ S.X₃` for all short complexes `S`. -/
@[simps]
noncomputable def fromOpcyclesNatTrans :
    opcyclesFunctor C ⟶ π₃ where
  app S := S.fromOpcycles
  naturality := fun _ _  φ => fromOpcycles_naturality φ

end

/-- A left homology map data for a morphism of short complexes induces
a right homology map data in the opposite category. -/
@[simps]
def LeftHomologyMapData.op {S₁ S₂ : ShortComplex C} {φ : S₁ ⟶ S₂}
    {h₁ : S₁.LeftHomologyData} {h₂ : S₂.LeftHomologyData}
    (ψ : LeftHomologyMapData φ h₁ h₂) : RightHomologyMapData (opMap φ) h₂.op h₁.op where
  φQ := ψ.φK.op
  φH := ψ.φH.op
  commp := Quiver.Hom.unop_inj (by simp)
  commg' := Quiver.Hom.unop_inj (by simp)
  commι := Quiver.Hom.unop_inj (by simp)

/-- A left homology map data for a morphism of short complexes in the opposite category
induces a right homology map data in the original category. -/
@[simps]
def LeftHomologyMapData.unop {S₁ S₂ : ShortComplex Cᵒᵖ} {φ : S₁ ⟶ S₂}
    {h₁ : S₁.LeftHomologyData} {h₂ : S₂.LeftHomologyData}
    (ψ : LeftHomologyMapData φ h₁ h₂) : RightHomologyMapData (unopMap φ) h₂.unop h₁.unop where
  φQ := ψ.φK.unop
  φH := ψ.φH.unop
  commp := Quiver.Hom.op_inj (by simp)
  commg' := Quiver.Hom.op_inj (by simp)
  commι := Quiver.Hom.op_inj (by simp)

/-- A right homology map data for a morphism of short complexes induces
a left homology map data in the opposite category. -/
@[simps]
def RightHomologyMapData.op {S₁ S₂ : ShortComplex C} {φ : S₁ ⟶ S₂}
    {h₁ : S₁.RightHomologyData} {h₂ : S₂.RightHomologyData}
    (ψ : RightHomologyMapData φ h₁ h₂) : LeftHomologyMapData (opMap φ) h₂.op h₁.op where
  φK := ψ.φQ.op
  φH := ψ.φH.op
  commi := Quiver.Hom.unop_inj (by simp)
  commf' := Quiver.Hom.unop_inj (by simp)
  commπ := Quiver.Hom.unop_inj (by simp)

/-- A right homology map data for a morphism of short complexes in the opposite category
induces a left homology map data in the original category. -/
@[simps]
def RightHomologyMapData.unop {S₁ S₂ : ShortComplex Cᵒᵖ} {φ : S₁ ⟶ S₂}
    {h₁ : S₁.RightHomologyData} {h₂ : S₂.RightHomologyData}
    (ψ : RightHomologyMapData φ h₁ h₂) : LeftHomologyMapData (unopMap φ) h₂.unop h₁.unop where
  φK := ψ.φQ.unop
  φH := ψ.φH.unop
  commi := Quiver.Hom.op_inj (by simp)
  commf' := Quiver.Hom.op_inj (by simp)
  commπ := Quiver.Hom.op_inj (by simp)

variable (S)

/-- The right homology in the opposite category of the opposite of a short complex identifies
to the left homology of this short complex. -/
noncomputable def rightHomologyOpIso [S.HasLeftHomology] :
    S.op.rightHomology ≅ Opposite.op S.leftHomology :=
  S.leftHomologyData.op.rightHomologyIso

/-- The left homology in the opposite category of the opposite of a short complex identifies
to the right homology of this short complex. -/
noncomputable def leftHomologyOpIso [S.HasRightHomology] :
    S.op.leftHomology ≅ Opposite.op S.rightHomology :=
  S.rightHomologyData.op.leftHomologyIso

/-- The opcycles in the opposite category of the opposite of a short complex identifies
to the cycles of this short complex. -/
noncomputable def opcyclesOpIso [S.HasLeftHomology] :
    S.op.opcycles ≅ Opposite.op S.cycles :=
  S.leftHomologyData.op.opcyclesIso

/-- The cycles in the opposite category of the opposite of a short complex identifies
to the opcycles of this short complex. -/
noncomputable def cyclesOpIso [S.HasRightHomology] :
    S.op.cycles ≅ Opposite.op S.opcycles :=
  S.rightHomologyData.op.cyclesIso

@[simp]
lemma leftHomologyMap'_op
    (φ : S₁ ⟶ S₂) (h₁ : S₁.LeftHomologyData) (h₂ : S₂.LeftHomologyData) :
    (leftHomologyMap' φ h₁ h₂).op = rightHomologyMap' (opMap φ) h₂.op h₁.op := by
<<<<<<< HEAD
  let γ : LeftHomologyMapData φ h₁ h₂ := default
  simp only [γ.leftHomologyMap'_eq, (γ.op).rightHomologyMap'_eq,
    LeftHomologyMapData.op_φH]

@[simp]
lemma leftHomologyMap_op (φ : S₁ ⟶ S₂) [S₁.HasLeftHomology] [S₂.HasLeftHomology] :
    (leftHomologyMap φ).op = (S₂.rightHomologyOpIso).inv ≫ rightHomologyMap (opMap φ) ≫
      (S₁.rightHomologyOpIso).hom := by
=======
  let γ : LeftHomologyMapData φ h₁ h₂ := leftHomologyMapData φ h₁ h₂
  simp only [γ.leftHomologyMap'_eq, γ.op.rightHomologyMap'_eq,
    LeftHomologyMapData.op_φH]

lemma leftHomologyMap_op (φ : S₁ ⟶ S₂) [S₁.HasLeftHomology] [S₂.HasLeftHomology] :
    (leftHomologyMap φ).op = S₂.rightHomologyOpIso.inv ≫ rightHomologyMap (opMap φ) ≫
      S₁.rightHomologyOpIso.hom := by
>>>>>>> 472450d0
  dsimp [rightHomologyOpIso, RightHomologyData.rightHomologyIso, rightHomologyMap,
    leftHomologyMap]
  simp only [← rightHomologyMap'_comp, comp_id, id_comp, leftHomologyMap'_op]

@[simp]
lemma rightHomologyMap'_op
    (φ : S₁ ⟶ S₂) (h₁ : S₁.RightHomologyData) (h₂ : S₂.RightHomologyData) :
    (rightHomologyMap' φ h₁ h₂).op = leftHomologyMap' (opMap φ) h₂.op h₁.op := by
<<<<<<< HEAD
  let γ : RightHomologyMapData φ h₁ h₂ := default
  simp only [γ.rightHomologyMap'_eq, (γ.op).leftHomologyMap'_eq,
    RightHomologyMapData.op_φH]

@[simp]
lemma rightHomologyMap_op (φ : S₁ ⟶ S₂) [S₁.HasRightHomology] [S₂.HasRightHomology] :
    (rightHomologyMap φ).op = (S₂.leftHomologyOpIso).inv ≫ leftHomologyMap
      (opMap φ) ≫ (S₁.leftHomologyOpIso).hom := by
=======
  let γ : RightHomologyMapData φ h₁ h₂ := rightHomologyMapData φ h₁ h₂
  simp only [γ.rightHomologyMap'_eq, γ.op.leftHomologyMap'_eq,
    RightHomologyMapData.op_φH]

lemma rightHomologyMap_op (φ : S₁ ⟶ S₂) [S₁.HasRightHomology] [S₂.HasRightHomology] :
    (rightHomologyMap φ).op = S₂.leftHomologyOpIso.inv ≫ leftHomologyMap (opMap φ) ≫
      S₁.leftHomologyOpIso.hom := by
>>>>>>> 472450d0
  dsimp [leftHomologyOpIso, LeftHomologyData.leftHomologyIso, leftHomologyMap,
    rightHomologyMap]
  simp only [← leftHomologyMap'_comp, comp_id, id_comp, rightHomologyMap'_op]

namespace RightHomologyData

section

variable (φ : S₁ ⟶ S₂) (h : RightHomologyData S₁) [Epi φ.τ₁] [IsIso φ.τ₂] [Mono φ.τ₃]

/-- If `φ : S₁ ⟶ S₂` is a morphism of short complexes such that `φ.τ₁` is epi, `φ.τ₂` is an iso
and `φ.τ₃` is mono, then a right homology data for `S₁` induces a right homology data for `S₂` with
the same `Q` and `H` fields. This is obtained by dualising `LeftHomologyData.ofEpiOfIsIsoOfMono'`.
The inverse construction is `ofEpiOfIsIsoOfMono'`.  -/
noncomputable def ofEpiOfIsIsoOfMono : RightHomologyData S₂ := by
  haveI : Epi (opMap φ).τ₁ := by dsimp; infer_instance
  haveI : IsIso (opMap φ).τ₂ := by dsimp; infer_instance
  haveI : Mono (opMap φ).τ₃ := by dsimp; infer_instance
  exact (LeftHomologyData.ofEpiOfIsIsoOfMono' (opMap φ) h.op).unop

@[simp] lemma ofEpiOfIsIsoOfMono_Q : (ofEpiOfIsIsoOfMono φ h).Q = h.Q := rfl

@[simp] lemma ofEpiOfIsIsoOfMono_H : (ofEpiOfIsIsoOfMono φ h).H = h.H := rfl

<<<<<<< HEAD
@[simp] lemma ofEpiOfIsIsoOfMono_p : (ofEpiOfIsIsoOfMono φ h).p = (inv φ.τ₂) ≫ h.p := by
=======
@[simp] lemma ofEpiOfIsIsoOfMono_p : (ofEpiOfIsIsoOfMono φ h).p = inv φ.τ₂ ≫ h.p := by
>>>>>>> 472450d0
  simp [ofEpiOfIsIsoOfMono, opMap]

@[simp] lemma ofEpiOfIsIsoOfMono_ι : (ofEpiOfIsIsoOfMono φ h).ι = h.ι := rfl

@[simp] lemma ofEpiOfIsIsoOfMono_g' : (ofEpiOfIsIsoOfMono φ h).g' = h.g' ≫ φ.τ₃ := by
  simp [ofEpiOfIsIsoOfMono, opMap]

end

section

variable (φ : S₁ ⟶ S₂) (h : RightHomologyData S₂) [Epi φ.τ₁] [IsIso φ.τ₂] [Mono φ.τ₃]

/-- If `φ : S₁ ⟶ S₂` is a morphism of short complexes such that `φ.τ₁` is epi, `φ.τ₂` is an iso
and `φ.τ₃` is mono, then a right homology data for `S₂` induces a right homology data for `S₁` with
the same `Q` and `H` fields. This is obtained by dualising `LeftHomologyData.ofEpiOfIsIsoOfMono`.
The inverse construction is `ofEpiOfIsIsoOfMono`.  -/
noncomputable def ofEpiOfIsIsoOfMono' : RightHomologyData S₁ := by
  haveI : Epi (opMap φ).τ₁ := by dsimp; infer_instance
  haveI : IsIso (opMap φ).τ₂ := by dsimp; infer_instance
  haveI : Mono (opMap φ).τ₃ := by dsimp; infer_instance
  exact (LeftHomologyData.ofEpiOfIsIsoOfMono (opMap φ) h.op).unop

@[simp] lemma ofEpiOfIsIsoOfMono'_Q : (ofEpiOfIsIsoOfMono' φ h).Q = h.Q := rfl

@[simp] lemma ofEpiOfIsIsoOfMono'_H : (ofEpiOfIsIsoOfMono' φ h).H = h.H := rfl

@[simp] lemma ofEpiOfIsIsoOfMono'_p : (ofEpiOfIsIsoOfMono' φ h).p = φ.τ₂ ≫ h.p := by
  simp [ofEpiOfIsIsoOfMono', opMap]

@[simp] lemma ofEpiOfIsIsoOfMono'_ι : (ofEpiOfIsIsoOfMono' φ h).ι = h.ι := rfl

@[simp] lemma ofEpiOfIsIsoOfMono'_g'_τ₃ : (ofEpiOfIsIsoOfMono' φ h).g' ≫ φ.τ₃ = h.g' := by
  rw [← cancel_epi (ofEpiOfIsIsoOfMono' φ h).p, p_g'_assoc, ofEpiOfIsIsoOfMono'_p,
    assoc, p_g', φ.comm₂₃]

end

/-- If `e : S₁ ≅ S₂` is an isomorphism of short complexes and `h₁ : RightomologyData S₁`,
this is the right homology data for `S₂` deduced from the isomorphism. -/
noncomputable def ofIso (e : S₁ ≅ S₂) (h₁ : RightHomologyData S₁) : RightHomologyData S₂ :=
  h₁.ofEpiOfIsIsoOfMono e.hom

end RightHomologyData

lemma hasRightHomology_of_epi_of_isIso_of_mono (φ : S₁ ⟶ S₂) [HasRightHomology S₁]
    [Epi φ.τ₁] [IsIso φ.τ₂] [Mono φ.τ₃] : HasRightHomology S₂ :=
  HasRightHomology.mk' (RightHomologyData.ofEpiOfIsIsoOfMono φ S₁.rightHomologyData)

lemma hasRightHomology_of_epi_of_isIso_of_mono' (φ : S₁ ⟶ S₂) [HasRightHomology S₂]
    [Epi φ.τ₁] [IsIso φ.τ₂] [Mono φ.τ₃] : HasRightHomology S₁ :=
HasRightHomology.mk' (RightHomologyData.ofEpiOfIsIsoOfMono' φ S₂.rightHomologyData)

lemma hasRightHomology_of_iso {S₁ S₂ : ShortComplex C}
    (e : S₁ ≅ S₂) [HasRightHomology S₁] : HasRightHomology S₂ :=
  hasRightHomology_of_epi_of_isIso_of_mono e.hom

namespace RightHomologyMapData

/-- This right homology map data expresses compatibilities of the right homology data
constructed by `RightHomologyData.ofEpiOfIsIsoOfMono` -/
@[simps]
def ofEpiOfIsIsoOfMono (φ : S₁ ⟶ S₂) (h : RightHomologyData S₁)
    [Epi φ.τ₁] [IsIso φ.τ₂] [Mono φ.τ₃] :
    RightHomologyMapData φ h (RightHomologyData.ofEpiOfIsIsoOfMono φ h) where
  φQ := 𝟙 _
  φH := 𝟙 _

/-- This right homology map data expresses compatibilities of the right homology data
constructed by `RightHomologyData.ofEpiOfIsIsoOfMono'` -/
@[simps]
noncomputable def ofEpiOfIsIsoOfMono' (φ : S₁ ⟶ S₂) (h : RightHomologyData S₂)
    [Epi φ.τ₁] [IsIso φ.τ₂] [Mono φ.τ₃] :
    RightHomologyMapData φ (RightHomologyData.ofEpiOfIsIsoOfMono' φ h) h where
  φQ := 𝟙 _
  φH := 𝟙 _

end RightHomologyMapData

instance (φ : S₁ ⟶ S₂) (h₁ : S₁.RightHomologyData) (h₂ : S₂.RightHomologyData)
    [Epi φ.τ₁] [IsIso φ.τ₂] [Mono φ.τ₃] :
    IsIso (rightHomologyMap' φ h₁ h₂) := by
  let h₂' := RightHomologyData.ofEpiOfIsIsoOfMono φ h₁
  haveI : IsIso (rightHomologyMap' φ h₁ h₂') := by
    rw [(RightHomologyMapData.ofEpiOfIsIsoOfMono φ h₁).rightHomologyMap'_eq]
    dsimp
    infer_instance
  have eq := rightHomologyMap'_comp φ (𝟙 S₂) h₁ h₂' h₂
  rw [comp_id] at eq
  rw [eq]
  infer_instance

/-- If a morphism of short complexes `φ : S₁ ⟶ S₂` is such that `φ.τ₁` is epi, `φ.τ₂` is an iso,
and `φ.τ₃` is mono, then the induced morphism on right homology is an isomorphism. -/
instance (φ : S₁ ⟶ S₂) [S₁.HasRightHomology] [S₂.HasRightHomology]
    [Epi φ.τ₁] [IsIso φ.τ₂] [Mono φ.τ₃] :
    IsIso (rightHomologyMap φ) := by
  dsimp only [rightHomologyMap]
  infer_instance

<<<<<<< HEAD
variable (C)

section

variable [HasKernels C] [HasCokernels C] [HasKernels Cᵒᵖ] [HasCokernels Cᵒᵖ]

/-- The opposite of the right homology functor is the left homology functor. -/
@[simps!]
noncomputable def rightHomologyFunctorOpNatIso :
  (rightHomologyFunctor C).op ≅ opFunctor C ⋙ leftHomologyFunctor Cᵒᵖ :=
    NatIso.ofComponents (fun S => (leftHomologyOpIso S.unop).symm) (by simp)

/-- The opposite of the left homology functor is the right homology functor. -/
@[simps!]
noncomputable def leftHomologyFunctorOpNatIso :
  (leftHomologyFunctor C).op ≅ opFunctor C ⋙ rightHomologyFunctor Cᵒᵖ :=
    NatIso.ofComponents (fun S => (rightHomologyOpIso S.unop).symm) (by simp)

end

section

variable {C}
variable (h : RightHomologyData S) {A : C}
  (k : S.X₂ ⟶ A) (hk : S.f ≫ k = 0) [HasRightHomology S]

/-- A morphism `k : S.X₂ ⟶ A` such that `S.f ≫ k = 0` descends to a morphism `S.opcycles ⟶ A`. -/
noncomputable def descOpcycles : S.opcycles ⟶ A :=
  S.rightHomologyData.descQ k hk

@[reassoc (attr := simp)]
lemma p_descOpcycles : S.pOpcycles ≫ S.descOpcycles k hk = k :=
  RightHomologyData.p_descQ _ k hk

@[reassoc]
lemma descOpcycles_comp {A' : C} (α : A ⟶ A') :
    S.descOpcycles k hk ≫ α = S.descOpcycles (k ≫ α) (by rw [reassoc_of% hk, zero_comp]) := by
  simp only [← cancel_epi S.pOpcycles, p_descOpcycles_assoc, p_descOpcycles]

/-- Via `S.pOpcycles : S.X₂ ⟶ S.opcycles`, the object `S.opcycles` identifies to the
cokernel of `S.f : S.X₁ ⟶ S.X₂`. -/
noncomputable def opcyclesIsCokernel :
    IsColimit (CokernelCofork.ofπ S.pOpcycles S.f_pOpcycles) :=
  S.rightHomologyData.hp

/-- The canonical isomorphism `S.opcycles ≅ cokernel S.f`. -/
@[simps]
noncomputable def opcyclesIsoCokernel [HasCokernel S.f] : S.opcycles ≅ cokernel S.f where
  hom := S.descOpcycles (cokernel.π S.f) (by simp)
  inv := cokernel.desc S.f S.pOpcycles (by simp)

/-- The morphism `S.rightHomology ⟶ A` obtained from a morphism `k : S.X₂ ⟶ A`
such that `S.f ≫ k = 0.` -/
@[simp]
noncomputable def descRightHomology : S.rightHomology ⟶ A :=
  S.rightHomologyι ≫ S.descOpcycles k hk

@[reassoc]
lemma rightHomologyι_descOpcycles_π_eq_zero_of_boundary (x : S.X₃ ⟶ A) (hx : k = S.g ≫ x) :
    S.rightHomologyι ≫ S.descOpcycles k (by rw [hx, S.zero_assoc, zero_comp]) = 0 :=
  RightHomologyData.ι_descQ_eq_zero_of_boundary _ k x hx

@[reassoc (attr := simp)]
lemma rightHomologyι_comp_fromOpcycles :
    S.rightHomologyι ≫ S.fromOpcycles = 0 :=
  S.rightHomologyι_descOpcycles_π_eq_zero_of_boundary S.g (𝟙 _) (by rw [comp_id])

/-- Via `S.rightHomologyι : S.rightHomology ⟶ S.opcycles`, the object `S.rightHomology` identifies
to the kernel of `S.fromOpcycles : S.opcycles ⟶ S.X₃`. -/
noncomputable def rightHomologyIsKernel :
    IsLimit (KernelFork.ofι S.rightHomologyι S.rightHomologyι_comp_fromOpcycles) :=
  S.rightHomologyData.hι

variable {S}

@[reassoc (attr := simp)]
lemma opcyclesMap_comp_descOpcycles (φ : S₁ ⟶ S) [S₁.HasRightHomology] :
    opcyclesMap φ ≫ S.descOpcycles k hk =
      S₁.descOpcycles (φ.τ₂ ≫ k) (by rw [← φ.comm₁₂_assoc, hk, comp_zero]) := by
  simp only [← cancel_epi (S₁.pOpcycles), p_opcyclesMap_assoc, p_descOpcycles]

@[reassoc (attr := simp)]
lemma RightHomologyData.opcyclesIso_inv_comp_descOpcycles :
    h.opcyclesIso.inv ≫ S.descOpcycles k hk = h.descQ k hk := by
  simp only [← cancel_epi h.p, p_comp_opcyclesIso_inv_assoc, p_descOpcycles, p_descQ]

@[simp]
lemma RightHomologyData.opcyclesIso_hom_comp_descQ :
    h.opcyclesIso.hom ≫ h.descQ k hk = S.descOpcycles k hk := by
  rw [← h.opcyclesIso_inv_comp_descOpcycles, Iso.hom_inv_id_assoc]

end

variable {C}

namespace HasRightHomology

lemma hasCokernel [S.HasRightHomology] : HasCokernel S.f :=
  ⟨⟨⟨_, S.rightHomologyData.hp⟩⟩⟩

lemma hasKernel [S.HasRightHomology] [HasCokernel S.f] :
    HasKernel (cokernel.desc S.f S.g S.zero) := by
  let h := S.rightHomologyData
  haveI : HasLimit (parallelPair h.g' 0) := ⟨⟨⟨_, h.hι'⟩⟩⟩
  let e : parallelPair (cokernel.desc S.f S.g S.zero) 0 ≅ parallelPair h.g' 0 :=
    parallelPair.ext (IsColimit.coconePointUniqueUpToIso (colimit.isColimit _) h.hp)
      (Iso.refl _) (coequalizer.hom_ext (by simp)) (by aesop_cat)
  exact hasLimitOfIso e.symm

end HasRightHomology

/-- The right homology of a short complex `S` identifies to the kernel of the canonical
morphism `cokernel S.f ⟶ S.X₃`. -/
noncomputable def rightHomologyIsoKernelDesc [S.HasRightHomology] [HasCokernel S.f]
    [HasKernel (cokernel.desc S.f S.g S.zero)] :
    S.rightHomology ≅ kernel (cokernel.desc S.f S.g S.zero) :=
  (RightHomologyData.ofHasCokernelOfHasKernel S).rightHomologyIso

/- The following lemmas and instance gives a sufficient condition for a morphism
of short complexes to induce an isomorphism on opcycles. -/

lemma isIso_opcyclesMap'_of_isIso_of_epi (φ : S₁ ⟶ S₂) (h₂ : IsIso φ.τ₂) (h₁ : Epi φ.τ₁)
    (h₁ : S₁.RightHomologyData) (h₂ : S₂.RightHomologyData) :
    IsIso (opcyclesMap' φ h₁ h₂) := by
  refine' ⟨h₂.descQ (inv φ.τ₂ ≫ h₁.p) _, _, _⟩
  · simp only [← cancel_epi φ.τ₁, comp_zero, φ.comm₁₂_assoc, IsIso.hom_inv_id_assoc, h₁.wp]
  · simp only [← cancel_epi h₁.p, p_opcyclesMap'_assoc, h₂.p_descQ,
      IsIso.hom_inv_id_assoc, comp_id]
  · simp only [← cancel_epi h₂.p, h₂.p_descQ_assoc, assoc, p_opcyclesMap',
      IsIso.inv_hom_id_assoc, comp_id]

lemma isIso_opcyclesMap_of_isIso_of_epi' (φ : S₁ ⟶ S₂) (h₂ : IsIso φ.τ₂) (h₁ : Epi φ.τ₁)
    [S₁.HasRightHomology] [S₂.HasRightHomology] :
    IsIso (opcyclesMap φ) :=
  isIso_opcyclesMap'_of_isIso_of_epi φ h₂ h₁ _ _

instance isIso_opcyclesMap_of_isIso_of_epi (φ : S₁ ⟶ S₂) [IsIso φ.τ₂] [Epi φ.τ₁]
    [S₁.HasRightHomology] [S₂.HasRightHomology] :
    IsIso (opcyclesMap φ) :=
  isIso_opcyclesMap_of_isIso_of_epi' φ inferInstance inferInstance

=======
>>>>>>> 472450d0
end ShortComplex

end CategoryTheory<|MERGE_RESOLUTION|>--- conflicted
+++ resolved
@@ -969,16 +969,6 @@
 lemma leftHomologyMap'_op
     (φ : S₁ ⟶ S₂) (h₁ : S₁.LeftHomologyData) (h₂ : S₂.LeftHomologyData) :
     (leftHomologyMap' φ h₁ h₂).op = rightHomologyMap' (opMap φ) h₂.op h₁.op := by
-<<<<<<< HEAD
-  let γ : LeftHomologyMapData φ h₁ h₂ := default
-  simp only [γ.leftHomologyMap'_eq, (γ.op).rightHomologyMap'_eq,
-    LeftHomologyMapData.op_φH]
-
-@[simp]
-lemma leftHomologyMap_op (φ : S₁ ⟶ S₂) [S₁.HasLeftHomology] [S₂.HasLeftHomology] :
-    (leftHomologyMap φ).op = (S₂.rightHomologyOpIso).inv ≫ rightHomologyMap (opMap φ) ≫
-      (S₁.rightHomologyOpIso).hom := by
-=======
   let γ : LeftHomologyMapData φ h₁ h₂ := leftHomologyMapData φ h₁ h₂
   simp only [γ.leftHomologyMap'_eq, γ.op.rightHomologyMap'_eq,
     LeftHomologyMapData.op_φH]
@@ -986,7 +976,6 @@
 lemma leftHomologyMap_op (φ : S₁ ⟶ S₂) [S₁.HasLeftHomology] [S₂.HasLeftHomology] :
     (leftHomologyMap φ).op = S₂.rightHomologyOpIso.inv ≫ rightHomologyMap (opMap φ) ≫
       S₁.rightHomologyOpIso.hom := by
->>>>>>> 472450d0
   dsimp [rightHomologyOpIso, RightHomologyData.rightHomologyIso, rightHomologyMap,
     leftHomologyMap]
   simp only [← rightHomologyMap'_comp, comp_id, id_comp, leftHomologyMap'_op]
@@ -995,16 +984,6 @@
 lemma rightHomologyMap'_op
     (φ : S₁ ⟶ S₂) (h₁ : S₁.RightHomologyData) (h₂ : S₂.RightHomologyData) :
     (rightHomologyMap' φ h₁ h₂).op = leftHomologyMap' (opMap φ) h₂.op h₁.op := by
-<<<<<<< HEAD
-  let γ : RightHomologyMapData φ h₁ h₂ := default
-  simp only [γ.rightHomologyMap'_eq, (γ.op).leftHomologyMap'_eq,
-    RightHomologyMapData.op_φH]
-
-@[simp]
-lemma rightHomologyMap_op (φ : S₁ ⟶ S₂) [S₁.HasRightHomology] [S₂.HasRightHomology] :
-    (rightHomologyMap φ).op = (S₂.leftHomologyOpIso).inv ≫ leftHomologyMap
-      (opMap φ) ≫ (S₁.leftHomologyOpIso).hom := by
-=======
   let γ : RightHomologyMapData φ h₁ h₂ := rightHomologyMapData φ h₁ h₂
   simp only [γ.rightHomologyMap'_eq, γ.op.leftHomologyMap'_eq,
     RightHomologyMapData.op_φH]
@@ -1012,7 +991,6 @@
 lemma rightHomologyMap_op (φ : S₁ ⟶ S₂) [S₁.HasRightHomology] [S₂.HasRightHomology] :
     (rightHomologyMap φ).op = S₂.leftHomologyOpIso.inv ≫ leftHomologyMap (opMap φ) ≫
       S₁.leftHomologyOpIso.hom := by
->>>>>>> 472450d0
   dsimp [leftHomologyOpIso, LeftHomologyData.leftHomologyIso, leftHomologyMap,
     rightHomologyMap]
   simp only [← leftHomologyMap'_comp, comp_id, id_comp, rightHomologyMap'_op]
@@ -1037,11 +1015,7 @@
 
 @[simp] lemma ofEpiOfIsIsoOfMono_H : (ofEpiOfIsIsoOfMono φ h).H = h.H := rfl
 
-<<<<<<< HEAD
-@[simp] lemma ofEpiOfIsIsoOfMono_p : (ofEpiOfIsIsoOfMono φ h).p = (inv φ.τ₂) ≫ h.p := by
-=======
 @[simp] lemma ofEpiOfIsIsoOfMono_p : (ofEpiOfIsIsoOfMono φ h).p = inv φ.τ₂ ≫ h.p := by
->>>>>>> 472450d0
   simp [ofEpiOfIsIsoOfMono, opMap]
 
 @[simp] lemma ofEpiOfIsIsoOfMono_ι : (ofEpiOfIsIsoOfMono φ h).ι = h.ι := rfl
@@ -1142,7 +1116,6 @@
   dsimp only [rightHomologyMap]
   infer_instance
 
-<<<<<<< HEAD
 variable (C)
 
 section
@@ -1284,8 +1257,6 @@
     IsIso (opcyclesMap φ) :=
   isIso_opcyclesMap_of_isIso_of_epi' φ inferInstance inferInstance
 
-=======
->>>>>>> 472450d0
 end ShortComplex
 
 end CategoryTheory