--- conflicted
+++ resolved
@@ -119,11 +119,7 @@
     QuasiIso (φ⟦n⟧') where
   quasiIsoAt a := by
     rw [quasiIsoAt_iff_isIso_homologyMap]
-<<<<<<< HEAD
-    refine (NatIso.isIso_map_iff
-=======
     apply (NatIso.isIso_map_iff
->>>>>>> ac59a83c
       ((homologyFunctor C (ComplexShape.up ℤ) 0).shiftIso n a (n + a) rfl) φ).2 ?_
     change IsIso (homologyMap φ _)
     infer_instance
