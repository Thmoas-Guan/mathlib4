/-
Copyright (c) 2024 Joël Riou. All rights reserved.
Released under Apache 2.0 license as described in the file LICENSE.
Authors: Joël Riou
-/
import Mathlib.Algebra.Homology.HomotopyCategory.Shift
import Mathlib.Algebra.Homology.TotalComplex

/-!
# Behaviour of the total complex with respect to shifts

There are two ways to shift objects in `HomologicalComplex₂ C (up ℤ) (up ℤ)`:
* by shifting the first indices (and changing signs of horizontal differentials),
which corresponds to the shift by `ℤ` on `CochainComplex (CochainComplex C ℤ) ℤ`.
* by shifting the second indices (and changing signs of vertical differentials).

These two sorts of shift functors shall be abbreviated as
`HomologicalComplex₂.shiftFunctor₁ C x` and
`HomologicalComplex₂.shiftFunctor₂ C y`.

In this file, for any `K : HomologicalComplex₂ C (up ℤ) (up ℤ)`, we define an isomorphism
`K.totalShift₁Iso x : ((shiftFunctor₁ C x).obj K).total (up ℤ) ≅ (K.total (up ℤ))⟦x⟧`
for any `x : ℤ` (which does not involve signs) and an isomorphism
`K.totalShift₂Iso y : ((shiftFunctor₂ C y).obj K).total (up ℤ) ≅ (K.total (up ℤ))⟦y⟧`
for any `y : ℤ` (which is given by the multiplication by `(p * y).negOnePow` on the
summand in bidegree `(p, q)` of `K`).

Depending on the order of the "composition" of the two isomorphisms
`totalShift₁Iso` and `totalShift₂Iso`, we get
two ways to identify `((shiftFunctor₁ C x).obj ((shiftFunctor₂ C y).obj K)).total (up ℤ)`
and `(K.total (up ℤ))⟦x + y⟧`. The lemma `totalShift₁Iso_trans_totalShift₂Iso` shows that
these two compositions of isomorphisms differ by the sign `(x * y).negOnePow`.

-/

open CategoryTheory Category ComplexShape Limits

namespace HomologicalComplex₂

variable (C : Type*) [Category C] [Preadditive C]

/-- The shift on bicomplexes obtained by shifting the first indices (and changing the
sign of differentials). -/
abbrev shiftFunctor₁ (x : ℤ) :
    HomologicalComplex₂ C (up ℤ) (up ℤ) ⥤ HomologicalComplex₂ C (up ℤ) (up ℤ) :=
  shiftFunctor _ x

/-- The shift on bicomplexes obtained by shifting the second indices (and changing the
sign of differentials). -/
abbrev shiftFunctor₂ (y : ℤ) :
    HomologicalComplex₂ C (up ℤ) (up ℤ) ⥤ HomologicalComplex₂ C (up ℤ) (up ℤ) :=
  (shiftFunctor _ y).mapHomologicalComplex _

variable {C}
variable (K L : HomologicalComplex₂ C (up ℤ) (up ℤ)) (f : K ⟶ L)

/-- The isomorphism `(((shiftFunctor₁ C x).obj K).X a).X b ≅ (K.X a').X b` when `a' = a + x`. -/
def shiftFunctor₁XXIso (a x a' : ℤ) (h : a' = a + x) (b : ℤ) :
    (((shiftFunctor₁ C x).obj K).X a).X b ≅ (K.X a').X b := eqToIso (by subst h; rfl)

/-- The isomorphism `(((shiftFunctor₂ C y).obj K).X a).X b ≅ (K.X a).X b'` when `b' = b + y`. -/
def shiftFunctor₂XXIso (a b y b' : ℤ) (h : b' = b + y) :
    (((shiftFunctor₂ C y).obj K).X a).X b ≅ (K.X a).X b' := eqToIso (by subst h; rfl)

@[simp]
lemma shiftFunctor₁XXIso_refl (a b x : ℤ) :
    K.shiftFunctor₁XXIso a x (a + x) rfl b = Iso.refl _ := rfl

@[simp]
lemma shiftFunctor₂XXIso_refl (a b y : ℤ) :
    K.shiftFunctor₂XXIso a b y (b + y) rfl = Iso.refl _ := rfl

variable (x y : ℤ) [K.HasTotal (up ℤ)]

instance : ((shiftFunctor₁ C x).obj K).HasTotal (up ℤ) := fun n =>
  hasCoproduct_of_equiv_of_iso (K.toGradedObject.mapObjFun (π (up ℤ) (up ℤ) (up ℤ)) (n + x)) _
    { toFun := fun ⟨⟨a, b⟩, h⟩ => ⟨⟨a + x, b⟩, by
        simp only [Set.mem_preimage, instTotalComplexShape_π, Set.mem_singleton_iff] at h ⊢
        omega⟩
      invFun := fun ⟨⟨a, b⟩, h⟩ => ⟨(a - x, b), by
        simp only [Set.mem_preimage, instTotalComplexShape_π, Set.mem_singleton_iff] at h ⊢
        omega⟩
      left_inv := by
        rintro ⟨⟨a, b⟩, h⟩
        ext
        · dsimp
          omega
        · rfl
      right_inv := by
        intro ⟨⟨a, b⟩, h⟩
        ext
        · dsimp
          omega
        · rfl }
    (fun _ => Iso.refl _)

instance : ((shiftFunctor₂ C y).obj K).HasTotal (up ℤ) := fun n =>
  hasCoproduct_of_equiv_of_iso (K.toGradedObject.mapObjFun (π (up ℤ) (up ℤ) (up ℤ)) (n + y)) _
    { toFun := fun ⟨⟨a, b⟩, h⟩ => ⟨⟨a, b + y⟩, by
        simp only [Set.mem_preimage, instTotalComplexShape_π, Set.mem_singleton_iff] at h ⊢
        omega⟩
      invFun := fun ⟨⟨a, b⟩, h⟩ => ⟨(a, b - y), by
        simp only [Set.mem_preimage, instTotalComplexShape_π, Set.mem_singleton_iff] at h ⊢
        omega⟩
      left_inv := by
        rintro ⟨⟨a, b⟩, h⟩
        ext
        · rfl
        · dsimp
          omega
      right_inv := by
        intro ⟨⟨a, b⟩, h⟩
        ext
        · rfl
        · dsimp
          omega }
    (fun _ => Iso.refl _)

instance : ((shiftFunctor₂ C y ⋙ shiftFunctor₁ C x).obj K).HasTotal (up ℤ) := by
  dsimp
  infer_instance

instance : ((shiftFunctor₁ C x ⋙ shiftFunctor₂ C y).obj K).HasTotal (up ℤ) := by
  dsimp
  infer_instance

/-- Auxiliary definition for `totalShift₁Iso`. -/
noncomputable def totalShift₁XIso (n n' : ℤ) (h : n + x = n') :
    (((shiftFunctor₁ C x).obj K).total (up ℤ)).X n ≅ (K.total (up ℤ)).X n' where
  hom := totalDesc _ (fun p q hpq => K.ιTotal (up ℤ) (p + x) q n' (by dsimp at hpq ⊢; omega))
  inv := totalDesc _ (fun p q hpq =>
    (K.XXIsoOfEq (Int.sub_add_cancel p x) rfl).inv ≫
      ((shiftFunctor₁ C x).obj K).ιTotal (up ℤ) (p - x) q n
        (by dsimp at hpq ⊢; omega))
  hom_inv_id := by
    ext p q h
    dsimp
    simp only [ι_totalDesc_assoc, CochainComplex.shiftFunctor_obj_X', ι_totalDesc, comp_id]
    exact ((shiftFunctor₁ C x).obj K).XXIsoOfEq_inv_ιTotal _ (by omega) rfl _ _

@[reassoc]
lemma D₁_totalShift₁XIso_hom (n₀ n₁ n₀' n₁' : ℤ) (h₀ : n₀ + x = n₀') (h₁ : n₁ + x = n₁') :
    ((shiftFunctor₁ C x).obj K).D₁ (up ℤ) n₀ n₁ ≫ (K.totalShift₁XIso x n₁ n₁' h₁).hom =
      x.negOnePow • ((K.totalShift₁XIso x n₀ n₀' h₀).hom ≫ K.D₁ (up ℤ) n₀' n₁') := by
  by_cases h : (up ℤ).Rel n₀ n₁
  · apply total.hom_ext
    intro p q hpq
    dsimp at h hpq
    dsimp [totalShift₁XIso]
    rw [ι_D₁_assoc, Linear.comp_units_smul, ι_totalDesc_assoc, ι_D₁,
      ((shiftFunctor₁ C x).obj K).d₁_eq _ rfl _ _ (by dsimp; omega),
      K.d₁_eq _ (show p + x + 1 = p + 1 + x by omega) _ _ (by dsimp; omega)]
    dsimp
<<<<<<< HEAD
    simp only [Linear.units_smul_comp, one_smul, Category.assoc, ι_totalDesc]
=======
    rw [one_smul, Category.assoc, ι_totalDesc, one_smul, Linear.units_smul_comp]
>>>>>>> dfa42ed7
  · rw [D₁_shape _ _ _ _ h, zero_comp, D₁_shape, comp_zero, smul_zero]
    intro h'
    apply h
    dsimp at h' ⊢
    omega

@[reassoc]
lemma D₂_totalShift₁XIso_hom (n₀ n₁ n₀' n₁' : ℤ) (h₀ : n₀ + x = n₀') (h₁ : n₁ + x = n₁') :
    ((shiftFunctor₁ C x).obj K).D₂ (up ℤ) n₀ n₁ ≫ (K.totalShift₁XIso x n₁ n₁' h₁).hom =
      x.negOnePow • ((K.totalShift₁XIso x n₀ n₀' h₀).hom ≫ K.D₂ (up ℤ) n₀' n₁') := by
  by_cases h : (up ℤ).Rel n₀ n₁
  · apply total.hom_ext
    intro p q hpq
    dsimp at h hpq
    dsimp [totalShift₁XIso]
    rw [ι_D₂_assoc, Linear.comp_units_smul, ι_totalDesc_assoc, ι_D₂,
      ((shiftFunctor₁ C x).obj K).d₂_eq _ _ rfl _ (by dsimp; omega),
      K.d₂_eq _ _ rfl _ (by dsimp; omega), smul_smul,
      Linear.units_smul_comp, Category.assoc, ι_totalDesc]
    dsimp
    congr 1
    rw [add_comm p, Int.negOnePow_add, ← mul_assoc, Int.units_mul_self, one_mul]
  · rw [D₂_shape _ _ _ _ h, zero_comp, D₂_shape, comp_zero, smul_zero]
    intro h'
    apply h
    dsimp at h' ⊢
    omega

/-- The isomorphism `((shiftFunctor₁ C x).obj K).total (up ℤ) ≅ (K.total (up ℤ))⟦x⟧`
expressing the compatibility of the total complex with the shift on the first indices.
This isomorphism does not involve signs. -/
noncomputable def totalShift₁Iso :
    ((shiftFunctor₁ C x).obj K).total (up ℤ) ≅ (K.total (up ℤ))⟦x⟧ :=
  HomologicalComplex.Hom.isoOfComponents (fun n => K.totalShift₁XIso x n (n + x) rfl)
    (fun n n' _ => by
      dsimp
      simp only [total_d, Preadditive.add_comp, Preadditive.comp_add, smul_add,
        Linear.comp_units_smul, K.D₁_totalShift₁XIso_hom x n n' _ _ rfl rfl,
        K.D₂_totalShift₁XIso_hom x n n' _ _ rfl rfl])

@[reassoc]
lemma ι_totalShift₁Iso_hom_f (a b n : ℤ) (h : a + b = n) (a' : ℤ) (ha' : a' = a + x)
    (n' : ℤ) (hn' : n' = n + x) :
    ((shiftFunctor₁ C x).obj K).ιTotal (up ℤ) a b n h ≫ (K.totalShift₁Iso x).hom.f n =
      (K.shiftFunctor₁XXIso a x a' ha' b).hom ≫ K.ιTotal (up ℤ) a' b n' (by dsimp; omega) ≫
        (CochainComplex.shiftFunctorObjXIso (K.total (up ℤ)) x n n' hn').inv := by
  subst ha' hn'
  simp [totalShift₁Iso, totalShift₁XIso]

@[reassoc]
lemma ι_totalShift₁Iso_inv_f (a b n : ℤ) (h : a + b = n) (a' n' : ℤ)
    (ha' : a' + b = n') (hn' : n' = n + x) :
    K.ιTotal (up ℤ) a' b n' ha' ≫
      (CochainComplex.shiftFunctorObjXIso (K.total (up ℤ)) x n n' hn').inv ≫
        (K.totalShift₁Iso x).inv.f n =
      (K.shiftFunctor₁XXIso a x a' (by omega) b).inv ≫
        ((shiftFunctor₁ C x).obj K).ιTotal (up ℤ) a b n h := by
  subst hn'
  obtain rfl : a = a' - x := by omega
  dsimp [totalShift₁Iso, totalShift₁XIso, shiftFunctor₁XXIso, XXIsoOfEq]
  simp only [id_comp, ι_totalDesc]

variable {K L} in
@[reassoc]
lemma totalShift₁Iso_hom_naturality [L.HasTotal (up ℤ)] :
    total.map ((shiftFunctor₁ C x).map f) (up ℤ) ≫ (L.totalShift₁Iso x).hom =
      (K.totalShift₁Iso x).hom ≫ (total.map f (up ℤ))⟦x⟧' := by
  ext n i₁ i₂ h
  dsimp at h
  dsimp
  rw [ιTotal_map_assoc, L.ι_totalShift₁Iso_hom_f x i₁ i₂ n h _ rfl _ rfl,
    K.ι_totalShift₁Iso_hom_f_assoc x i₁ i₂ n h _ rfl _ rfl]
  dsimp
  rw [id_comp, id_comp, id_comp, comp_id, ιTotal_map]

attribute [local simp] smul_smul

/-- Auxiliary definition for `totalShift₂Iso`. -/
noncomputable def totalShift₂XIso (n n' : ℤ) (h : n + y = n') :
    (((shiftFunctor₂ C y).obj K).total (up ℤ)).X n ≅ (K.total (up ℤ)).X n' where
  hom := totalDesc _ (fun p q hpq => (p * y).negOnePow • K.ιTotal (up ℤ) p (q + y) n'
    (by dsimp at hpq ⊢; omega))
  inv := totalDesc _ (fun p q hpq => (p * y).negOnePow •
    (K.XXIsoOfEq rfl (Int.sub_add_cancel q y)).inv ≫
      ((shiftFunctor₂ C y).obj K).ιTotal (up ℤ) p (q - y) n (by dsimp at hpq ⊢; omega))
  hom_inv_id := by
    ext p q h
    dsimp
    simp only [ι_totalDesc_assoc, Linear.units_smul_comp, ι_totalDesc, smul_smul,
      Int.units_mul_self, one_smul, comp_id]
    exact ((shiftFunctor₂ C y).obj K).XXIsoOfEq_inv_ιTotal _ rfl (by omega) _ _

@[reassoc]
lemma D₁_totalShift₂XIso_hom (n₀ n₁ n₀' n₁' : ℤ) (h₀ : n₀ + y = n₀') (h₁ : n₁ + y = n₁') :
    ((shiftFunctor₂ C y).obj K).D₁ (up ℤ) n₀ n₁ ≫ (K.totalShift₂XIso y n₁ n₁' h₁).hom =
      y.negOnePow • ((K.totalShift₂XIso y n₀ n₀' h₀).hom ≫ K.D₁ (up ℤ) n₀' n₁') := by
  by_cases h : (up ℤ).Rel n₀ n₁
  · apply total.hom_ext
    intro p q hpq
    dsimp at h hpq
    dsimp [totalShift₂XIso]
    rw [ι_D₁_assoc, Linear.comp_units_smul, ι_totalDesc_assoc, Linear.units_smul_comp,
      ι_D₁, smul_smul, ((shiftFunctor₂ C y).obj K).d₁_eq _ rfl _ _ (by dsimp; omega),
      K.d₁_eq _ rfl _ _ (by dsimp; omega)]
    dsimp
<<<<<<< HEAD
    simp only [one_smul, Category.assoc, ι_totalDesc, Linear.comp_units_smul,
=======
    rw [one_smul, one_smul, Category.assoc, ι_totalDesc, Linear.comp_units_smul,
>>>>>>> dfa42ed7
      ← Int.negOnePow_add]
    congr 2
    linarith
  · rw [D₁_shape _ _ _ _ h, zero_comp, D₁_shape, comp_zero, smul_zero]
    intro h'
    apply h
    dsimp at h' ⊢
    omega

@[reassoc]
lemma D₂_totalShift₂XIso_hom (n₀ n₁ n₀' n₁' : ℤ) (h₀ : n₀ + y = n₀') (h₁ : n₁ + y = n₁') :
    ((shiftFunctor₂ C y).obj K).D₂ (up ℤ) n₀ n₁ ≫ (K.totalShift₂XIso y n₁ n₁' h₁).hom =
      y.negOnePow • ((K.totalShift₂XIso y n₀ n₀' h₀).hom ≫ K.D₂ (up ℤ) n₀' n₁') := by
  by_cases h : (up ℤ).Rel n₀ n₁
  · apply total.hom_ext
    intro p q hpq
    dsimp at h hpq
    dsimp [totalShift₂XIso]
    rw [ι_D₂_assoc, Linear.comp_units_smul, ι_totalDesc_assoc, Linear.units_smul_comp,
      smul_smul, ι_D₂, ((shiftFunctor₂ C y).obj K).d₂_eq _ _ rfl _ (by dsimp; omega),
      K.d₂_eq _ _ (show q + y + 1 = q + 1 + y by omega) _ (by dsimp; omega),
<<<<<<< HEAD
      Linear.units_smul_comp]
=======
      Linear.units_smul_comp, Category.assoc, smul_smul, ι_totalDesc]
>>>>>>> dfa42ed7
    dsimp
    simp only [Linear.units_smul_comp, Category.assoc, ι_totalDesc, Linear.comp_units_smul,
      smul_smul, ← Int.negOnePow_add]
      --, assoc, smul_smul, ι_totalDesc]
    congr 2
    omega
  · rw [D₂_shape _ _ _ _ h, zero_comp, D₂_shape, comp_zero, smul_zero]
    intro h'
    apply h
    dsimp at h' ⊢
    omega

/-- The isomorphism `((shiftFunctor₂ C y).obj K).total (up ℤ) ≅ (K.total (up ℤ))⟦y⟧`
expressing the compatibility of the total complex with the shift on the second indices.
This isomorphism involves signs: on the summand in degree `(p, q)` of `K`, it is given by the
multiplication by `(p * y).negOnePow`. -/
noncomputable def totalShift₂Iso :
    ((shiftFunctor₂ C y).obj K).total (up ℤ) ≅ (K.total (up ℤ))⟦y⟧ :=
  HomologicalComplex.Hom.isoOfComponents (fun n => K.totalShift₂XIso y n (n + y) rfl)
    (fun n n' _ => by
      dsimp
      simp only [total_d, Preadditive.add_comp, Preadditive.comp_add, smul_add,
        Linear.comp_units_smul, K.D₁_totalShift₂XIso_hom y n n' _ _ rfl rfl,
        K.D₂_totalShift₂XIso_hom y n n' _ _ rfl rfl])

@[reassoc]
lemma ι_totalShift₂Iso_hom_f (a b n : ℤ) (h : a + b = n) (b' : ℤ) (hb' : b' = b + y)
    (n' : ℤ) (hn' : n' = n + y) :
    ((shiftFunctor₂ C y).obj K).ιTotal (up ℤ) a b n h ≫ (K.totalShift₂Iso y).hom.f n =
      (a * y).negOnePow • (K.shiftFunctor₂XXIso a b y b' hb').hom ≫
        K.ιTotal (up ℤ) a b' n' (by dsimp; omega) ≫
          (CochainComplex.shiftFunctorObjXIso (K.total (up ℤ)) y n n' hn').inv := by
  subst hb' hn'
  simp [totalShift₂Iso, totalShift₂XIso]

@[reassoc]
lemma ι_totalShift₂Iso_inv_f (a b n : ℤ) (h : a + b = n) (b' n' : ℤ)
    (hb' : a + b' = n') (hn' : n' = n + y) :
    K.ιTotal (up ℤ) a b' n' hb' ≫
      (CochainComplex.shiftFunctorObjXIso (K.total (up ℤ)) y n n' hn').inv ≫
        (K.totalShift₂Iso y).inv.f n =
      (a * y).negOnePow • (K.shiftFunctor₂XXIso a b y b' (by omega)).inv ≫
        ((shiftFunctor₂ C y).obj K).ιTotal (up ℤ) a b n h := by
  subst hn'
  obtain rfl : b = b' - y := by omega
  dsimp [totalShift₂Iso, totalShift₂XIso, shiftFunctor₂XXIso, XXIsoOfEq]
  simp only [id_comp, ι_totalDesc]

variable {K L} in
@[reassoc]
lemma totalShift₂Iso_hom_naturality [L.HasTotal (up ℤ)] :
    total.map ((shiftFunctor₂ C y).map f) (up ℤ) ≫ (L.totalShift₂Iso y).hom =
      (K.totalShift₂Iso y).hom ≫ (total.map f (up ℤ))⟦y⟧' := by
  ext n i₁ i₂ h
  dsimp at h
  dsimp
  rw [ιTotal_map_assoc, L.ι_totalShift₂Iso_hom_f y i₁ i₂ n h _ rfl _ rfl,
    K.ι_totalShift₂Iso_hom_f_assoc y i₁ i₂ n h _ rfl _ rfl]
  dsimp
  rw [id_comp, id_comp, comp_id, comp_id, Linear.comp_units_smul,
    Linear.units_smul_comp, ιTotal_map]

variable (C) in
/-- The shift functors `shiftFunctor₁ C x` and `shiftFunctor₂ C y` on bicomplexes
with respect to both variables commute. -/
def shiftFunctor₁₂CommIso (x y : ℤ) :
    shiftFunctor₂ C y ⋙ shiftFunctor₁ C x ≅ shiftFunctor₁ C x ⋙ shiftFunctor₂ C y :=
  Iso.refl _

/-- The compatibility isomorphisms of the total complex with the shifts
in both variables "commute" only up to a sign `(x * y).negOnePow`. -/
lemma totalShift₁Iso_trans_totalShift₂Iso :
    ((shiftFunctor₂ C y).obj K).totalShift₁Iso x ≪≫
      (shiftFunctor (CochainComplex C ℤ) x).mapIso (K.totalShift₂Iso y) =
    (x * y).negOnePow • (total.mapIso ((shiftFunctor₁₂CommIso C x y).app K) (up ℤ)) ≪≫
      ((shiftFunctor₁ C x).obj K).totalShift₂Iso y ≪≫
      (shiftFunctor _ y).mapIso (K.totalShift₁Iso x) ≪≫
      (shiftFunctorComm (CochainComplex C ℤ) x y).app _ := by
  ext n n₁ n₂ h
  dsimp at h ⊢
  rw [Linear.comp_units_smul,ι_totalShift₁Iso_hom_f_assoc _ x n₁ n₂ n h _ rfl _ rfl,
    ιTotal_map_assoc, ι_totalShift₂Iso_hom_f_assoc _ y n₁ n₂ n h _ rfl _ rfl,
    Linear.units_smul_comp, Linear.comp_units_smul]
  dsimp [shiftFunctor₁₂CommIso]
  rw [id_comp, id_comp, id_comp, id_comp, comp_id,
    ι_totalShift₂Iso_hom_f _ y (n₁ + x) n₂ (n + x) (by omega) _ rfl _ rfl, smul_smul,
    ← Int.negOnePow_add, add_mul, add_comm (x * y)]
  dsimp
  rw [id_comp, comp_id,
    ι_totalShift₁Iso_hom_f_assoc _ x n₁ (n₂ + y) (n + y) (by omega) _ rfl (n + x + y) (by omega),
    CochainComplex.shiftFunctorComm_hom_app_f]
  dsimp
  rw [Iso.inv_hom_id, comp_id, id_comp]

/-- The compatibility isomorphisms of the total complex with the shifts
in both variables "commute" only up to a sign `(x * y).negOnePow`. -/
@[reassoc]
lemma totalShift₁Iso_hom_totalShift₂Iso_hom :
    (((shiftFunctor₂ C y).obj K).totalShift₁Iso x).hom ≫ (K.totalShift₂Iso y).hom⟦x⟧' =
      (x * y).negOnePow • (total.map ((shiftFunctor₁₂CommIso C x y).hom.app K) (up ℤ) ≫
          (((shiftFunctor₁ C x).obj K).totalShift₂Iso y).hom ≫
          (K.totalShift₁Iso x).hom⟦y⟧' ≫
          (shiftFunctorComm (CochainComplex C ℤ) x y).hom.app _) :=
  congr_arg Iso.hom (totalShift₁Iso_trans_totalShift₂Iso K x y)

end HomologicalComplex₂<|MERGE_RESOLUTION|>--- conflicted
+++ resolved
@@ -151,11 +151,7 @@
       ((shiftFunctor₁ C x).obj K).d₁_eq _ rfl _ _ (by dsimp; omega),
       K.d₁_eq _ (show p + x + 1 = p + 1 + x by omega) _ _ (by dsimp; omega)]
     dsimp
-<<<<<<< HEAD
-    simp only [Linear.units_smul_comp, one_smul, Category.assoc, ι_totalDesc]
-=======
     rw [one_smul, Category.assoc, ι_totalDesc, one_smul, Linear.units_smul_comp]
->>>>>>> dfa42ed7
   · rw [D₁_shape _ _ _ _ h, zero_comp, D₁_shape, comp_zero, smul_zero]
     intro h'
     apply h
@@ -261,11 +257,7 @@
       ι_D₁, smul_smul, ((shiftFunctor₂ C y).obj K).d₁_eq _ rfl _ _ (by dsimp; omega),
       K.d₁_eq _ rfl _ _ (by dsimp; omega)]
     dsimp
-<<<<<<< HEAD
-    simp only [one_smul, Category.assoc, ι_totalDesc, Linear.comp_units_smul,
-=======
     rw [one_smul, one_smul, Category.assoc, ι_totalDesc, Linear.comp_units_smul,
->>>>>>> dfa42ed7
       ← Int.negOnePow_add]
     congr 2
     linarith
@@ -287,15 +279,10 @@
     rw [ι_D₂_assoc, Linear.comp_units_smul, ι_totalDesc_assoc, Linear.units_smul_comp,
       smul_smul, ι_D₂, ((shiftFunctor₂ C y).obj K).d₂_eq _ _ rfl _ (by dsimp; omega),
       K.d₂_eq _ _ (show q + y + 1 = q + 1 + y by omega) _ (by dsimp; omega),
-<<<<<<< HEAD
-      Linear.units_smul_comp]
-=======
       Linear.units_smul_comp, Category.assoc, smul_smul, ι_totalDesc]
->>>>>>> dfa42ed7
     dsimp
     simp only [Linear.units_smul_comp, Category.assoc, ι_totalDesc, Linear.comp_units_smul,
       smul_smul, ← Int.negOnePow_add]
-      --, assoc, smul_smul, ι_totalDesc]
     congr 2
     omega
   · rw [D₂_shape _ _ _ _ h, zero_comp, D₂_shape, comp_zero, smul_zero]
