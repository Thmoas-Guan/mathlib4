/-
Copyright (c) 2024 Joël Riou. All rights reserved.
Released under Apache 2.0 license as described in the file LICENSE.
Authors: Joël Riou
-/
import Mathlib.Algebra.Homology.TotalComplex
import Mathlib.CategoryTheory.GradedObject.Bifunctor

/-!
# The action of a bifunctor on homological complexes

Given a bifunctor `F : C₁ ⥤ C₂ ⥤ D` and complexes shapes `c₁ : ComplexShape I₁` and
`c₂ : ComplexShape I₂`, we define a bifunctor `mapBifunctorHomologicalComplex F c₁ c₂`
of type `HomologicalComplex C₁ c₁ ⥤ HomologicalComplex C₂ c₂ ⥤ HomologicalComplex₂ D c₁ c₂`.

Then, when `K₁ : HomologicalComplex C₁ c₁`, `K₂ : HomologicalComplex C₂ c₂` and
`c : ComplexShape J` are such that we have `TotalComplexShape c₁ c₂ c`, we introduce
a typeclass `HasMapBifunctor K₁ K₂ F c` which allows to define
`mapBifunctor K₁ K₂ F c : HomologicalComplex D c` as the total complex of the
bicomplex `(((F.mapBifunctorHomologicalComplex c₁ c₂).obj K₁).obj K₂)`.

-/


open CategoryTheory Limits

variable {C₁ C₂ D : Type*} [Category C₁] [Category C₂] [Category D]

namespace CategoryTheory

namespace Functor

variable [HasZeroMorphisms C₁] [HasZeroMorphisms C₂] [HasZeroMorphisms D]
  (F : C₁ ⥤ C₂ ⥤ D) {I₁ I₂ J : Type*} (c₁ : ComplexShape I₁) (c₂ : ComplexShape I₂)
  [F.PreservesZeroMorphisms] [∀ X₁, (F.obj X₁).PreservesZeroMorphisms]

variable {c₁} in
/-- Auxiliary definition for `mapBifunctorHomologicalComplex`. -/
@[simps!]
def mapBifunctorHomologicalComplexObj (K₁ : HomologicalComplex C₁ c₁) :
    HomologicalComplex C₂ c₂ ⥤ HomologicalComplex₂ D c₁ c₂ where
  obj K₂ := HomologicalComplex₂.ofGradedObject c₁ c₂
      (((GradedObject.mapBifunctor F I₁ I₂).obj K₁.X).obj K₂.X)
      (fun i₁ i₁' i₂ => (F.map (K₁.d i₁ i₁')).app (K₂.X i₂))
      (fun i₁ i₂ i₂' => (F.obj (K₁.X i₁)).map (K₂.d i₂ i₂'))
      (fun i₁ i₁' h₁ i₂ => by
        dsimp
        rw [K₁.shape _ _ h₁, Functor.map_zero, zero_app])
      (fun i₁ i₂ i₂' h₂ => by
        dsimp
        rw [K₂.shape _ _ h₂, Functor.map_zero])
      (fun i₁ i₁' i₁'' i₂ => by
        dsimp
        rw [← NatTrans.comp_app, ← Functor.map_comp, HomologicalComplex.d_comp_d,
          Functor.map_zero, zero_app])
      (fun i₁ i₂ i₂' i₂'' => by
        dsimp
        rw [← Functor.map_comp, HomologicalComplex.d_comp_d, Functor.map_zero])
      (fun i₁ i₁' i₂ i₂' => by
        dsimp
        rw [NatTrans.naturality])
  map {K₂ K₂' φ} := HomologicalComplex₂.homMk
      (((GradedObject.mapBifunctor F I₁ I₂).obj K₁.X).map φ.f)
        (by dsimp; intros; rw [NatTrans.naturality]) (by
          dsimp
          intros
          simp only [← Functor.map_comp, φ.comm])
  map_id K₂ := by dsimp; ext; dsimp; rw [Functor.map_id]
  map_comp f g := by dsimp; ext; dsimp; rw [Functor.map_comp]

/-- Given a functor `F : C₁ ⥤ C₂ ⥤ D`, this is the bifunctor which sends
`K₁ : HomologicalComplex C₁ c₁` and `K₂ : HomologicalComplex C₂ c₂` to the bicomplex
which is degree `(i₁, i₂)` consists of `(F.obj (K₁.X i₁)).obj (K₂.X i₂)`. -/
@[simps! obj_obj_X_X obj_obj_X_d obj_obj_d_f obj_map_f_f map_app_f_f]
def mapBifunctorHomologicalComplex :
    HomologicalComplex C₁ c₁ ⥤ HomologicalComplex C₂ c₂ ⥤ HomologicalComplex₂ D c₁ c₂ where
  obj := mapBifunctorHomologicalComplexObj F c₂
  map {K₁ K₁'} f :=
    { app := fun K₂ => HomologicalComplex₂.homMk
        (((GradedObject.mapBifunctor F I₁ I₂).map f.f).app K₂.X) (by
          intros
          dsimp
          simp only [← NatTrans.comp_app, ← F.map_comp, f.comm]) (by simp) }

variable {c₁ c₂}

@[simp]
lemma mapBifunctorHomologicalComplex_obj_obj_toGradedObject
    (K₁ : HomologicalComplex C₁ c₁) (K₂ : HomologicalComplex C₂ c₂) :
    (((mapBifunctorHomologicalComplex F c₁ c₂).obj K₁).obj K₂).toGradedObject =
      ((GradedObject.mapBifunctor F I₁ I₂).obj K₁.X).obj K₂.X := rfl

end Functor

end CategoryTheory

namespace HomologicalComplex

variable {I₁ I₂ J : Type*} {c₁ : ComplexShape I₁} {c₂ : ComplexShape I₂}
  [HasZeroMorphisms C₁] [HasZeroMorphisms C₂] [Preadditive D]
  (K₁ L₁ : HomologicalComplex C₁ c₁) (K₂ L₂ : HomologicalComplex C₂ c₂)
  (f₁ : K₁ ⟶ L₁) (f₂ : K₂ ⟶ L₂)
  (F : C₁ ⥤ C₂ ⥤ D) [F.PreservesZeroMorphisms] [∀ X₁, (F.obj X₁).PreservesZeroMorphisms]
  (c : ComplexShape J) [TotalComplexShape c₁ c₂ c]

/-- The condition that `((F.mapBifunctorHomologicalComplex c₁ c₂).obj K₁).obj K₂` has
a total complex. -/
abbrev HasMapBifunctor := (((F.mapBifunctorHomologicalComplex c₁ c₂).obj K₁).obj K₂).HasTotal c

variable [HasMapBifunctor K₁ K₂ F c] [HasMapBifunctor L₁ L₂ F c] [DecidableEq J]

/-- Given `K₁ : HomologicalComplex C₁ c₁`, `K₂ : HomologicalComplex C₂ c₂`,
a bifunctor `F : C₁ ⥤ C₂ ⥤ D` and a complex shape `ComplexShape J` such that we have
`[TotalComplexShape c₁ c₂ c]`, this `mapBifunctor K₁ K₂ F c : HomologicalComplex D c`
is the total complex of the bicomplex obtained by applying `F` to `K₁` and `K₂`. -/
noncomputable abbrev mapBifunctor : HomologicalComplex D c :=
  (((F.mapBifunctorHomologicalComplex c₁ c₂).obj K₁).obj K₂).total c

/-- The inclusion of a summand of `(mapBifunctor K₁ K₂ F c).X j`. -/
noncomputable abbrev ιMapBifunctor
    (i₁ : I₁) (i₂ : I₂) (j : J) (h : ComplexShape.π c₁ c₂ c (i₁, i₂) = j) :
    (F.obj (K₁.X i₁)).obj (K₂.X i₂) ⟶ (mapBifunctor K₁ K₂ F c).X j :=
  (((F.mapBifunctorHomologicalComplex c₁ c₂).obj K₁).obj K₂).ιTotal c i₁ i₂ j h

/-- The inclusion of a summand of `(mapBifunctor K₁ K₂ F c).X j`, or zero. -/
noncomputable abbrev ιMapBifunctorOrZero (i₁ : I₁) (i₂ : I₂) (j : J) :
    (F.obj (K₁.X i₁)).obj (K₂.X i₂) ⟶ (mapBifunctor K₁ K₂ F c).X j :=
  (((F.mapBifunctorHomologicalComplex c₁ c₂).obj K₁).obj K₂).ιTotalOrZero c i₁ i₂ j

lemma ιMapBifunctorOrZero_eq (i₁ : I₁) (i₂ : I₂) (j : J)
    (h : ComplexShape.π c₁ c₂ c (i₁, i₂) = j) :
    ιMapBifunctorOrZero K₁ K₂ F c i₁ i₂ j = ιMapBifunctor K₁ K₂ F c i₁ i₂ j h := dif_pos h

lemma ιMapBifunctorOrZero_eq_zero (i₁ : I₁) (i₂ : I₂) (j : J)
    (h : ComplexShape.π c₁ c₂ c (i₁, i₂) ≠ j) :
    ιMapBifunctorOrZero K₁ K₂ F c i₁ i₂ j = 0 := dif_neg h

section

variable {K₁ K₂ F c}
variable {A : D} {j : J}
  (f : ∀ (i₁ : I₁) (i₂ : I₂) (_ : ComplexShape.π c₁ c₂ c ⟨i₁, i₂⟩ = j),
    (F.obj (K₁.X i₁)).obj (K₂.X i₂) ⟶ A)

/-- Constructor for morphisms from `(mapBifunctor K₁ K₂ F c).X j`. -/
noncomputable def mapBifunctorDesc : (mapBifunctor K₁ K₂ F c).X j ⟶ A :=
  HomologicalComplex₂.totalDesc _ f

@[reassoc (attr := simp)]
lemma ι_mapBifunctorDesc (i₁ : I₁) (i₂ : I₂) (h : ComplexShape.π c₁ c₂ c ⟨i₁, i₂⟩ = j) :
    ιMapBifunctor K₁ K₂ F c i₁ i₂ j h ≫ mapBifunctorDesc f = f i₁ i₂ h := by
  apply HomologicalComplex₂.ι_totalDesc

end

namespace mapBifunctor

variable {K₁ K₂ F c} in
@[ext]
lemma hom_ext {Y : D} {j : J} {f g : (mapBifunctor K₁ K₂ F c).X j ⟶ Y}
    (h : ∀ (i₁ : I₁) (i₂ : I₂) (h : ComplexShape.π c₁ c₂ c ⟨i₁, i₂⟩ = j),
      ιMapBifunctor K₁ K₂ F c i₁ i₂ j h ≫ f = ιMapBifunctor K₁ K₂ F c i₁ i₂ j h ≫ g) :
      f = g :=
  HomologicalComplex₂.total.hom_ext _ h

section

variable (j j' : J)

/-- The first differential on `mapBifunctor K₁ K₂ F c` -/
noncomputable def D₁ :
    (mapBifunctor K₁ K₂ F c).X j ⟶ (mapBifunctor K₁ K₂ F c).X j' :=
  (((F.mapBifunctorHomologicalComplex c₁ c₂).obj K₁).obj K₂).D₁ c j j'

<<<<<<< HEAD
/-- The second differential on`mapBifunctor K₁ K₂ F c` -/
=======
/-- The second differential on `mapBifunctor K₁ K₂ F c` -/
>>>>>>> aff7b559
noncomputable def D₂ :
    (mapBifunctor K₁ K₂ F c).X j ⟶ (mapBifunctor K₁ K₂ F c).X j' :=
  (((F.mapBifunctorHomologicalComplex c₁ c₂).obj K₁).obj K₂).D₂ c j j'

lemma d_eq :
    (mapBifunctor K₁ K₂ F c).d j j' = D₁ K₁ K₂ F c j j' + D₂ K₁ K₂ F c j j' := rfl

end

section

variable (i₁ : I₁) (i₂ : I₂) (j : J)

/-- The first differential on a summand of `mapBifunctor K₁ K₂ F c` -/
noncomputable def d₁ :
    (F.obj (K₁.X i₁)).obj (K₂.X i₂) ⟶ (mapBifunctor K₁ K₂ F c).X j :=
  (((F.mapBifunctorHomologicalComplex c₁ c₂).obj K₁).obj K₂).d₁ c i₁ i₂ j

/-- The second differential on a summand of `mapBifunctor K₁ K₂ F c` -/
noncomputable def d₂ :
    (F.obj (K₁.X i₁)).obj (K₂.X i₂) ⟶ (mapBifunctor K₁ K₂ F c).X j :=
  (((F.mapBifunctorHomologicalComplex c₁ c₂).obj K₁).obj K₂).d₂ c i₁ i₂ j

lemma d₁_eq_zero (h : ¬ c₁.Rel i₁ (c₁.next i₁)):
    d₁ K₁ K₂ F c i₁ i₂ j = 0 :=
  HomologicalComplex₂.d₁_eq_zero _ _ _ _ _ h

lemma d₂_eq_zero (h : ¬ c₂.Rel i₂ (c₂.next i₂)):
    d₂ K₁ K₂ F c i₁ i₂ j = 0 :=
  HomologicalComplex₂.d₂_eq_zero _ _ _ _ _ h

lemma d₁_eq_zero' {i₁ i₁' : I₁} (h : c₁.Rel i₁ i₁') (i₂ : I₂) (j : J)
    (h' : ComplexShape.π c₁ c₂ c ⟨i₁', i₂⟩ ≠ j) :
    d₁ K₁ K₂ F c i₁ i₂ j = 0 :=
  HomologicalComplex₂.d₁_eq_zero' _ _ h _ _ h'

lemma d₂_eq_zero' (i₁ : I₁) {i₂ i₂' : I₂} (h : c₂.Rel i₂ i₂') (j : J)
    (h' : ComplexShape.π c₁ c₂ c ⟨i₁, i₂'⟩ ≠ j) :
    d₂ K₁ K₂ F c i₁ i₂ j = 0 :=
  HomologicalComplex₂.d₂_eq_zero' _ _ _ h _ h'

lemma d₁_eq' {i₁ i₁' : I₁} (h : c₁.Rel i₁ i₁') (i₂ : I₂) (j : J) :
    d₁ K₁ K₂ F c i₁ i₂ j = ComplexShape.ε₁ c₁ c₂ c ⟨i₁, i₂⟩ •
      ((F.map (K₁.d i₁ i₁')).app (K₂.X i₂) ≫ ιMapBifunctorOrZero K₁ K₂ F c i₁' i₂ j) :=
  HomologicalComplex₂.d₁_eq' _ _ h _ _

lemma d₂_eq' (i₁ : I₁) {i₂ i₂' : I₂} (h : c₂.Rel i₂ i₂') (j : J) :
    d₂ K₁ K₂ F c i₁ i₂ j = ComplexShape.ε₂ c₁ c₂ c ⟨i₁, i₂⟩ •
      ((F.obj (K₁.X i₁)).map (K₂.d i₂ i₂') ≫ ιMapBifunctorOrZero K₁ K₂ F c i₁ i₂' j) :=
  HomologicalComplex₂.d₂_eq' _ _ _ h _

lemma d₁_eq {i₁ i₁' : I₁} (h : c₁.Rel i₁ i₁') (i₂ : I₂) (j : J)
    (h' : ComplexShape.π c₁ c₂ c ⟨i₁', i₂⟩ = j) :
    d₁ K₁ K₂ F c i₁ i₂ j = ComplexShape.ε₁ c₁ c₂ c ⟨i₁, i₂⟩ •
      ((F.map (K₁.d i₁ i₁')).app (K₂.X i₂) ≫ ιMapBifunctor K₁ K₂ F c i₁' i₂ j h') :=
  HomologicalComplex₂.d₁_eq _ _ h _ _ h'

lemma d₂_eq (i₁ : I₁) {i₂ i₂' : I₂} (h : c₂.Rel i₂ i₂') (j : J)
    (h' : ComplexShape.π c₁ c₂ c ⟨i₁, i₂'⟩ = j) :
    d₂ K₁ K₂ F c i₁ i₂ j = ComplexShape.ε₂ c₁ c₂ c ⟨i₁, i₂⟩ •
      ((F.obj (K₁.X i₁)).map (K₂.d i₂ i₂') ≫ ιMapBifunctor K₁ K₂ F c i₁ i₂' j h') :=
  HomologicalComplex₂.d₂_eq _ _ _ h _ h'

end

section

variable (j j' : J) (i₁ : I₁) (i₂ : I₂) (h : ComplexShape.π c₁ c₂ c (i₁, i₂) = j)

@[reassoc (attr := simp)]
lemma ι_D₁ :
    ιMapBifunctor K₁ K₂ F c i₁ i₂ j h ≫ D₁ K₁ K₂ F c j j' = d₁ K₁ K₂ F c i₁ i₂ j' := by
  apply HomologicalComplex₂.ι_D₁

@[reassoc (attr := simp)]
lemma ι_D₂ :
    ιMapBifunctor K₁ K₂ F c i₁ i₂ j h ≫ D₂ K₁ K₂ F c j j' = d₂ K₁ K₂ F c i₁ i₂ j' := by
  apply HomologicalComplex₂.ι_D₂

end

end mapBifunctor

section

variable {K₁ K₂ L₁ L₂}

/-- The morphism `mapBifunctor K₁ K₂ F c ⟶ mapBifunctor L₁ L₂ F c` induced by
morphisms of complexes `K₁ ⟶ L₁` and `K₂ ⟶ L₂`. -/
noncomputable def mapBifunctorMap : mapBifunctor K₁ K₂ F c ⟶ mapBifunctor L₁ L₂ F c :=
  HomologicalComplex₂.total.map (((F.mapBifunctorHomologicalComplex c₁ c₂).map f₁).app K₂ ≫
    ((F.mapBifunctorHomologicalComplex c₁ c₂).obj L₁).map f₂) c

@[reassoc (attr := simp)]
lemma ι_mapBifunctorMap (i₁ : I₁) (i₂ : I₂) (j : J)
    (h : ComplexShape.π c₁ c₂ c (i₁, i₂) = j) :
    ιMapBifunctor K₁ K₂ F c i₁ i₂ j h ≫ (mapBifunctorMap f₁ f₂ F c).f j =
      (F.map (f₁.f i₁)).app (K₂.X i₂) ≫ (F.obj (L₁.X i₁)).map (f₂.f i₂) ≫
        ιMapBifunctor L₁ L₂ F c i₁ i₂ j h := by
  simp [mapBifunctorMap]

end

end HomologicalComplex<|MERGE_RESOLUTION|>--- conflicted
+++ resolved
@@ -172,11 +172,7 @@
     (mapBifunctor K₁ K₂ F c).X j ⟶ (mapBifunctor K₁ K₂ F c).X j' :=
   (((F.mapBifunctorHomologicalComplex c₁ c₂).obj K₁).obj K₂).D₁ c j j'
 
-<<<<<<< HEAD
-/-- The second differential on`mapBifunctor K₁ K₂ F c` -/
-=======
 /-- The second differential on `mapBifunctor K₁ K₂ F c` -/
->>>>>>> aff7b559
 noncomputable def D₂ :
     (mapBifunctor K₁ K₂ F c).X j ⟶ (mapBifunctor K₁ K₂ F c).X j' :=
   (((F.mapBifunctorHomologicalComplex c₁ c₂).obj K₁).obj K₂).D₂ c j j'
