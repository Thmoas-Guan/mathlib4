--- conflicted
+++ resolved
@@ -150,11 +150,7 @@
 in derivation `M.Derivation' φ'` that is given by a compatible family of derivations
 with values in the modules `M.obj X` for all `X`. -/
 def mk (d_map : ∀ ⦃X Y : Dᵒᵖ⦄ (f : X ⟶ Y) (x : R.obj X),
-<<<<<<< HEAD
-      (d Y).d ((R.map f) x) = (M.map f) ((d X).d x)) : M.Derivation' φ' where
-=======
     (d Y).d ((R.map f) x) = (M.map f) ((d X).d x)) : M.Derivation' φ' where
->>>>>>> 89ab0212
   d {X} := AddMonoidHom.mk' (d X).d (by simp)
 
 @[simp]
