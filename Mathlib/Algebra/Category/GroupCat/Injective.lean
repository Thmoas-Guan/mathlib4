--- conflicted
+++ resolved
@@ -44,42 +44,11 @@
 
 namespace AddCommGroupCat
 
-<<<<<<< HEAD
-theorem injective_of_injective_as_module [Injective (⟨A⟩ : ModuleCat ℤ)] :
-    CategoryTheory.Injective (⟨A,inferInstance⟩ : AddCommGroupCat) where
-  factors {X Y} g f m := by
-    let G : (⟨X⟩ : ModuleCat ℤ) ⟶ ⟨A⟩ :=
-      { g with map_smul' := by intros; apply map_zsmul (id g : X →+ A) }
-    let F : (⟨X⟩ : ModuleCat ℤ) ⟶ ⟨Y⟩ :=
-      { f with map_smul' := by intros; apply map_zsmul (id f : X →+ Y) }
-    have : Mono F := (ModuleCat.mono_iff_injective _).mpr <| (mono_iff_injective _).mp m
-    use (Injective.factorThru G F).toAddMonoidHom
-    ext x
-    exact FunLike.congr_fun (Injective.comp_factorThru G F) x
-#align AddCommGroup.injective_of_injective_as_module AddCommGroupCat.injective_of_injective_as_module
-
-theorem injective_as_module_of_injective_as_Ab [Injective (⟨A,inferInstance⟩ : AddCommGroupCat)] :
-    Injective (⟨A⟩ : ModuleCat ℤ) where
-  factors {X Y} g f m := by
-    -- Porting note: AddCommGroup.intModule not defeq to ModuleCat.isModule
-    let G : (⟨X,inferInstance⟩ : AddCommGroupCat) ⟶ ⟨A,inferInstance⟩ :=
-      @LinearMap.toAddMonoidHom _ _ _ _ _ _ _ _ (_) _ _ g
-    let F : (⟨X,inferInstance⟩ : AddCommGroupCat) ⟶ ⟨Y,inferInstance⟩ :=
-      @LinearMap.toAddMonoidHom _ _ _ _ _ _ _ _ (_) (_) _ f
-    have : Mono F := (mono_iff_injective _).mpr <| (ModuleCat.mono_iff_injective f).mp m
-    refine ⟨@LinearMap.mk _ _ _ _ _ _ _ _ _ (_) _ (Injective.factorThru G F).toAddHom ?_ , ?_⟩
-    · refine fun r x ↦ (congr_arg _ <| int_smul_eq_zsmul Y.isModule r x).trans ?_
-      apply map_zsmul (id <| Injective.factorThru G F : Y →+ A)
-    · ext x
-      exact congrFun (congrArg (·.toFun) <| Injective.comp_factorThru G F) x
-#align AddCommGroup.injective_as_module_of_injective_as_Ab AddCommGroupCat.injective_as_module_of_injective_as_Ab
-=======
 theorem injective_as_module_iff : Injective (⟨A⟩ : ModuleCat ℤ) ↔
     Injective (⟨A,inferInstance⟩ : AddCommGroupCat) :=
   ((forget₂ (ModuleCat ℤ) AddCommGroupCat).asEquivalence.map_injective_iff ⟨A⟩).symm
 #noalign AddCommGroup.injective_of_injective_as_module
 #noalign AddCommGroup.injective_as_module_of_injective_as_Ab
->>>>>>> 2c3ee375
 
 instance injective_of_divisible [DivisibleBy A ℤ] :
     Injective (⟨A,inferInstance⟩ : AddCommGroupCat) :=
@@ -138,19 +107,11 @@
 
 lemma equivZModSpanAddOrderOf_apply_self :
     equivZModSpanAddOrderOf a ⟨a, Submodule.mem_span_singleton_self a⟩ = Submodule.Quotient.mk 1 :=
-<<<<<<< HEAD
-  (LinearEquiv.eq_symm_apply _).mp (by ext; exact (one_zsmul a).symm)
-
-/-- Given `n : ℕ`, the map `m ↦ m / n`. -/
-abbrev divBy (n : ℕ) : ℤ →ₗ[ℤ] AddCircle (1 : ℚ) :=
-  LinearMap.toSpanSingleton ℤ _ (Quotient.mk _ (n : ℚ)⁻¹)
-=======
   (LinearEquiv.eq_symm_apply _).mp (one_zsmul _).symm
 
 /-- Given `n : ℕ`, the map `m ↦ m / n`. -/
 abbrev divBy (n : ℕ) : ℤ →ₗ[ℤ] AddCircle (1 : ℚ) :=
   LinearMap.toSpanSingleton ℤ _ (QuotientAddGroup.mk (n : ℚ)⁻¹)
->>>>>>> 2c3ee375
 
 lemma divBy_self (n : ℕ) : divBy n n = 0 := by
   obtain rfl | h0 := eq_or_ne n 0
@@ -170,31 +131,17 @@
       · apply divBy_self
   e ∘ₗ equivZModSpanAddOrderOf a
 
-<<<<<<< HEAD
-lemma toRatCircle_apply_self_ne_zero (ne_zero : a ≠ 0) :
-    toRatCircle ⟨a, Submodule.mem_span_singleton_self a⟩ ≠ 0 := by
-  rw [toRatCircle, LinearMap.comp_apply, LinearEquiv.coe_toLinearMap,
-    equivZModSpanAddOrderOf_apply_self, Submodule.liftQSpanSingleton_apply,
-    LinearMap.toSpanSingleton_one]
-  intro h
-  obtain ⟨n, hn⟩ := (AddCircle.coe_eq_zero_iff _).mp h
-=======
 lemma eq_zero_of_toRatCircle_apply_self
     (h : toRatCircle ⟨a, Submodule.mem_span_singleton_self a⟩ = 0) : a = 0 := by
   rw [toRatCircle, LinearMap.comp_apply, LinearEquiv.coe_toLinearMap,
     equivZModSpanAddOrderOf_apply_self, Submodule.liftQSpanSingleton_apply,
     LinearMap.toSpanSingleton_one, AddCircle.coe_eq_zero_iff] at h
   obtain ⟨n, hn⟩ := h
->>>>>>> 2c3ee375
   apply_fun Rat.den at hn
   rw [zsmul_one, Rat.coe_int_den, Rat.inv_coe_nat_den_of_pos] at hn
   · split_ifs at hn
     · cases hn
-<<<<<<< HEAD
-    · rw [eq_comm, AddMonoid.addOrderOf_eq_one_iff] at hn; exact ne_zero hn
-=======
     · rwa [eq_comm, AddMonoid.addOrderOf_eq_one_iff] at hn
->>>>>>> 2c3ee375
   · split_ifs with h
     · norm_num
     · exact Nat.pos_of_ne_zero h
@@ -202,18 +149,6 @@
 variable (A_)
 
 lemma toNext_inj : Function.Injective <| toNext A_ :=
-<<<<<<< HEAD
-  (injective_iff_map_eq_zero _).2 fun a ↦ Function.mtr fun ne_zero h0 ↦
-    toRatCircle_apply_self_ne_zero ne_zero <| ULift.up_injective <| by
-      let f : of (ℤ ∙ a) ⟶ of (ULift.{u} <| AddCircle (1 : ℚ)) :=
-        AddMonoidHom.comp ⟨⟨ULift.up, rfl⟩, by intros; rfl⟩ toRatCircle.toAddMonoidHom
-      let g : of (ℤ ∙ a) ⟶ A_ := AddSubgroupClass.subtype _
-      have hg : Mono g := (mono_iff_injective _).mpr Subtype.val_injective
-      exact (FunLike.congr_fun (Injective.comp_factorThru f g) _).symm.trans (congr_fun h0 _)
-
-/-- An injective presentation of `A`: `A → ∏_{A →+ ℚ/ℤ}, ℚ/ℤ`. -/
-@[simps] def presentation : CategoryTheory.InjectivePresentation A_ where
-=======
   (injective_iff_map_eq_zero _).mpr fun a h0 ↦
     eq_zero_of_toRatCircle_apply_self <| ULift.up_injective <|
       let f : of (ℤ ∙ a) ⟶ of (ULift.{u} <| AddCircle (1 : ℚ)) :=
@@ -224,7 +159,6 @@
 
 /-- An injective presentation of `A`: `A → ∏_{A →+ ℚ/ℤ}, ℚ/ℤ`. -/
 @[simps] def presentation : InjectivePresentation A_ where
->>>>>>> 2c3ee375
   J := next A_
   injective := inferInstance
   f := toNext A_
