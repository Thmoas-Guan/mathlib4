/-
Copyright (c) 2023 Oliver Nash. All rights reserved.
Released under Apache 2.0 license as described in the file LICENSE.
Authors: Oliver Nash
-/
<<<<<<< HEAD
=======
import Mathlib.Algebra.Lie.InvariantForm
>>>>>>> d97a437a
import Mathlib.Algebra.Lie.Semisimple.Basic
import Mathlib.Algebra.Lie.TraceForm

/-!
# Lie algebras with non-degenerate Killing forms.

In characteristic zero, the following three conditions are equivalent:
 1. The solvable radical of a Lie algebra is trivial
 2. A Lie algebra is a direct sum of its simple ideals
 3. A Lie algebra has non-degenerate Killing form

In positive characteristic, it is still true that 3 implies 2, and that 2 implies 1, but there are
counterexamples to the remaining implications. Thus condition 3 is the strongest assumption.
Furthermore, much of the Cartan-Killing classification of semisimple Lie algebras in characteristic
zero, continues to hold in positive characteristic (over a perfect field) if the Lie algebra has a
non-degenerate Killing form.

This file contains basic definitions and results for such Lie algebras.

## Main declarations

 * `LieAlgebra.IsKilling`: a typeclass encoding the fact that a Lie algebra has a non-singular
   Killing form.
<<<<<<< HEAD
 * `LieAlgebra.IsKilling.instHasTrivialRadical`: if a Lie algebra has non-singular Killing form
   then it has trivial radical.
=======
 * `LieAlgebra.IsKilling.instSemisimple`: if a finite-dimensional Lie algebra over a field
   has non-singular Killing form then it is semisimple.
 * `LieAlgebra.IsKilling.instHasTrivialRadical`: if a Lie algebra over a PID
   has non-singular Killing form then it has trivial radical.
>>>>>>> d97a437a

## TODO

 * Prove that in characteristic zero, a semisimple Lie algebra has non-singular Killing form.

-/

variable (R K L M : Type*) [CommRing R] [Field K] [LieRing L] [LieAlgebra R L] [LieAlgebra K L]

namespace LieAlgebra

/-- We say a Lie algebra is Killing if its Killing form is non-singular.

NB: This is not standard terminology (the literature does not seem to name Lie algebras with this
property). -/
class IsKilling : Prop :=
  /-- We say a Lie algebra is Killing if its Killing form is non-singular. -/
  killingCompl_top_eq_bot : LieIdeal.killingCompl R L ⊤ = ⊥

attribute [simp] IsKilling.killingCompl_top_eq_bot

namespace IsKilling

variable [Module.Free R L] [Module.Finite R L] [IsKilling R L]

@[simp] lemma ker_killingForm_eq_bot :
    LinearMap.ker (killingForm R L) = ⊥ := by
  simp [← LieIdeal.coe_killingCompl_top, killingCompl_top_eq_bot]

lemma killingForm_nondegenerate :
    (killingForm R L).Nondegenerate := by
  simp [LinearMap.BilinForm.nondegenerate_iff_ker_eq_bot]

<<<<<<< HEAD
/-- The converse of this is true over a field of characteristic zero. There are counterexamples
over fields with positive characteristic. -/
instance instHasTrivialRadical [IsDomain R] [IsPrincipalIdealRing R] : HasTrivialRadical R L := by
  refine (hasTrivialRadical_iff_no_abelian_ideals R L).mpr fun I hI ↦ ?_
=======
variable {R L} in
lemma ideal_eq_bot_of_isLieAbelian [IsDomain R] [IsPrincipalIdealRing R]
    (I : LieIdeal R L) [IsLieAbelian I] : I = ⊥ := by
>>>>>>> d97a437a
  rw [eq_bot_iff, ← killingCompl_top_eq_bot]
  exact I.le_killingCompl_top_of_isLieAbelian

instance instSemisimple [IsKilling K L] [Module.Finite K L] : IsSemisimple K L := by
  apply InvariantForm.isSemisimple_of_nondegenerate (Φ := killingForm K L)
  · exact IsKilling.killingForm_nondegenerate _ _
  · exact LieModule.traceForm_lieInvariant _ _ _
  · exact (LieModule.traceForm_isSymm K L L).isRefl
  · intro I h₁ h₂
    exact h₁.1 <| IsKilling.ideal_eq_bot_of_isLieAbelian I

/-- The converse of this is true over a field of characteristic zero. There are counterexamples
over fields with positive characteristic.

Note that when the coefficients are a field this instance is redundant since we have
`LieAlgebra.IsKilling.instSemisimple` and `LieAlgebra.IsSemisimple.instHasTrivialRadical`. -/
instance instHasTrivialRadical [IsDomain R] [IsPrincipalIdealRing R] : HasTrivialRadical R L :=
  (hasTrivialRadical_iff_no_abelian_ideals R L).mpr IsKilling.ideal_eq_bot_of_isLieAbelian

end IsKilling

section LieEquiv

variable {R L}
variable {L' : Type*} [LieRing L'] [LieAlgebra R L']

/-- Given an equivalence `e` of Lie algebras from `L` to `L'`, and elements `x y : L`, the
respective Killing forms of `L` and `L'` satisfy `κ'(e x, e y) = κ(x, y)`. -/
@[simp] lemma killingForm_of_equiv_apply (e : L ≃ₗ⁅R⁆ L') (x y : L) :
    killingForm R L' (e x) (e y) = killingForm R L x y := by
  simp_rw [killingForm_apply_apply, ← LieAlgebra.conj_ad_apply, ← LinearEquiv.conj_comp,
    LinearMap.trace_conj']

/-- Given a Killing Lie algebra `L`, if `L'` is isomorphic to `L`, then `L'` is Killing too. -/
lemma isKilling_of_equiv [IsKilling R L] (e : L ≃ₗ⁅R⁆ L') : IsKilling R L' := by
  constructor
  ext x'
  simp_rw [LieIdeal.mem_killingCompl, LieModule.traceForm_comm]
  refine ⟨fun hx' ↦ ?_, fun hx y _ ↦ hx ▸ LinearMap.map_zero₂ (killingForm R L') y⟩
  suffices e.symm x' ∈ LinearMap.ker (killingForm R L) by
    rw [IsKilling.ker_killingForm_eq_bot] at this
    simpa using (e : L ≃ₗ[R] L').congr_arg this
  ext y
  replace hx' : ∀ y', killingForm R L' x' y' = 0 := by simpa using hx'
  specialize hx' (e y)
  rwa [← e.apply_symm_apply x', killingForm_of_equiv_apply] at hx'

alias _root_.LieEquiv.isKilling := LieAlgebra.isKilling_of_equiv

end LieEquiv

end LieAlgebra<|MERGE_RESOLUTION|>--- conflicted
+++ resolved
@@ -3,10 +3,7 @@
 Released under Apache 2.0 license as described in the file LICENSE.
 Authors: Oliver Nash
 -/
-<<<<<<< HEAD
-=======
 import Mathlib.Algebra.Lie.InvariantForm
->>>>>>> d97a437a
 import Mathlib.Algebra.Lie.Semisimple.Basic
 import Mathlib.Algebra.Lie.TraceForm
 
@@ -30,15 +27,10 @@
 
  * `LieAlgebra.IsKilling`: a typeclass encoding the fact that a Lie algebra has a non-singular
    Killing form.
-<<<<<<< HEAD
- * `LieAlgebra.IsKilling.instHasTrivialRadical`: if a Lie algebra has non-singular Killing form
-   then it has trivial radical.
-=======
  * `LieAlgebra.IsKilling.instSemisimple`: if a finite-dimensional Lie algebra over a field
    has non-singular Killing form then it is semisimple.
  * `LieAlgebra.IsKilling.instHasTrivialRadical`: if a Lie algebra over a PID
    has non-singular Killing form then it has trivial radical.
->>>>>>> d97a437a
 
 ## TODO
 
@@ -72,16 +64,9 @@
     (killingForm R L).Nondegenerate := by
   simp [LinearMap.BilinForm.nondegenerate_iff_ker_eq_bot]
 
-<<<<<<< HEAD
-/-- The converse of this is true over a field of characteristic zero. There are counterexamples
-over fields with positive characteristic. -/
-instance instHasTrivialRadical [IsDomain R] [IsPrincipalIdealRing R] : HasTrivialRadical R L := by
-  refine (hasTrivialRadical_iff_no_abelian_ideals R L).mpr fun I hI ↦ ?_
-=======
 variable {R L} in
 lemma ideal_eq_bot_of_isLieAbelian [IsDomain R] [IsPrincipalIdealRing R]
     (I : LieIdeal R L) [IsLieAbelian I] : I = ⊥ := by
->>>>>>> d97a437a
   rw [eq_bot_iff, ← killingCompl_top_eq_bot]
   exact I.le_killingCompl_top_of_isLieAbelian
 
