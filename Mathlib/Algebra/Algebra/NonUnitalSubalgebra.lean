--- conflicted
+++ resolved
@@ -512,11 +512,7 @@
 variable [NonUnitalNonAssocSemiring B] [Module R B]
 variable [FunLike F A B] [NonUnitalAlgHomClass F R A B]
 
-<<<<<<< HEAD
-section RAA
-=======
 section IsScalarTower
->>>>>>> c99a2ef6
 
 variable [IsScalarTower R A A] [SMulCommClass R A A]
 
@@ -818,11 +814,7 @@
 def toTop : A →ₙₐ[R] (⊤ : NonUnitalSubalgebra R A) :=
   NonUnitalAlgHom.codRestrict (NonUnitalAlgHom.id R A) ⊤ fun _ => mem_top
 
-<<<<<<< HEAD
-end RAA
-=======
 end IsScalarTower
->>>>>>> c99a2ef6
 
 theorem range_top_iff_surjective [IsScalarTower R B B] [SMulCommClass R B B] (f : A →ₙₐ[R] B) :
     NonUnitalAlgHom.range f = (⊤ : NonUnitalSubalgebra R B) ↔ Function.Surjective f :=
