--- conflicted
+++ resolved
@@ -292,11 +292,7 @@
 theorem nhds_infty_eq : 𝓝 (∞ : OnePoint X) = map (↑) (coclosedCompact X) ⊔ pure ∞ := by
   rw [← nhdsWithin_compl_infty_eq, nhdsWithin_compl_singleton_sup_pure]
 
-<<<<<<< HEAD
-theorem tendsto_coe_nhds_infty : Tendsto (↑) (coclosedCompact X) (𝓝 (∞ : OnePoint X)) := by
-=======
 theorem tendsto_coe_infty : Tendsto (↑) (coclosedCompact X) (𝓝 (∞ : OnePoint X)) := by
->>>>>>> 743021e7
   rw [nhds_infty_eq]
   exact Filter.Tendsto.mono_right tendsto_map le_sup_left
 
