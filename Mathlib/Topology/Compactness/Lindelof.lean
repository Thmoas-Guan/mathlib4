--- conflicted
+++ resolved
@@ -722,28 +722,6 @@
     use t, htc
     exact subset_of_subset_of_eq hcover (id htu.symm)
 
-<<<<<<< HEAD
-instance SecondCountableTopology.ofPseudoMetrizableSpaceLindelofSpace [PseudoMetrizableSpace X]
-    [LindelofSpace X] : SecondCountableTopology X := by
-  letI : PseudoMetricSpace X := TopologicalSpace.pseudoMetrizableSpacePseudoMetric X
-  have h_dense : ∀ ε > 0, ∃ s : Set X, s.Countable ∧ ∀ x, ∃ y ∈ s, dist x y ≤ ε := by
-    intro ε hpos
-    let U := fun (z : X) ↦ Metric.ball z ε
-    have hU : ∀ z, U z ∈ 𝓝 z := by
-      intro z
-      have : IsOpen (U z) := Metric.isOpen_ball
-      refine IsOpen.mem_nhds this ?hx
-      simp only [U, Metric.mem_ball, dist_self, hpos]
-    have ⟨t, hct, huniv⟩ := LindelofSpace.elim_nhds_subcover U hU
-    refine ⟨t, hct, ?_⟩
-    intro z
-    have ⟨y, ht, hzy⟩ : ∃ y ∈ t, z ∈ U y := exists_set_mem_of_union_eq_top t (fun i ↦ U i) huniv z
-    simp only [Metric.mem_ball, U] at hzy
-    exact ⟨y, ht, hzy.le⟩
-  exact Metric.secondCountable_of_almost_dense_set h_dense
-
-=======
->>>>>>> 59de845a
 lemma eq_open_union_countable [HereditarilyLindelofSpace X] {ι : Type u} (U : ι → Set X)
     (h : ∀ i, IsOpen (U i)) : ∃ t : Set ι, t.Countable ∧ ⋃ i∈t, U i = ⋃ i, U i := by
   have : IsLindelof (⋃ i, U i) := HereditarilyLindelof_LindelofSets (⋃ i, U i)
