/-
Copyright (c) 2022 Floris van Doorn. All rights reserved.
Released under Apache 2.0 license as described in the file LICENSE.
Authors: Floris van Doorn, Patrick Massot
-/
import Mathlib.Algebra.GroupWithZero.Indicator
import Mathlib.Algebra.Module.Basic
import Mathlib.Topology.Separation

#align_import topology.support from "leanprover-community/mathlib"@"d90e4e186f1d18e375dcd4e5b5f6364b01cb3e46"

/-!
# The topological support of a function

In this file we define the topological support of a function `f`, `tsupport f`, as the closure of
the support of `f`.

Furthermore, we say that `f` has compact support if the topological support of `f` is compact.

## Main definitions

* `mulTSupport` & `tsupport`
* `HasCompactMulSupport` & `HasCompactSupport`

## Implementation Notes

* We write all lemmas for multiplicative functions, and use `@[to_additive]` to get the more common
  additive versions.
* We do not put the definitions in the `Function` namespace, following many other topological
  definitions that are in the root namespace (compare `Embedding` vs `Function.Embedding`).
-/


open Function Set Filter Topology

variable {X α α' β γ δ M E R : Type*}

section One

variable [One α] [TopologicalSpace X]

/-- The topological support of a function is the closure of its support, i.e. the closure of the
  set of all elements where the function is not equal to 1. -/
@[to_additive " The topological support of a function is the closure of its support. i.e. the
closure of the set of all elements where the function is nonzero. "]
def mulTSupport (f : X → α) : Set X := closure (mulSupport f)
#align mul_tsupport mulTSupport
#align tsupport tsupport

@[to_additive]
theorem subset_mulTSupport (f : X → α) : mulSupport f ⊆ mulTSupport f :=
  subset_closure
#align subset_mul_tsupport subset_mulTSupport
#align subset_tsupport subset_tsupport

@[to_additive]
theorem isClosed_mulTSupport (f : X → α) : IsClosed (mulTSupport f) :=
  isClosed_closure
#align is_closed_mul_tsupport isClosed_mulTSupport
#align is_closed_tsupport isClosed_tsupport

@[to_additive]
theorem mulTSupport_eq_empty_iff {f : X → α} : mulTSupport f = ∅ ↔ f = 1 := by
  rw [mulTSupport, closure_empty_iff, mulSupport_eq_empty_iff]
#align mul_tsupport_eq_empty_iff mulTSupport_eq_empty_iff
#align tsupport_eq_empty_iff tsupport_eq_empty_iff

@[to_additive]
theorem image_eq_one_of_nmem_mulTSupport {f : X → α} {x : X} (hx : x ∉ mulTSupport f) : f x = 1 :=
  mulSupport_subset_iff'.mp (subset_mulTSupport f) x hx
#align image_eq_one_of_nmem_mul_tsupport image_eq_one_of_nmem_mulTSupport
#align image_eq_zero_of_nmem_tsupport image_eq_zero_of_nmem_tsupport

@[to_additive]
theorem range_subset_insert_image_mulTSupport (f : X → α) :
    range f ⊆ insert 1 (f '' mulTSupport f) :=
  (range_subset_insert_image_mulSupport f).trans <|
    insert_subset_insert <| image_subset _ subset_closure
#align range_subset_insert_image_mul_tsupport range_subset_insert_image_mulTSupport
#align range_subset_insert_image_tsupport range_subset_insert_image_tsupport

@[to_additive]
theorem range_eq_image_mulTSupport_or (f : X → α) :
    range f = f '' mulTSupport f ∨ range f = insert 1 (f '' mulTSupport f) :=
  (wcovBy_insert _ _).eq_or_eq (image_subset_range _ _) (range_subset_insert_image_mulTSupport f)
#align range_eq_image_mul_tsupport_or range_eq_image_mulTSupport_or
#align range_eq_image_tsupport_or range_eq_image_tsupport_or

theorem tsupport_mul_subset_left {α : Type*} [MulZeroClass α] {f g : X → α} :
    (tsupport fun x => f x * g x) ⊆ tsupport f :=
  closure_mono (support_mul_subset_left _ _)
#align tsupport_mul_subset_left tsupport_mul_subset_left

theorem tsupport_mul_subset_right {α : Type*} [MulZeroClass α] {f g : X → α} :
    (tsupport fun x => f x * g x) ⊆ tsupport g :=
  closure_mono (support_mul_subset_right _ _)
#align tsupport_mul_subset_right tsupport_mul_subset_right

end One

theorem tsupport_smul_subset_left {M α} [TopologicalSpace X] [Zero M] [Zero α] [SMulWithZero M α]
    (f : X → M) (g : X → α) : (tsupport fun x => f x • g x) ⊆ tsupport f :=
  closure_mono <| support_smul_subset_left f g
#align tsupport_smul_subset_left tsupport_smul_subset_left

theorem tsupport_smul_subset_right {M α} [TopologicalSpace X] [Zero α] [SMulZeroClass M α]
    (f : X → M) (g : X → α) : (tsupport fun x => f x • g x) ⊆ tsupport g :=
  closure_mono <| support_smul_subset_right f g

@[to_additive]
theorem mulTSupport_mul [TopologicalSpace X] [Monoid α] {f g : X → α} :
    (mulTSupport fun x ↦ f x * g x) ⊆ mulTSupport f ∪ mulTSupport g :=
  closure_minimal
    ((mulSupport_mul f g).trans (union_subset_union (subset_mulTSupport _) (subset_mulTSupport _)))
    (isClosed_closure.union isClosed_closure)

section

variable [TopologicalSpace α] [TopologicalSpace α']
variable [One β] [One γ] [One δ]
variable {g : β → γ} {f : α → β} {f₂ : α → γ} {m : β → γ → δ} {x : α}

@[to_additive]
theorem not_mem_mulTSupport_iff_eventuallyEq : x ∉ mulTSupport f ↔ f =ᶠ[𝓝 x] 1 := by
  simp_rw [mulTSupport, mem_closure_iff_nhds, not_forall, not_nonempty_iff_eq_empty, exists_prop,
    ← disjoint_iff_inter_eq_empty, disjoint_mulSupport_iff, eventuallyEq_iff_exists_mem]
#align not_mem_mul_tsupport_iff_eventually_eq not_mem_mulTSupport_iff_eventuallyEq
#align not_mem_tsupport_iff_eventually_eq not_mem_tsupport_iff_eventuallyEq

@[to_additive]
theorem continuous_of_mulTSupport [TopologicalSpace β] {f : α → β}
    (hf : ∀ x ∈ mulTSupport f, ContinuousAt f x) : Continuous f :=
  continuous_iff_continuousAt.2 fun x => (em _).elim (hf x) fun hx =>
    (@continuousAt_const _ _ _ _ _ 1).congr (not_mem_mulTSupport_iff_eventuallyEq.mp hx).symm
#align continuous_of_mul_tsupport continuous_of_mulTSupport
#align continuous_of_tsupport continuous_of_tsupport

end

/-! ## Functions with compact support -/
section CompactSupport
variable [TopologicalSpace α] [TopologicalSpace α']
variable [One β] [One γ] [One δ]
variable {g : β → γ} {f : α → β} {f₂ : α → γ} {m : β → γ → δ} {x : α}

/-- A function `f` *has compact multiplicative support* or is *compactly supported* if the closure
of the multiplicative support of `f` is compact. In a T₂ space this is equivalent to `f` being equal
to `1` outside a compact set. -/
@[to_additive " A function `f` *has compact support* or is *compactly supported* if the closure of
the support of `f` is compact. In a T₂ space this is equivalent to `f` being equal to `0` outside a
compact set. "]
def HasCompactMulSupport (f : α → β) : Prop :=
  IsCompact (mulTSupport f)
#align has_compact_mul_support HasCompactMulSupport
#align has_compact_support HasCompactSupport

@[to_additive]
theorem hasCompactMulSupport_def : HasCompactMulSupport f ↔ IsCompact (closure (mulSupport f)) := by
  rfl
#align has_compact_mul_support_def hasCompactMulSupport_def
#align has_compact_support_def hasCompactSupport_def

@[to_additive]
theorem exists_compact_iff_hasCompactMulSupport [R1Space α] :
    (∃ K : Set α, IsCompact K ∧ ∀ x, x ∉ K → f x = 1) ↔ HasCompactMulSupport f := by
  simp_rw [← nmem_mulSupport, ← mem_compl_iff, ← subset_def, compl_subset_compl,
    hasCompactMulSupport_def, exists_isCompact_superset_iff]
#align exists_compact_iff_has_compact_mul_support exists_compact_iff_hasCompactMulSupport
#align exists_compact_iff_has_compact_support exists_compact_iff_hasCompactSupport

namespace HasCompactMulSupport
@[to_additive]
theorem intro [R1Space α] {K : Set α} (hK : IsCompact K)
    (hfK : ∀ x, x ∉ K → f x = 1) : HasCompactMulSupport f :=
  exists_compact_iff_hasCompactMulSupport.mp ⟨K, hK, hfK⟩
#align has_compact_mul_support.intro HasCompactMulSupport.intro
#align has_compact_support.intro HasCompactSupport.intro

@[to_additive]
theorem intro' {K : Set α} (hK : IsCompact K) (h'K : IsClosed K)
    (hfK : ∀ x, x ∉ K → f x = 1) : HasCompactMulSupport f := by
  have : mulTSupport f ⊆ K := by
    rw [← h'K.closure_eq]
    apply closure_mono (mulSupport_subset_iff'.2 hfK)
  exact IsCompact.of_isClosed_subset hK ( isClosed_mulTSupport f) this

@[to_additive]
theorem of_mulSupport_subset_isCompact [R1Space α] {K : Set α}
    (hK : IsCompact K) (h : mulSupport f ⊆ K) : HasCompactMulSupport f :=
  hK.closure_of_subset h

@[to_additive]
theorem isCompact (hf : HasCompactMulSupport f) : IsCompact (mulTSupport f) :=
  hf
#align has_compact_mul_support.is_compact HasCompactMulSupport.isCompact
#align has_compact_support.is_compact HasCompactSupport.isCompact

@[to_additive]
theorem _root_.hasCompactMulSupport_iff_eventuallyEq :
    HasCompactMulSupport f ↔ f =ᶠ[coclosedCompact α] 1 :=
  mem_coclosedCompact_iff.symm
#align has_compact_mul_support_iff_eventually_eq hasCompactMulSupport_iff_eventuallyEq
#align has_compact_support_iff_eventually_eq hasCompactSupport_iff_eventuallyEq

@[to_additive]
theorem _root_.isCompact_range_of_mulSupport_subset_isCompact [TopologicalSpace β]
    (hf : Continuous f) {k : Set α} (hk : IsCompact k) (h'f : mulSupport f ⊆ k) :
    IsCompact (range f) := by
  cases' range_eq_image_or_of_mulSupport_subset h'f with h2 h2 <;> rw [h2]
  exacts [hk.image hf, (hk.image hf).insert 1]

@[to_additive]
theorem isCompact_range [TopologicalSpace β] (h : HasCompactMulSupport f)
    (hf : Continuous f) : IsCompact (range f) :=
  isCompact_range_of_mulSupport_subset_isCompact hf h (subset_mulTSupport f)
#align has_compact_mul_support.is_compact_range HasCompactMulSupport.isCompact_range
#align has_compact_support.is_compact_range HasCompactSupport.isCompact_range

@[to_additive]
theorem mono' {f' : α → γ} (hf : HasCompactMulSupport f)
    (hff' : mulSupport f' ⊆ mulTSupport f) : HasCompactMulSupport f' :=
  IsCompact.of_isClosed_subset hf isClosed_closure <| closure_minimal hff' isClosed_closure
#align has_compact_mul_support.mono' HasCompactMulSupport.mono'
#align has_compact_support.mono' HasCompactSupport.mono'

@[to_additive]
theorem mono {f' : α → γ} (hf : HasCompactMulSupport f)
    (hff' : mulSupport f' ⊆ mulSupport f) : HasCompactMulSupport f' :=
  hf.mono' <| hff'.trans subset_closure
#align has_compact_mul_support.mono HasCompactMulSupport.mono
#align has_compact_support.mono HasCompactSupport.mono

@[to_additive]
theorem comp_left (hf : HasCompactMulSupport f) (hg : g 1 = 1) :
    HasCompactMulSupport (g ∘ f) :=
  hf.mono <| mulSupport_comp_subset hg f
#align has_compact_mul_support.comp_left HasCompactMulSupport.comp_left
#align has_compact_support.comp_left HasCompactSupport.comp_left

@[to_additive]
theorem _root_.hasCompactMulSupport_comp_left (hg : ∀ {x}, g x = 1 ↔ x = 1) :
    HasCompactMulSupport (g ∘ f) ↔ HasCompactMulSupport f := by
  simp_rw [hasCompactMulSupport_def, mulSupport_comp_eq g (@hg) f]
#align has_compact_mul_support_comp_left hasCompactMulSupport_comp_left
#align has_compact_support_comp_left hasCompactSupport_comp_left

@[to_additive]
theorem comp_closedEmbedding (hf : HasCompactMulSupport f) {g : α' → α}
    (hg : ClosedEmbedding g) : HasCompactMulSupport (f ∘ g) := by
  rw [hasCompactMulSupport_def, Function.mulSupport_comp_eq_preimage]
  refine IsCompact.of_isClosed_subset (hg.isCompact_preimage hf) isClosed_closure ?_
  rw [hg.toEmbedding.closure_eq_preimage_closure_image]
  exact preimage_mono (closure_mono <| image_preimage_subset _ _)
#align has_compact_mul_support.comp_closed_embedding HasCompactMulSupport.comp_closedEmbedding
#align has_compact_support.comp_closed_embedding HasCompactSupport.comp_closedEmbedding

@[to_additive]
theorem comp₂_left (hf : HasCompactMulSupport f)
    (hf₂ : HasCompactMulSupport f₂) (hm : m 1 1 = 1) :
    HasCompactMulSupport fun x => m (f x) (f₂ x) := by
  rw [hasCompactMulSupport_iff_eventuallyEq] at hf hf₂ ⊢
  /- Adaptation note: (`nightly-2024-03-11`) If we *either* (1) remove the type annotations on the
  binders in the following `fun` or (2) revert `simp only` to `simp_rw`, `to_additive` fails
  because an `OfNat.ofNat 1` is not replaced with `0`. Notably, as of this nightly, what used to
  look like `OfNat.ofNat (nat_lit 1) x` in the proof term now looks like
  `OfNat.ofNat (OfNat.ofNat (α := ℕ) (nat_lit 1)) x`, and this seems to trip up `to_additive`.
  -/
  filter_upwards [hf, hf₂] using fun x (hx : f x = (1 : α → β) x) (hx₂ : f₂ x = (1 : α → γ) x) => by
    simp only [hx, hx₂, Pi.one_apply, hm]
#align has_compact_mul_support.comp₂_left HasCompactMulSupport.comp₂_left
#align has_compact_support.comp₂_left HasCompactSupport.comp₂_left

@[to_additive]
lemma isCompact_preimage [TopologicalSpace β]
    (h'f : HasCompactMulSupport f) (hf : Continuous f) {k : Set β} (hk : IsClosed k)
    (h'k : 1 ∉ k) : IsCompact (f ⁻¹' k) := by
  apply IsCompact.of_isClosed_subset h'f (hk.preimage hf) (fun x hx ↦ ?_)
  apply subset_mulTSupport
  aesop

variable [T2Space α'] (hf : HasCompactMulSupport f) {g : α → α'} (cont : Continuous g)

@[to_additive]
theorem mulTSupport_extend_one_subset :
    mulTSupport (g.extend f 1) ⊆ g '' mulTSupport f :=
  (hf.image cont).isClosed.closure_subset_iff.mpr <|
    mulSupport_extend_one_subset.trans (image_subset g subset_closure)

@[to_additive]
theorem extend_one : HasCompactMulSupport (g.extend f 1) :=
  HasCompactMulSupport.of_mulSupport_subset_isCompact (hf.image cont)
    (subset_closure.trans <| hf.mulTSupport_extend_one_subset cont)

@[to_additive]
theorem mulTSupport_extend_one (inj : g.Injective) :
    mulTSupport (g.extend f 1) = g '' mulTSupport f :=
  (hf.mulTSupport_extend_one_subset cont).antisymm <|
    (image_closure_subset_closure_image cont).trans
      (closure_mono (mulSupport_extend_one inj).superset)

@[to_additive]
theorem continuous_extend_one [TopologicalSpace β] {U : Set α'} (hU : IsOpen U) {f : U → β}
    (cont : Continuous f) (supp : HasCompactMulSupport f) :
    Continuous (Subtype.val.extend f 1) :=
  continuous_of_mulTSupport fun x h ↦ by
    rw [show x = ↑(⟨x, Subtype.coe_image_subset _ _
      (supp.mulTSupport_extend_one_subset continuous_subtype_val h)⟩ : U) by rfl,
      ← (hU.openEmbedding_subtype_val).continuousAt_iff, extend_comp Subtype.val_injective]
    exact cont.continuousAt

end HasCompactMulSupport

end CompactSupport

/-! ## Functions with compact support: algebraic operations -/
section CompactSupport2
section Monoid

variable [TopologicalSpace α] [Monoid β]
variable {f f' : α → β} {x : α}

@[to_additive]
theorem HasCompactMulSupport.mul (hf : HasCompactMulSupport f) (hf' : HasCompactMulSupport f') :
    HasCompactMulSupport (f * f') := hf.comp₂_left hf' (mul_one 1)
#align has_compact_mul_support.mul HasCompactMulSupport.mul
#align has_compact_support.add HasCompactSupport.add

end Monoid

section DistribMulAction

variable [TopologicalSpace α] [MonoidWithZero R] [AddMonoid M] [DistribMulAction R M]
variable {f : α → R} {f' : α → M} {x : α}

theorem HasCompactSupport.smul_left (hf : HasCompactSupport f') : HasCompactSupport (f • f') := by
  rw [hasCompactSupport_iff_eventuallyEq] at hf ⊢
  exact hf.mono fun x hx => by simp_rw [Pi.smul_apply', hx, Pi.zero_apply, smul_zero]
#align has_compact_support.smul_left HasCompactSupport.smul_left

end DistribMulAction

section SMulWithZero

variable [TopologicalSpace α] [Zero R] [Zero M] [SMulWithZero R M]
variable {f : α → R} {f' : α → M} {x : α}

theorem HasCompactSupport.smul_right (hf : HasCompactSupport f) : HasCompactSupport (f • f') := by
  rw [hasCompactSupport_iff_eventuallyEq] at hf ⊢
  exact hf.mono fun x hx => by simp_rw [Pi.smul_apply', hx, Pi.zero_apply, zero_smul]
#align has_compact_support.smul_right HasCompactSupport.smul_right

theorem HasCompactSupport.smul_left' (hf : HasCompactSupport f') : HasCompactSupport (f • f') := by
  rw [hasCompactSupport_iff_eventuallyEq] at hf ⊢
  exact hf.mono fun x hx => by simp_rw [Pi.smul_apply', hx, Pi.zero_apply, smul_zero]
#align has_compact_support.smul_left' HasCompactSupport.smul_left'

end SMulWithZero

section MulZeroClass

variable [TopologicalSpace α] [MulZeroClass β]
variable {f f' : α → β} {x : α}

theorem HasCompactSupport.mul_right (hf : HasCompactSupport f) : HasCompactSupport (f * f') := by
  rw [hasCompactSupport_iff_eventuallyEq] at hf ⊢
  exact hf.mono fun x hx => by simp_rw [Pi.mul_apply, hx, Pi.zero_apply, zero_mul]
#align has_compact_support.mul_right HasCompactSupport.mul_right

theorem HasCompactSupport.mul_left (hf : HasCompactSupport f') : HasCompactSupport (f * f') := by
  rw [hasCompactSupport_iff_eventuallyEq] at hf ⊢
  exact hf.mono fun x hx => by simp_rw [Pi.mul_apply, hx, Pi.zero_apply, mul_zero]
#align has_compact_support.mul_left HasCompactSupport.mul_left

end MulZeroClass

end CompactSupport2

section LocallyFinite

variable {ι : Type*} [TopologicalSpace X]

-- Porting note (#11215): TODO: reformulate for any locally finite family of sets
/-- If a family of functions `f` has locally-finite multiplicative support, subordinate to a family
of open sets, then for any point we can find a neighbourhood on which only finitely-many members of
`f` are not equal to 1. -/
@[to_additive " If a family of functions `f` has locally-finite support, subordinate to a family of
open sets, then for any point we can find a neighbourhood on which only finitely-many members of `f`
are non-zero. "]
theorem LocallyFinite.exists_finset_nhd_mulSupport_subset {U : ι → Set X} [One R] {f : ι → X → R}
    (hlf : LocallyFinite fun i => mulSupport (f i)) (hso : ∀ i, mulTSupport (f i) ⊆ U i)
    (ho : ∀ i, IsOpen (U i)) (x : X) :
    ∃ (is : Finset ι), ∃ n, n ∈ 𝓝 x ∧ (n ⊆ ⋂ i ∈ is, U i) ∧
      ∀ z ∈ n, (mulSupport fun i => f i z) ⊆ is := by
  obtain ⟨n, hn, hnf⟩ := hlf x
  classical
    let is := hnf.toFinset.filter fun i => x ∈ U i
    let js := hnf.toFinset.filter fun j => x ∉ U j
    refine
      ⟨is, (n ∩ ⋂ j ∈ js, (mulTSupport (f j))ᶜ) ∩ ⋂ i ∈ is, U i, inter_mem (inter_mem hn ?_) ?_,
<<<<<<< HEAD
        inter_subset_right _ _, fun z hz => ?_⟩
=======
        inter_subset_right, fun z hz => ?_⟩
>>>>>>> d97a437a
    · exact (biInter_finset_mem js).mpr fun j hj => IsClosed.compl_mem_nhds (isClosed_mulTSupport _)
        (Set.not_mem_subset (hso j) (Finset.mem_filter.mp hj).2)
    · exact (biInter_finset_mem is).mpr fun i hi => (ho i).mem_nhds (Finset.mem_filter.mp hi).2
    · have hzn : z ∈ n := by
        rw [inter_assoc] at hz
        exact mem_of_mem_inter_left hz
      replace hz := mem_of_mem_inter_right (mem_of_mem_inter_left hz)
      simp only [js, Finset.mem_filter, Finite.mem_toFinset, mem_setOf_eq, mem_iInter,
        and_imp] at hz
      suffices (mulSupport fun i => f i z) ⊆ hnf.toFinset by
        refine hnf.toFinset.subset_coe_filter_of_subset_forall _ this fun i hi => ?_
        specialize hz i ⟨z, ⟨hi, hzn⟩⟩
        contrapose hz
        simp [hz, subset_mulTSupport (f i) hi]
      intro i hi
      simp only [Finite.coe_toFinset, mem_setOf_eq]
      exact ⟨z, ⟨hi, hzn⟩⟩
#align locally_finite.exists_finset_nhd_mul_support_subset LocallyFinite.exists_finset_nhd_mulSupport_subset
#align locally_finite.exists_finset_nhd_support_subset LocallyFinite.exists_finset_nhd_support_subset

@[to_additive]
theorem locallyFinite_mulSupport_iff [CommMonoid M] {f : ι → X → M} :
    (LocallyFinite fun i ↦ mulSupport <| f i) ↔ LocallyFinite fun i ↦ mulTSupport <| f i :=
  ⟨LocallyFinite.closure, fun H ↦ H.subset fun _ ↦ subset_closure⟩

theorem LocallyFinite.smul_left [Zero R] [Zero M] [SMulWithZero R M]
    {s : ι → X → R} (h : LocallyFinite fun i ↦ support <| s i) (f : ι → X → M) :
    LocallyFinite fun i ↦ support <| s i • f i :=
  h.subset fun i x ↦ mt <| fun h ↦ by rw [Pi.smul_apply', h, zero_smul]

theorem LocallyFinite.smul_right [Zero M] [SMulZeroClass R M]
    {f : ι → X → M} (h : LocallyFinite fun i ↦ support <| f i) (s : ι → X → R) :
    LocallyFinite fun i ↦ support <| s i • f i :=
  h.subset fun i x ↦ mt <| fun h ↦ by rw [Pi.smul_apply', h, smul_zero]

end LocallyFinite<|MERGE_RESOLUTION|>--- conflicted
+++ resolved
@@ -397,11 +397,7 @@
     let js := hnf.toFinset.filter fun j => x ∉ U j
     refine
       ⟨is, (n ∩ ⋂ j ∈ js, (mulTSupport (f j))ᶜ) ∩ ⋂ i ∈ is, U i, inter_mem (inter_mem hn ?_) ?_,
-<<<<<<< HEAD
-        inter_subset_right _ _, fun z hz => ?_⟩
-=======
         inter_subset_right, fun z hz => ?_⟩
->>>>>>> d97a437a
     · exact (biInter_finset_mem js).mpr fun j hj => IsClosed.compl_mem_nhds (isClosed_mulTSupport _)
         (Set.not_mem_subset (hso j) (Finset.mem_filter.mp hj).2)
     · exact (biInter_finset_mem is).mpr fun i hi => (ho i).mem_nhds (Finset.mem_filter.mp hi).2
