--- conflicted
+++ resolved
@@ -238,14 +238,9 @@
 
 lemma lowerClosure_subset_closure : ↑(lowerClosure s) ⊆ closure s := by
   convert closure.mono (@upperSet_le_scott α _)
-<<<<<<< HEAD
-  rw [@IsUpperSet.closure_eq_lowerClosure α _ (upperSet α)]
-  exact topology_eq α
-=======
   · rw [@IsUpperSet.closure_eq_lowerClosure α _ (upperSet α) ?_ s]
     infer_instance
   · exact topology_eq α
->>>>>>> b10d57a6
 
 lemma isClosed_Iic : IsClosed (Iic a) :=
   isClosed_iff_isLowerSet_and_dirSupClosed.2 ⟨isLowerSet_Iic _, dirSupClosed_Iic _⟩
