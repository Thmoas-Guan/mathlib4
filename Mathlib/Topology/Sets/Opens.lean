/-
Copyright (c) 2017 Johannes Hölzl. All rights reserved.
Released under Apache 2.0 license as described in the file LICENSE.
Authors: Johannes Hölzl, Mario Carneiro, Floris van Doorn
-/
import Mathlib.Order.Hom.CompleteLattice
import Mathlib.Topology.Bases
import Mathlib.Topology.Homeomorph
import Mathlib.Topology.ContinuousFunction.Basic
import Mathlib.Order.CompactlyGenerated.Basic
import Mathlib.Order.Copy

/-!
# Open sets

## Summary

We define the subtype of open sets in a topological space.

## Main Definitions

### Bundled open sets

- `TopologicalSpace.Opens α` is the type of open subsets of a topological space `α`.
- `TopologicalSpace.Opens.IsBasis` is a predicate saying that a set of `Opens`s form a topological
  basis.
- `TopologicalSpace.Opens.comap`: preimage of an open set under a continuous map as a `FrameHom`.
- `Homeomorph.opensCongr`: order-preserving equivalence between open sets in the domain and the
  codomain of a homeomorphism.

### Bundled open neighborhoods

- `TopologicalSpace.OpenNhdsOf x` is the type of open subsets of a topological space `α` containing
  `x : α`.
- `TopologicalSpace.OpenNhdsOf.comap f x U` is the preimage of open neighborhood `U` of `f x` under
  `f : C(α, β)`.

## Main results

We define order structures on both `Opens α` (`CompleteLattice`, `Frame`) and `OpenNhdsOf x`
(`OrderTop`, `DistribLattice`).

## TODO

- Rename `TopologicalSpace.Opens` to `Open`?
- Port the `auto_cases` tactic version (as a plugin if the ported `auto_cases` will allow plugins).
-/


open Filter Function Order Set

open Topology

variable {ι α β γ : Type*} [TopologicalSpace α] [TopologicalSpace β] [TopologicalSpace γ]

namespace TopologicalSpace

variable (α)

/-- The type of open subsets of a topological space. -/
structure Opens where
  /-- The underlying set of a bundled `TopologicalSpace.Opens` object. -/
  carrier : Set α
  /-- The `TopologicalSpace.Opens.carrier _` is an open set. -/
  is_open' : IsOpen carrier

variable {α}

namespace Opens

instance : SetLike (Opens α) α where
  coe := Opens.carrier
  coe_injective' := fun ⟨_, _⟩ ⟨_, _⟩ _ => by congr

instance : CanLift (Set α) (Opens α) (↑) IsOpen :=
  ⟨fun s h => ⟨⟨s, h⟩, rfl⟩⟩

theorem «forall» {p : Opens α → Prop} : (∀ U, p U) ↔ ∀ (U : Set α) (hU : IsOpen U), p ⟨U, hU⟩ :=
  ⟨fun h _ _ => h _, fun h _ => h _ _⟩

@[simp] theorem carrier_eq_coe (U : Opens α) : U.1 = ↑U := rfl

/-- the coercion `Opens α → Set α` applied to a pair is the same as taking the first component -/
@[simp]
theorem coe_mk {U : Set α} {hU : IsOpen U} : ↑(⟨U, hU⟩ : Opens α) = U :=
  rfl

@[simp]
theorem mem_mk {x : α} {U : Set α} {h : IsOpen U} : x ∈ mk U h ↔ x ∈ U := Iff.rfl

-- Porting note: removed @[simp] because LHS simplifies to `∃ x, x ∈ U`
protected theorem nonempty_coeSort {U : Opens α} : Nonempty U ↔ (U : Set α).Nonempty :=
  Set.nonempty_coe_sort

-- TODO: should this theorem be proved for a `SetLike`?
protected theorem nonempty_coe {U : Opens α} : (U : Set α).Nonempty ↔ ∃ x, x ∈ U :=
  Iff.rfl

@[ext] -- Porting note (#11215): TODO: replace with `∀ x, x ∈ U ↔ x ∈ V`
theorem ext {U V : Opens α} (h : (U : Set α) = V) : U = V :=
  SetLike.coe_injective h

-- Porting note: removed @[simp], simp can prove it
theorem coe_inj {U V : Opens α} : (U : Set α) = V ↔ U = V :=
  SetLike.ext'_iff.symm

protected theorem isOpen (U : Opens α) : IsOpen (U : Set α) :=
  U.is_open'

@[simp] theorem mk_coe (U : Opens α) : mk (↑U) U.isOpen = U := rfl

/-- See Note [custom simps projection]. -/
def Simps.coe (U : Opens α) : Set α := U

initialize_simps_projections Opens (carrier → coe)

/-- The interior of a set, as an element of `Opens`. -/
nonrec def interior (s : Set α) : Opens α :=
  ⟨interior s, isOpen_interior⟩

theorem gc : GaloisConnection ((↑) : Opens α → Set α) interior := fun U _ =>
  ⟨fun h => interior_maximal h U.isOpen, fun h => le_trans h interior_subset⟩

/-- The galois coinsertion between sets and opens. -/
def gi : GaloisCoinsertion (↑) (@interior α _) where
  choice s hs := ⟨s, interior_eq_iff_isOpen.mp <| le_antisymm interior_subset hs⟩
  gc := gc
  u_l_le _ := interior_subset
  choice_eq _s hs := le_antisymm hs interior_subset

instance : CompleteLattice (Opens α) :=
  CompleteLattice.copy (GaloisCoinsertion.liftCompleteLattice gi)
    -- le
    (fun U V => (U : Set α) ⊆ V) rfl
    -- top
    ⟨univ, isOpen_univ⟩ (ext interior_univ.symm)
    -- bot
    ⟨∅, isOpen_empty⟩ rfl
    -- sup
    (fun U V => ⟨↑U ∪ ↑V, U.2.union V.2⟩) rfl
    -- inf
    (fun U V => ⟨↑U ∩ ↑V, U.2.inter V.2⟩)
    (funext₂ fun U V => ext (U.2.inter V.2).interior_eq.symm)
    -- sSup
    (fun S => ⟨⋃ s ∈ S, ↑s, isOpen_biUnion fun s _ => s.2⟩)
    (funext fun _ => ext sSup_image.symm)
    -- sInf
    _ rfl

@[simp]
theorem mk_inf_mk {U V : Set α} {hU : IsOpen U} {hV : IsOpen V} :
    (⟨U, hU⟩ ⊓ ⟨V, hV⟩ : Opens α) = ⟨U ⊓ V, IsOpen.inter hU hV⟩ :=
  rfl

@[simp, norm_cast]
theorem coe_inf (s t : Opens α) : (↑(s ⊓ t) : Set α) = ↑s ∩ ↑t :=
  rfl

@[simp, norm_cast]
theorem coe_sup (s t : Opens α) : (↑(s ⊔ t) : Set α) = ↑s ∪ ↑t :=
  rfl

@[simp, norm_cast]
theorem coe_bot : ((⊥ : Opens α) : Set α) = ∅ :=
  rfl

@[simp] theorem mk_empty : (⟨∅, isOpen_empty⟩ : Opens α) = ⊥ := rfl

@[simp, norm_cast]
theorem coe_eq_empty {U : Opens α} : (U : Set α) = ∅ ↔ U = ⊥ :=
  SetLike.coe_injective.eq_iff' rfl

@[simp]
lemma mem_top (x : α) : x ∈ (⊤ : Opens α) := trivial

@[simp, norm_cast]
theorem coe_top : ((⊤ : Opens α) : Set α) = Set.univ :=
  rfl

@[simp] theorem mk_univ : (⟨univ, isOpen_univ⟩ : Opens α) = ⊤ := rfl

@[simp, norm_cast]
theorem coe_eq_univ {U : Opens α} : (U : Set α) = univ ↔ U = ⊤ :=
  SetLike.coe_injective.eq_iff' rfl

@[simp, norm_cast]
theorem coe_sSup {S : Set (Opens α)} : (↑(sSup S) : Set α) = ⋃ i ∈ S, ↑i :=
  rfl

@[simp, norm_cast]
theorem coe_finset_sup (f : ι → Opens α) (s : Finset ι) : (↑(s.sup f) : Set α) = s.sup ((↑) ∘ f) :=
  map_finset_sup (⟨⟨(↑), coe_sup⟩, coe_bot⟩ : SupBotHom (Opens α) (Set α)) _ _

@[simp, norm_cast]
theorem coe_finset_inf (f : ι → Opens α) (s : Finset ι) : (↑(s.inf f) : Set α) = s.inf ((↑) ∘ f) :=
  map_finset_inf (⟨⟨(↑), coe_inf⟩, coe_top⟩ : InfTopHom (Opens α) (Set α)) _ _

instance : Inhabited (Opens α) := ⟨⊥⟩

-- porting note (#10754): new instance
instance [IsEmpty α] : Unique (Opens α) where
  uniq _ := ext <| Subsingleton.elim _ _

-- porting note (#10754): new instance
instance [Nonempty α] : Nontrivial (Opens α) where
  exists_pair_ne := ⟨⊥, ⊤, mt coe_inj.2 empty_ne_univ⟩

@[simp, norm_cast]
theorem coe_iSup {ι} (s : ι → Opens α) : ((⨆ i, s i : Opens α) : Set α) = ⋃ i, s i := by
  simp [iSup]

theorem iSup_def {ι} (s : ι → Opens α) : ⨆ i, s i = ⟨⋃ i, s i, isOpen_iUnion fun i => (s i).2⟩ :=
  ext <| coe_iSup s

@[simp]
theorem iSup_mk {ι} (s : ι → Set α) (h : ∀ i, IsOpen (s i)) :
    (⨆ i, ⟨s i, h i⟩ : Opens α) = ⟨⋃ i, s i, isOpen_iUnion h⟩ :=
  iSup_def _

@[simp]
theorem mem_iSup {ι} {x : α} {s : ι → Opens α} : x ∈ iSup s ↔ ∃ i, x ∈ s i := by
  rw [← SetLike.mem_coe]
  simp

@[simp]
theorem mem_sSup {Us : Set (Opens α)} {x : α} : x ∈ sSup Us ↔ ∃ u ∈ Us, x ∈ u := by
  simp_rw [sSup_eq_iSup, mem_iSup, exists_prop]

instance : Frame (Opens α) :=
  { inferInstanceAs (CompleteLattice (Opens α)) with
    sSup := sSup
    inf_sSup_le_iSup_inf := fun a s =>
      (ext <| by simp only [coe_inf, coe_iSup, coe_sSup, Set.inter_iUnion₂]).le }

theorem openEmbedding' (U : Opens α) : OpenEmbedding (Subtype.val : U → α) :=
  U.isOpen.openEmbedding_subtype_val

theorem openEmbedding_of_le {U V : Opens α} (i : U ≤ V) :
    OpenEmbedding (Set.inclusion <| SetLike.coe_subset_coe.2 i) :=
  { toEmbedding := embedding_inclusion i
    isOpen_range := by
      rw [Set.range_inclusion i]
      exact U.isOpen.preimage continuous_subtype_val }

theorem not_nonempty_iff_eq_bot (U : Opens α) : ¬Set.Nonempty (U : Set α) ↔ U = ⊥ := by
  rw [← coe_inj, coe_bot, ← Set.not_nonempty_iff_eq_empty]

theorem ne_bot_iff_nonempty (U : Opens α) : U ≠ ⊥ ↔ Set.Nonempty (U : Set α) := by
  rw [Ne, ← not_nonempty_iff_eq_bot, not_not]
<<<<<<< HEAD
#align topological_space.opens.ne_bot_iff_nonempty TopologicalSpace.Opens.ne_bot_iff_nonempty
=======
>>>>>>> 59de845a

/-- An open set in the indiscrete topology is either empty or the whole space. -/
theorem eq_bot_or_top {α} [t : TopologicalSpace α] (h : t = ⊤) (U : Opens α) : U = ⊥ ∨ U = ⊤ := by
  subst h; letI : TopologicalSpace α := ⊤
  rw [← coe_eq_empty, ← coe_eq_univ, ← isOpen_top_iff]
  exact U.2

-- porting note (#10754): new instance
instance [Nonempty α] [Subsingleton α] : IsSimpleOrder (Opens α) where
  eq_bot_or_eq_top := eq_bot_or_top <| Subsingleton.elim _ _

/-- A set of `opens α` is a basis if the set of corresponding sets is a topological basis. -/
def IsBasis (B : Set (Opens α)) : Prop :=
  IsTopologicalBasis (((↑) : _ → Set α) '' B)

theorem isBasis_iff_nbhd {B : Set (Opens α)} :
    IsBasis B ↔ ∀ {U : Opens α} {x}, x ∈ U → ∃ U' ∈ B, x ∈ U' ∧ U' ≤ U := by
  constructor <;> intro h
  · rintro ⟨sU, hU⟩ x hx
    rcases h.mem_nhds_iff.mp (IsOpen.mem_nhds hU hx) with ⟨sV, ⟨⟨V, H₁, H₂⟩, hsV⟩⟩
    refine ⟨V, H₁, ?_⟩
    cases V
    dsimp at H₂
    subst H₂
    exact hsV
  · refine isTopologicalBasis_of_isOpen_of_nhds ?_ ?_
    · rintro sU ⟨U, -, rfl⟩
      exact U.2
    · intro x sU hx hsU
      rcases @h ⟨sU, hsU⟩ x hx with ⟨V, hV, H⟩
      exact ⟨V, ⟨V, hV, rfl⟩, H⟩

theorem isBasis_iff_cover {B : Set (Opens α)} :
    IsBasis B ↔ ∀ U : Opens α, ∃ Us, Us ⊆ B ∧ U = sSup Us := by
  constructor
  · intro hB U
    refine ⟨{ V : Opens α | V ∈ B ∧ V ≤ U }, fun U hU => hU.left, ext ?_⟩
    rw [coe_sSup, hB.open_eq_sUnion' U.isOpen]
    simp_rw [sUnion_eq_biUnion, iUnion, mem_setOf_eq, iSup_and, iSup_image]
    rfl
  · intro h
    rw [isBasis_iff_nbhd]
    intro U x hx
    rcases h U with ⟨Us, hUs, rfl⟩
    rcases mem_sSup.1 hx with ⟨U, Us, xU⟩
    exact ⟨U, hUs Us, xU, le_sSup Us⟩

/-- If `α` has a basis consisting of compact opens, then an open set in `α` is compact open iff
  it is a finite union of some elements in the basis -/
theorem IsBasis.isCompact_open_iff_eq_finite_iUnion {ι : Type*} (b : ι → Opens α)
    (hb : IsBasis (Set.range b)) (hb' : ∀ i, IsCompact (b i : Set α)) (U : Set α) :
    IsCompact U ∧ IsOpen U ↔ ∃ s : Set ι, s.Finite ∧ U = ⋃ i ∈ s, b i := by
  apply isCompact_open_iff_eq_finite_iUnion_of_isTopologicalBasis fun i : ι => (b i).1
  · convert (config := {transparency := .default}) hb
    ext
    simp
  · exact hb'

@[simp]
theorem isCompactElement_iff (s : Opens α) :
    CompleteLattice.IsCompactElement s ↔ IsCompact (s : Set α) := by
  rw [isCompact_iff_finite_subcover, CompleteLattice.isCompactElement_iff]
  refine ⟨?_, fun H ι U hU => ?_⟩
  · introv H hU hU'
    obtain ⟨t, ht⟩ := H ι (fun i => ⟨U i, hU i⟩) (by simpa)
    refine ⟨t, Set.Subset.trans ht ?_⟩
    rw [coe_finset_sup, Finset.sup_eq_iSup]
    rfl
  · obtain ⟨t, ht⟩ :=
      H (fun i => U i) (fun i => (U i).isOpen) (by simpa using show (s : Set α) ⊆ ↑(iSup U) from hU)
    refine ⟨t, Set.Subset.trans ht ?_⟩
    simp only [Set.iUnion_subset_iff]
    show ∀ i ∈ t, U i ≤ t.sup U
    exact fun i => Finset.le_sup

/-- The preimage of an open set, as an open set. -/
def comap (f : C(α, β)) : FrameHom (Opens β) (Opens α) where
  toFun s := ⟨f ⁻¹' s, s.2.preimage f.continuous⟩
  map_sSup' s := ext <| by simp only [coe_sSup, preimage_iUnion, biUnion_image, coe_mk]
  map_inf' a b := rfl
  map_top' := rfl

@[simp]
theorem comap_id : comap (ContinuousMap.id α) = FrameHom.id _ :=
  FrameHom.ext fun _ => ext rfl

theorem comap_mono (f : C(α, β)) {s t : Opens β} (h : s ≤ t) : comap f s ≤ comap f t :=
  OrderHomClass.mono (comap f) h

@[simp]
theorem coe_comap (f : C(α, β)) (U : Opens β) : ↑(comap f U) = f ⁻¹' U :=
  rfl

protected theorem comap_comp (g : C(β, γ)) (f : C(α, β)) :
    comap (g.comp f) = (comap f).comp (comap g) :=
  rfl

protected theorem comap_comap (g : C(β, γ)) (f : C(α, β)) (U : Opens γ) :
    comap f (comap g U) = comap (g.comp f) U :=
  rfl

theorem comap_injective [T0Space β] : Injective (comap : C(α, β) → FrameHom (Opens β) (Opens α)) :=
  fun f g h =>
  ContinuousMap.ext fun a =>
    Inseparable.eq <|
      inseparable_iff_forall_open.2 fun s hs =>
        have : comap f ⟨s, hs⟩ = comap g ⟨s, hs⟩ := DFunLike.congr_fun h ⟨_, hs⟩
        show a ∈ f ⁻¹' s ↔ a ∈ g ⁻¹' s from Set.ext_iff.1 (coe_inj.2 this) a

/-- A homeomorphism induces an order-preserving equivalence on open sets, by taking comaps. -/
@[simps (config := .asFn) apply]
def _root_.Homeomorph.opensCongr (f : α ≃ₜ β) : Opens α ≃o Opens β where
  toFun := Opens.comap f.symm.toContinuousMap
  invFun := Opens.comap f.toContinuousMap
  left_inv := fun U => ext <| f.toEquiv.preimage_symm_preimage _
  right_inv := fun U => ext <| f.toEquiv.symm_preimage_preimage _
  map_rel_iff' := by
    simp only [← SetLike.coe_subset_coe]; exact f.symm.surjective.preimage_subset_preimage_iff

@[simp]
theorem _root_.Homeomorph.opensCongr_symm (f : α ≃ₜ β) : f.opensCongr.symm = f.symm.opensCongr :=
  rfl

instance [Finite α] : Finite (Opens α) :=
  Finite.of_injective _ SetLike.coe_injective

end Opens

/-- The open neighborhoods of a point. See also `Opens` or `nhds`. -/
structure OpenNhdsOf (x : α) extends Opens α where
  /-- The point `x` belongs to every `U : TopologicalSpace.OpenNhdsOf x`. -/
  mem' : x ∈ carrier

namespace OpenNhdsOf

variable {x : α}

theorem toOpens_injective : Injective (toOpens : OpenNhdsOf x → Opens α)
  | ⟨_, _⟩, ⟨_, _⟩, rfl => rfl

instance : SetLike (OpenNhdsOf x) α where
  coe U := U.1
  coe_injective' := SetLike.coe_injective.comp toOpens_injective

instance canLiftSet : CanLift (Set α) (OpenNhdsOf x) (↑) fun s => IsOpen s ∧ x ∈ s :=
  ⟨fun s hs => ⟨⟨⟨s, hs.1⟩, hs.2⟩, rfl⟩⟩

protected theorem mem (U : OpenNhdsOf x) : x ∈ U :=
  U.mem'

protected theorem isOpen (U : OpenNhdsOf x) : IsOpen (U : Set α) :=
  U.is_open'

instance : OrderTop (OpenNhdsOf x) where
  top := ⟨⊤, Set.mem_univ _⟩
  le_top _ := subset_univ _

instance : Inhabited (OpenNhdsOf x) := ⟨⊤⟩
instance : Inf (OpenNhdsOf x) := ⟨fun U V => ⟨U.1 ⊓ V.1, U.2, V.2⟩⟩
instance : Sup (OpenNhdsOf x) := ⟨fun U V => ⟨U.1 ⊔ V.1, Or.inl U.2⟩⟩

-- porting note (#10754): new instance
instance [Subsingleton α] : Unique (OpenNhdsOf x) where
  uniq U := SetLike.ext' <| Subsingleton.eq_univ_of_nonempty ⟨x, U.mem⟩

instance : DistribLattice (OpenNhdsOf x) :=
  toOpens_injective.distribLattice _ (fun _ _ => rfl) fun _ _ => rfl

theorem basis_nhds : (𝓝 x).HasBasis (fun _ : OpenNhdsOf x => True) (↑) :=
  (nhds_basis_opens x).to_hasBasis (fun U hU => ⟨⟨⟨U, hU.2⟩, hU.1⟩, trivial, Subset.rfl⟩) fun U _ =>
    ⟨U, ⟨⟨U.mem, U.isOpen⟩, Subset.rfl⟩⟩

/-- Preimage of an open neighborhood of `f x` under a continuous map `f` as a `LatticeHom`. -/
def comap (f : C(α, β)) (x : α) : LatticeHom (OpenNhdsOf (f x)) (OpenNhdsOf x) where
  toFun U := ⟨Opens.comap f U.1, U.mem⟩
  map_sup' _ _ := rfl
  map_inf' _ _ := rfl

end OpenNhdsOf

end TopologicalSpace

-- Porting note (#11215): TODO: once we port `auto_cases`, port this
-- namespace Tactic

-- namespace AutoCases

-- /-- Find an `auto_cases_tac` which matches `TopologicalSpace.Opens`. -/
-- unsafe def opens_find_tac : expr → Option auto_cases_tac
--   | q(TopologicalSpace.Opens _) => tac_cases
--   | _ => none

-- end AutoCases

-- /-- A version of `tactic.auto_cases` that works for `TopologicalSpace.Opens`. -/
-- @[hint_tactic]
-- unsafe def auto_cases_opens : tactic String :=
--   auto_cases tactic.auto_cases.opens_find_tac

-- end Tactic<|MERGE_RESOLUTION|>--- conflicted
+++ resolved
@@ -247,10 +247,6 @@
 
 theorem ne_bot_iff_nonempty (U : Opens α) : U ≠ ⊥ ↔ Set.Nonempty (U : Set α) := by
   rw [Ne, ← not_nonempty_iff_eq_bot, not_not]
-<<<<<<< HEAD
-#align topological_space.opens.ne_bot_iff_nonempty TopologicalSpace.Opens.ne_bot_iff_nonempty
-=======
->>>>>>> 59de845a
 
 /-- An open set in the indiscrete topology is either empty or the whole space. -/
 theorem eq_bot_or_top {α} [t : TopologicalSpace α] (h : t = ⊤) (U : Opens α) : U = ⊥ ∨ U = ⊤ := by
