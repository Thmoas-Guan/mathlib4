/-
Copyright (c) 2017 Johannes Hölzl. All rights reserved.
Released under Apache 2.0 license as described in the file LICENSE.
Authors: Johannes Hölzl
-/
import Mathlib.Topology.Order.MonotoneContinuity
import Mathlib.Topology.Algebra.Order.LiminfLimsup
import Mathlib.Topology.Instances.NNReal
import Mathlib.Topology.EMetricSpace.Lipschitz
import Mathlib.Topology.Metrizable.Basic
import Mathlib.Topology.Order.T5

#align_import topology.instances.ennreal from "leanprover-community/mathlib"@"ec4b2eeb50364487f80421c0b4c41328a611f30d"

/-!
# Topology on extended non-negative reals
-/

noncomputable section

open Set Filter Metric Function
open scoped Classical Topology ENNReal NNReal Filter

variable {α : Type*} {β : Type*} {γ : Type*}

namespace ENNReal

variable {a b c d : ℝ≥0∞} {r p q : ℝ≥0} {x y z : ℝ≥0∞} {ε ε₁ ε₂ : ℝ≥0∞} {s : Set ℝ≥0∞}

section TopologicalSpace

open TopologicalSpace

/-- Topology on `ℝ≥0∞`.

Note: this is different from the `EMetricSpace` topology. The `EMetricSpace` topology has
`IsOpen {∞}`, while this topology doesn't have singleton elements. -/
instance : TopologicalSpace ℝ≥0∞ := Preorder.topology ℝ≥0∞

instance : OrderTopology ℝ≥0∞ := ⟨rfl⟩

-- short-circuit type class inference
instance : T2Space ℝ≥0∞ := inferInstance
instance : T5Space ℝ≥0∞ := inferInstance
instance : T4Space ℝ≥0∞ := inferInstance

instance : SecondCountableTopology ℝ≥0∞ :=
  orderIsoUnitIntervalBirational.toHomeomorph.embedding.secondCountableTopology

instance : MetrizableSpace ENNReal :=
  orderIsoUnitIntervalBirational.toHomeomorph.embedding.metrizableSpace

theorem embedding_coe : Embedding ((↑) : ℝ≥0 → ℝ≥0∞) :=
  coe_strictMono.embedding_of_ordConnected <| by rw [range_coe']; exact ordConnected_Iio
#align ennreal.embedding_coe ENNReal.embedding_coe

theorem isOpen_ne_top : IsOpen { a : ℝ≥0∞ | a ≠ ∞ } := isOpen_ne
#align ennreal.is_open_ne_top ENNReal.isOpen_ne_top

theorem isOpen_Ico_zero : IsOpen (Ico 0 b) := by
  rw [ENNReal.Ico_eq_Iio]
  exact isOpen_Iio
#align ennreal.is_open_Ico_zero ENNReal.isOpen_Ico_zero

theorem openEmbedding_coe : OpenEmbedding ((↑) : ℝ≥0 → ℝ≥0∞) :=
  ⟨embedding_coe, by rw [range_coe']; exact isOpen_Iio⟩
#align ennreal.open_embedding_coe ENNReal.openEmbedding_coe

theorem coe_range_mem_nhds : range ((↑) : ℝ≥0 → ℝ≥0∞) ∈ 𝓝 (r : ℝ≥0∞) :=
  IsOpen.mem_nhds openEmbedding_coe.isOpen_range <| mem_range_self _
#align ennreal.coe_range_mem_nhds ENNReal.coe_range_mem_nhds

@[norm_cast]
theorem tendsto_coe {f : Filter α} {m : α → ℝ≥0} {a : ℝ≥0} :
    Tendsto (fun a => (m a : ℝ≥0∞)) f (𝓝 ↑a) ↔ Tendsto m f (𝓝 a) :=
  embedding_coe.tendsto_nhds_iff.symm
#align ennreal.tendsto_coe ENNReal.tendsto_coe

@[fun_prop]
theorem continuous_coe : Continuous ((↑) : ℝ≥0 → ℝ≥0∞) :=
  embedding_coe.continuous
#align ennreal.continuous_coe ENNReal.continuous_coe

theorem continuous_coe_iff {α} [TopologicalSpace α] {f : α → ℝ≥0} :
    (Continuous fun a => (f a : ℝ≥0∞)) ↔ Continuous f :=
  embedding_coe.continuous_iff.symm
#align ennreal.continuous_coe_iff ENNReal.continuous_coe_iff

theorem nhds_coe {r : ℝ≥0} : 𝓝 (r : ℝ≥0∞) = (𝓝 r).map (↑) :=
  (openEmbedding_coe.map_nhds_eq r).symm
#align ennreal.nhds_coe ENNReal.nhds_coe

theorem tendsto_nhds_coe_iff {α : Type*} {l : Filter α} {x : ℝ≥0} {f : ℝ≥0∞ → α} :
    Tendsto f (𝓝 ↑x) l ↔ Tendsto (f ∘ (↑) : ℝ≥0 → α) (𝓝 x) l := by
  rw [nhds_coe, tendsto_map'_iff]
#align ennreal.tendsto_nhds_coe_iff ENNReal.tendsto_nhds_coe_iff

theorem continuousAt_coe_iff {α : Type*} [TopologicalSpace α] {x : ℝ≥0} {f : ℝ≥0∞ → α} :
    ContinuousAt f ↑x ↔ ContinuousAt (f ∘ (↑) : ℝ≥0 → α) x :=
  tendsto_nhds_coe_iff
#align ennreal.continuous_at_coe_iff ENNReal.continuousAt_coe_iff

theorem nhds_coe_coe {r p : ℝ≥0} :
    𝓝 ((r : ℝ≥0∞), (p : ℝ≥0∞)) = (𝓝 (r, p)).map fun p : ℝ≥0 × ℝ≥0 => (↑p.1, ↑p.2) :=
  ((openEmbedding_coe.prod openEmbedding_coe).map_nhds_eq (r, p)).symm
#align ennreal.nhds_coe_coe ENNReal.nhds_coe_coe

theorem continuous_ofReal : Continuous ENNReal.ofReal :=
  (continuous_coe_iff.2 continuous_id).comp continuous_real_toNNReal
#align ennreal.continuous_of_real ENNReal.continuous_ofReal

theorem tendsto_ofReal {f : Filter α} {m : α → ℝ} {a : ℝ} (h : Tendsto m f (𝓝 a)) :
    Tendsto (fun a => ENNReal.ofReal (m a)) f (𝓝 (ENNReal.ofReal a)) :=
  (continuous_ofReal.tendsto a).comp h
#align ennreal.tendsto_of_real ENNReal.tendsto_ofReal

theorem tendsto_toNNReal {a : ℝ≥0∞} (ha : a ≠ ∞) :
    Tendsto ENNReal.toNNReal (𝓝 a) (𝓝 a.toNNReal) := by
  lift a to ℝ≥0 using ha
  rw [nhds_coe, tendsto_map'_iff]
  exact tendsto_id
#align ennreal.tendsto_to_nnreal ENNReal.tendsto_toNNReal

theorem eventuallyEq_of_toReal_eventuallyEq {l : Filter α} {f g : α → ℝ≥0∞}
    (hfi : ∀ᶠ x in l, f x ≠ ∞) (hgi : ∀ᶠ x in l, g x ≠ ∞)
    (hfg : (fun x => (f x).toReal) =ᶠ[l] fun x => (g x).toReal) : f =ᶠ[l] g := by
  filter_upwards [hfi, hgi, hfg] with _ hfx hgx _
  rwa [← ENNReal.toReal_eq_toReal hfx hgx]
#align ennreal.eventually_eq_of_to_real_eventually_eq ENNReal.eventuallyEq_of_toReal_eventuallyEq

theorem continuousOn_toNNReal : ContinuousOn ENNReal.toNNReal { a | a ≠ ∞ } := fun _a ha =>
  ContinuousAt.continuousWithinAt (tendsto_toNNReal ha)
#align ennreal.continuous_on_to_nnreal ENNReal.continuousOn_toNNReal

theorem tendsto_toReal {a : ℝ≥0∞} (ha : a ≠ ∞) : Tendsto ENNReal.toReal (𝓝 a) (𝓝 a.toReal) :=
  NNReal.tendsto_coe.2 <| tendsto_toNNReal ha
#align ennreal.tendsto_to_real ENNReal.tendsto_toReal

lemma continuousOn_toReal : ContinuousOn ENNReal.toReal { a | a ≠ ∞ } :=
  NNReal.continuous_coe.comp_continuousOn continuousOn_toNNReal

lemma continuousAt_toReal (hx : x ≠ ∞) : ContinuousAt ENNReal.toReal x :=
  continuousOn_toReal.continuousAt (isOpen_ne_top.mem_nhds_iff.mpr hx)

/-- The set of finite `ℝ≥0∞` numbers is homeomorphic to `ℝ≥0`. -/
def neTopHomeomorphNNReal : { a | a ≠ ∞ } ≃ₜ ℝ≥0 where
  toEquiv := neTopEquivNNReal
  continuous_toFun := continuousOn_iff_continuous_restrict.1 continuousOn_toNNReal
  continuous_invFun := continuous_coe.subtype_mk _
#align ennreal.ne_top_homeomorph_nnreal ENNReal.neTopHomeomorphNNReal

/-- The set of finite `ℝ≥0∞` numbers is homeomorphic to `ℝ≥0`. -/
def ltTopHomeomorphNNReal : { a | a < ∞ } ≃ₜ ℝ≥0 := by
  refine (Homeomorph.setCongr ?_).trans neTopHomeomorphNNReal
  simp only [mem_setOf_eq, lt_top_iff_ne_top]
#align ennreal.lt_top_homeomorph_nnreal ENNReal.ltTopHomeomorphNNReal

theorem nhds_top : 𝓝 ∞ = ⨅ (a) (_ : a ≠ ∞), 𝓟 (Ioi a) :=
  nhds_top_order.trans <| by simp [lt_top_iff_ne_top, Ioi]
#align ennreal.nhds_top ENNReal.nhds_top

theorem nhds_top' : 𝓝 ∞ = ⨅ r : ℝ≥0, 𝓟 (Ioi ↑r) :=
  nhds_top.trans <| iInf_ne_top _
#align ennreal.nhds_top' ENNReal.nhds_top'

theorem nhds_top_basis : (𝓝 ∞).HasBasis (fun a => a < ∞) fun a => Ioi a :=
  _root_.nhds_top_basis
#align ennreal.nhds_top_basis ENNReal.nhds_top_basis

theorem tendsto_nhds_top_iff_nnreal {m : α → ℝ≥0∞} {f : Filter α} :
    Tendsto m f (𝓝 ∞) ↔ ∀ x : ℝ≥0, ∀ᶠ a in f, ↑x < m a := by
  simp only [nhds_top', tendsto_iInf, tendsto_principal, mem_Ioi]
#align ennreal.tendsto_nhds_top_iff_nnreal ENNReal.tendsto_nhds_top_iff_nnreal

theorem tendsto_nhds_top_iff_nat {m : α → ℝ≥0∞} {f : Filter α} :
    Tendsto m f (𝓝 ∞) ↔ ∀ n : ℕ, ∀ᶠ a in f, ↑n < m a :=
  tendsto_nhds_top_iff_nnreal.trans
    ⟨fun h n => by simpa only [ENNReal.coe_natCast] using h n, fun h x =>
      let ⟨n, hn⟩ := exists_nat_gt x
      (h n).mono fun y => lt_trans <| by rwa [← ENNReal.coe_natCast, coe_lt_coe]⟩
#align ennreal.tendsto_nhds_top_iff_nat ENNReal.tendsto_nhds_top_iff_nat

theorem tendsto_nhds_top {m : α → ℝ≥0∞} {f : Filter α} (h : ∀ n : ℕ, ∀ᶠ a in f, ↑n < m a) :
    Tendsto m f (𝓝 ∞) :=
  tendsto_nhds_top_iff_nat.2 h
#align ennreal.tendsto_nhds_top ENNReal.tendsto_nhds_top

theorem tendsto_nat_nhds_top : Tendsto (fun n : ℕ => ↑n) atTop (𝓝 ∞) :=
  tendsto_nhds_top fun n =>
    mem_atTop_sets.2 ⟨n + 1, fun _m hm => mem_setOf.2 <| Nat.cast_lt.2 <| Nat.lt_of_succ_le hm⟩
#align ennreal.tendsto_nat_nhds_top ENNReal.tendsto_nat_nhds_top

@[simp, norm_cast]
theorem tendsto_coe_nhds_top {f : α → ℝ≥0} {l : Filter α} :
    Tendsto (fun x => (f x : ℝ≥0∞)) l (𝓝 ∞) ↔ Tendsto f l atTop := by
  rw [tendsto_nhds_top_iff_nnreal, atTop_basis_Ioi.tendsto_right_iff]; simp
#align ennreal.tendsto_coe_nhds_top ENNReal.tendsto_coe_nhds_top

@[simp]
theorem tendsto_ofReal_nhds_top {f : α → ℝ} {l : Filter α} :
    Tendsto (fun x ↦ ENNReal.ofReal (f x)) l (𝓝 ∞) ↔ Tendsto f l atTop :=
  tendsto_coe_nhds_top.trans Real.tendsto_toNNReal_atTop_iff

theorem tendsto_ofReal_atTop : Tendsto ENNReal.ofReal atTop (𝓝 ∞) :=
  tendsto_ofReal_nhds_top.2 tendsto_id
#align ennreal.tendsto_of_real_at_top ENNReal.tendsto_ofReal_atTop

theorem nhds_zero : 𝓝 (0 : ℝ≥0∞) = ⨅ (a) (_ : a ≠ 0), 𝓟 (Iio a) :=
  nhds_bot_order.trans <| by simp [pos_iff_ne_zero, Iio]
#align ennreal.nhds_zero ENNReal.nhds_zero

theorem nhds_zero_basis : (𝓝 (0 : ℝ≥0∞)).HasBasis (fun a : ℝ≥0∞ => 0 < a) fun a => Iio a :=
  nhds_bot_basis
#align ennreal.nhds_zero_basis ENNReal.nhds_zero_basis

theorem nhds_zero_basis_Iic : (𝓝 (0 : ℝ≥0∞)).HasBasis (fun a : ℝ≥0∞ => 0 < a) Iic :=
  nhds_bot_basis_Iic
#align ennreal.nhds_zero_basis_Iic ENNReal.nhds_zero_basis_Iic

-- Porting note (#11215): TODO: add a TC for `≠ ∞`?
@[instance]
theorem nhdsWithin_Ioi_coe_neBot {r : ℝ≥0} : (𝓝[>] (r : ℝ≥0∞)).NeBot :=
  nhdsWithin_Ioi_self_neBot' ⟨∞, ENNReal.coe_lt_top⟩
#align ennreal.nhds_within_Ioi_coe_ne_bot ENNReal.nhdsWithin_Ioi_coe_neBot

@[instance]
theorem nhdsWithin_Ioi_zero_neBot : (𝓝[>] (0 : ℝ≥0∞)).NeBot :=
  nhdsWithin_Ioi_coe_neBot
#align ennreal.nhds_within_Ioi_zero_ne_bot ENNReal.nhdsWithin_Ioi_zero_neBot

@[instance]
theorem nhdsWithin_Ioi_one_neBot : (𝓝[>] (1 : ℝ≥0∞)).NeBot := nhdsWithin_Ioi_coe_neBot

@[instance]
theorem nhdsWithin_Ioi_nat_neBot (n : ℕ) : (𝓝[>] (n : ℝ≥0∞)).NeBot := nhdsWithin_Ioi_coe_neBot

@[instance]
theorem nhdsWithin_Ioi_ofNat_nebot (n : ℕ) [n.AtLeastTwo] :
    (𝓝[>] (OfNat.ofNat n : ℝ≥0∞)).NeBot := nhdsWithin_Ioi_coe_neBot

@[instance]
theorem nhdsWithin_Iio_neBot [NeZero x] : (𝓝[<] x).NeBot :=
  nhdsWithin_Iio_self_neBot' ⟨0, NeZero.pos x⟩

/-- Closed intervals `Set.Icc (x - ε) (x + ε)`, `ε ≠ 0`, form a basis of neighborhoods of an
extended nonnegative real number `x ≠ ∞`. We use `Set.Icc` instead of `Set.Ioo` because this way the
statement works for `x = 0`.
-/
theorem hasBasis_nhds_of_ne_top' (xt : x ≠ ∞) :
    (𝓝 x).HasBasis (· ≠ 0) (fun ε => Icc (x - ε) (x + ε)) := by
  rcases (zero_le x).eq_or_gt with rfl | x0
  · simp_rw [zero_tsub, zero_add, ← bot_eq_zero, Icc_bot, ← bot_lt_iff_ne_bot]
    exact nhds_bot_basis_Iic
  · refine (nhds_basis_Ioo' ⟨_, x0⟩ ⟨_, xt.lt_top⟩).to_hasBasis ?_ fun ε ε0 => ?_
    · rintro ⟨a, b⟩ ⟨ha, hb⟩
      rcases exists_between (tsub_pos_of_lt ha) with ⟨ε, ε0, hε⟩
      rcases lt_iff_exists_add_pos_lt.1 hb with ⟨δ, δ0, hδ⟩
      refine ⟨min ε δ, (lt_min ε0 (coe_pos.2 δ0)).ne', Icc_subset_Ioo ?_ ?_⟩
      · exact lt_tsub_comm.2 ((min_le_left _ _).trans_lt hε)
      · exact (add_le_add_left (min_le_right _ _) _).trans_lt hδ
    · exact ⟨(x - ε, x + ε), ⟨ENNReal.sub_lt_self xt x0.ne' ε0,
        lt_add_right xt ε0⟩, Ioo_subset_Icc_self⟩

theorem hasBasis_nhds_of_ne_top (xt : x ≠ ∞) :
    (𝓝 x).HasBasis (0 < ·) (fun ε => Icc (x - ε) (x + ε)) := by
  simpa only [pos_iff_ne_zero] using hasBasis_nhds_of_ne_top' xt

theorem Icc_mem_nhds (xt : x ≠ ∞) (ε0 : ε ≠ 0) : Icc (x - ε) (x + ε) ∈ 𝓝 x :=
  (hasBasis_nhds_of_ne_top' xt).mem_of_mem ε0
#align ennreal.Icc_mem_nhds ENNReal.Icc_mem_nhds

theorem nhds_of_ne_top (xt : x ≠ ∞) : 𝓝 x = ⨅ ε > 0, 𝓟 (Icc (x - ε) (x + ε)) :=
  (hasBasis_nhds_of_ne_top xt).eq_biInf
#align ennreal.nhds_of_ne_top ENNReal.nhds_of_ne_top

theorem biInf_le_nhds : ∀ x : ℝ≥0∞, ⨅ ε > 0, 𝓟 (Icc (x - ε) (x + ε)) ≤ 𝓝 x
  | ∞ => iInf₂_le_of_le 1 one_pos <| by
    simpa only [← coe_one, top_sub_coe, top_add, Icc_self, principal_singleton] using pure_le_nhds _
  | (x : ℝ≥0) => (nhds_of_ne_top coe_ne_top).ge

protected theorem tendsto_nhds_of_Icc {f : Filter α} {u : α → ℝ≥0∞} {a : ℝ≥0∞}
    (h : ∀ ε > 0, ∀ᶠ x in f, u x ∈ Icc (a - ε) (a + ε)) : Tendsto u f (𝓝 a) := by
  refine Tendsto.mono_right ?_ (biInf_le_nhds _)
  simpa only [tendsto_iInf, tendsto_principal]

/-- Characterization of neighborhoods for `ℝ≥0∞` numbers. See also `tendsto_order`
for a version with strict inequalities. -/
protected theorem tendsto_nhds {f : Filter α} {u : α → ℝ≥0∞} {a : ℝ≥0∞} (ha : a ≠ ∞) :
    Tendsto u f (𝓝 a) ↔ ∀ ε > 0, ∀ᶠ x in f, u x ∈ Icc (a - ε) (a + ε) := by
  simp only [nhds_of_ne_top ha, tendsto_iInf, tendsto_principal]
#align ennreal.tendsto_nhds ENNReal.tendsto_nhds

protected theorem tendsto_nhds_zero {f : Filter α} {u : α → ℝ≥0∞} :
    Tendsto u f (𝓝 0) ↔ ∀ ε > 0, ∀ᶠ x in f, u x ≤ ε :=
  nhds_zero_basis_Iic.tendsto_right_iff
#align ennreal.tendsto_nhds_zero ENNReal.tendsto_nhds_zero

protected theorem tendsto_atTop [Nonempty β] [SemilatticeSup β] {f : β → ℝ≥0∞} {a : ℝ≥0∞}
    (ha : a ≠ ∞) : Tendsto f atTop (𝓝 a) ↔ ∀ ε > 0, ∃ N, ∀ n ≥ N, f n ∈ Icc (a - ε) (a + ε) :=
  .trans (atTop_basis.tendsto_iff (hasBasis_nhds_of_ne_top ha)) (by simp only [true_and]; rfl)
#align ennreal.tendsto_at_top ENNReal.tendsto_atTop

instance : ContinuousAdd ℝ≥0∞ := by
  refine ⟨continuous_iff_continuousAt.2 ?_⟩
  rintro ⟨_ | a, b⟩
  · exact tendsto_nhds_top_mono' continuousAt_fst fun p => le_add_right le_rfl
  rcases b with (_ | b)
  · exact tendsto_nhds_top_mono' continuousAt_snd fun p => le_add_left le_rfl
  simp only [ContinuousAt, some_eq_coe, nhds_coe_coe, ← coe_add, tendsto_map'_iff, (· ∘ ·),
    tendsto_coe, tendsto_add]

protected theorem tendsto_atTop_zero [Nonempty β] [SemilatticeSup β] {f : β → ℝ≥0∞} :
    Tendsto f atTop (𝓝 0) ↔ ∀ ε > 0, ∃ N, ∀ n ≥ N, f n ≤ ε :=
  .trans (atTop_basis.tendsto_iff nhds_zero_basis_Iic) (by simp only [true_and]; rfl)
#align ennreal.tendsto_at_top_zero ENNReal.tendsto_atTop_zero

theorem tendsto_sub : ∀ {a b : ℝ≥0∞}, (a ≠ ∞ ∨ b ≠ ∞) →
    Tendsto (fun p : ℝ≥0∞ × ℝ≥0∞ => p.1 - p.2) (𝓝 (a, b)) (𝓝 (a - b))
  | ∞, ∞, h => by simp only [ne_eq, not_true_eq_false, or_self] at h
  | ∞, (b : ℝ≥0), _ => by
    rw [top_sub_coe, tendsto_nhds_top_iff_nnreal]
    refine fun x => ((lt_mem_nhds <| @coe_lt_top (b + 1 + x)).prod_nhds
      (ge_mem_nhds <| coe_lt_coe.2 <| lt_add_one b)).mono fun y hy => ?_
    rw [lt_tsub_iff_left]
    calc y.2 + x ≤ ↑(b + 1) + x := add_le_add_right hy.2 _
    _ < y.1 := hy.1
  | (a : ℝ≥0), ∞, _ => by
    rw [sub_top]
    refine (tendsto_pure.2 ?_).mono_right (pure_le_nhds _)
    exact ((gt_mem_nhds <| coe_lt_coe.2 <| lt_add_one a).prod_nhds
      (lt_mem_nhds <| @coe_lt_top (a + 1))).mono fun x hx =>
        tsub_eq_zero_iff_le.2 (hx.1.trans hx.2).le
  | (a : ℝ≥0), (b : ℝ≥0), _ => by
    simp only [nhds_coe_coe, tendsto_map'_iff, ← ENNReal.coe_sub, (· ∘ ·), tendsto_coe]
    exact continuous_sub.tendsto (a, b)
#align ennreal.tendsto_sub ENNReal.tendsto_sub

protected theorem Tendsto.sub {f : Filter α} {ma : α → ℝ≥0∞} {mb : α → ℝ≥0∞} {a b : ℝ≥0∞}
    (hma : Tendsto ma f (𝓝 a)) (hmb : Tendsto mb f (𝓝 b)) (h : a ≠ ∞ ∨ b ≠ ∞) :
    Tendsto (fun a => ma a - mb a) f (𝓝 (a - b)) :=
  show Tendsto ((fun p : ℝ≥0∞ × ℝ≥0∞ => p.1 - p.2) ∘ fun a => (ma a, mb a)) f (𝓝 (a - b)) from
    Tendsto.comp (ENNReal.tendsto_sub h) (hma.prod_mk_nhds hmb)
#align ennreal.tendsto.sub ENNReal.Tendsto.sub

protected theorem tendsto_mul (ha : a ≠ 0 ∨ b ≠ ∞) (hb : b ≠ 0 ∨ a ≠ ∞) :
    Tendsto (fun p : ℝ≥0∞ × ℝ≥0∞ => p.1 * p.2) (𝓝 (a, b)) (𝓝 (a * b)) := by
  have ht : ∀ b : ℝ≥0∞, b ≠ 0 →
      Tendsto (fun p : ℝ≥0∞ × ℝ≥0∞ => p.1 * p.2) (𝓝 (∞, b)) (𝓝 ∞) := fun b hb => by
    refine tendsto_nhds_top_iff_nnreal.2 fun n => ?_
    rcases lt_iff_exists_nnreal_btwn.1 (pos_iff_ne_zero.2 hb) with ⟨ε, hε, hεb⟩
    have : ∀ᶠ c : ℝ≥0∞ × ℝ≥0∞ in 𝓝 (∞, b), ↑n / ↑ε < c.1 ∧ ↑ε < c.2 :=
      (lt_mem_nhds <| div_lt_top coe_ne_top hε.ne').prod_nhds (lt_mem_nhds hεb)
    refine this.mono fun c hc => ?_
    exact (ENNReal.div_mul_cancel hε.ne' coe_ne_top).symm.trans_lt (mul_lt_mul hc.1 hc.2)
  induction a with
  | top => simp only [ne_eq, or_false, not_true_eq_false] at hb; simp [ht b hb, top_mul hb]
  | coe a =>
    induction b with
    | top =>
      simp only [ne_eq, or_false, not_true_eq_false] at ha
      simpa [(· ∘ ·), mul_comm, mul_top ha]
        using (ht a ha).comp (continuous_swap.tendsto (ofNNReal a, ∞))
    | coe b =>
      simp only [nhds_coe_coe, ← coe_mul, tendsto_coe, tendsto_map'_iff, (· ∘ ·), tendsto_mul]
#align ennreal.tendsto_mul ENNReal.tendsto_mul

protected theorem Tendsto.mul {f : Filter α} {ma : α → ℝ≥0∞} {mb : α → ℝ≥0∞} {a b : ℝ≥0∞}
    (hma : Tendsto ma f (𝓝 a)) (ha : a ≠ 0 ∨ b ≠ ∞) (hmb : Tendsto mb f (𝓝 b))
    (hb : b ≠ 0 ∨ a ≠ ∞) : Tendsto (fun a => ma a * mb a) f (𝓝 (a * b)) :=
  show Tendsto ((fun p : ℝ≥0∞ × ℝ≥0∞ => p.1 * p.2) ∘ fun a => (ma a, mb a)) f (𝓝 (a * b)) from
    Tendsto.comp (ENNReal.tendsto_mul ha hb) (hma.prod_mk_nhds hmb)
#align ennreal.tendsto.mul ENNReal.Tendsto.mul

theorem _root_.ContinuousOn.ennreal_mul [TopologicalSpace α] {f g : α → ℝ≥0∞} {s : Set α}
    (hf : ContinuousOn f s) (hg : ContinuousOn g s) (h₁ : ∀ x ∈ s, f x ≠ 0 ∨ g x ≠ ∞)
    (h₂ : ∀ x ∈ s, g x ≠ 0 ∨ f x ≠ ∞) : ContinuousOn (fun x => f x * g x) s := fun x hx =>
  ENNReal.Tendsto.mul (hf x hx) (h₁ x hx) (hg x hx) (h₂ x hx)
#align continuous_on.ennreal_mul ContinuousOn.ennreal_mul

theorem _root_.Continuous.ennreal_mul [TopologicalSpace α] {f g : α → ℝ≥0∞} (hf : Continuous f)
    (hg : Continuous g) (h₁ : ∀ x, f x ≠ 0 ∨ g x ≠ ∞) (h₂ : ∀ x, g x ≠ 0 ∨ f x ≠ ∞) :
    Continuous fun x => f x * g x :=
  continuous_iff_continuousAt.2 fun x =>
    ENNReal.Tendsto.mul hf.continuousAt (h₁ x) hg.continuousAt (h₂ x)
#align continuous.ennreal_mul Continuous.ennreal_mul

protected theorem Tendsto.const_mul {f : Filter α} {m : α → ℝ≥0∞} {a b : ℝ≥0∞}
    (hm : Tendsto m f (𝓝 b)) (hb : b ≠ 0 ∨ a ≠ ∞) : Tendsto (fun b => a * m b) f (𝓝 (a * b)) :=
  by_cases (fun (this : a = 0) => by simp [this, tendsto_const_nhds]) fun ha : a ≠ 0 =>
    ENNReal.Tendsto.mul tendsto_const_nhds (Or.inl ha) hm hb
#align ennreal.tendsto.const_mul ENNReal.Tendsto.const_mul

protected theorem Tendsto.mul_const {f : Filter α} {m : α → ℝ≥0∞} {a b : ℝ≥0∞}
    (hm : Tendsto m f (𝓝 a)) (ha : a ≠ 0 ∨ b ≠ ∞) : Tendsto (fun x => m x * b) f (𝓝 (a * b)) := by
  simpa only [mul_comm] using ENNReal.Tendsto.const_mul hm ha
#align ennreal.tendsto.mul_const ENNReal.Tendsto.mul_const

theorem tendsto_finset_prod_of_ne_top {ι : Type*} {f : ι → α → ℝ≥0∞} {x : Filter α} {a : ι → ℝ≥0∞}
    (s : Finset ι) (h : ∀ i ∈ s, Tendsto (f i) x (𝓝 (a i))) (h' : ∀ i ∈ s, a i ≠ ∞) :
    Tendsto (fun b => ∏ c ∈ s, f c b) x (𝓝 (∏ c ∈ s, a c)) := by
  induction' s using Finset.induction with a s has IH
  · simp [tendsto_const_nhds]
  simp only [Finset.prod_insert has]
  apply Tendsto.mul (h _ (Finset.mem_insert_self _ _))
  · right
    exact (prod_lt_top fun i hi => h' _ (Finset.mem_insert_of_mem hi)).ne
  · exact IH (fun i hi => h _ (Finset.mem_insert_of_mem hi)) fun i hi =>
      h' _ (Finset.mem_insert_of_mem hi)
  · exact Or.inr (h' _ (Finset.mem_insert_self _ _))
#align ennreal.tendsto_finset_prod_of_ne_top ENNReal.tendsto_finset_prod_of_ne_top

protected theorem continuousAt_const_mul {a b : ℝ≥0∞} (h : a ≠ ∞ ∨ b ≠ 0) :
    ContinuousAt (a * ·) b :=
  Tendsto.const_mul tendsto_id h.symm
#align ennreal.continuous_at_const_mul ENNReal.continuousAt_const_mul

protected theorem continuousAt_mul_const {a b : ℝ≥0∞} (h : a ≠ ∞ ∨ b ≠ 0) :
    ContinuousAt (fun x => x * a) b :=
  Tendsto.mul_const tendsto_id h.symm
#align ennreal.continuous_at_mul_const ENNReal.continuousAt_mul_const

protected theorem continuous_const_mul {a : ℝ≥0∞} (ha : a ≠ ∞) : Continuous (a * ·) :=
  continuous_iff_continuousAt.2 fun _ => ENNReal.continuousAt_const_mul (Or.inl ha)
#align ennreal.continuous_const_mul ENNReal.continuous_const_mul

protected theorem continuous_mul_const {a : ℝ≥0∞} (ha : a ≠ ∞) : Continuous fun x => x * a :=
  continuous_iff_continuousAt.2 fun _ => ENNReal.continuousAt_mul_const (Or.inl ha)
#align ennreal.continuous_mul_const ENNReal.continuous_mul_const

protected theorem continuous_div_const (c : ℝ≥0∞) (c_ne_zero : c ≠ 0) :
    Continuous fun x : ℝ≥0∞ => x / c := by
  simp_rw [div_eq_mul_inv, continuous_iff_continuousAt]
  intro x
  exact ENNReal.continuousAt_mul_const (Or.intro_left _ (inv_ne_top.mpr c_ne_zero))
#align ennreal.continuous_div_const ENNReal.continuous_div_const

@[continuity]
theorem continuous_pow (n : ℕ) : Continuous fun a : ℝ≥0∞ => a ^ n := by
  induction' n with n IH
  · simp [continuous_const]
  simp_rw [pow_add, pow_one, continuous_iff_continuousAt]
  intro x
  refine ENNReal.Tendsto.mul (IH.tendsto _) ?_ tendsto_id ?_ <;> by_cases H : x = 0
  · simp only [H, zero_ne_top, Ne, or_true_iff, not_false_iff]
  · exact Or.inl fun h => H (pow_eq_zero h)
  · simp only [H, pow_eq_top_iff, zero_ne_top, false_or_iff, eq_self_iff_true, not_true, Ne,
      not_false_iff, false_and_iff]
  · simp only [H, true_or_iff, Ne, not_false_iff]
#align ennreal.continuous_pow ENNReal.continuous_pow

theorem continuousOn_sub :
    ContinuousOn (fun p : ℝ≥0∞ × ℝ≥0∞ => p.fst - p.snd) { p : ℝ≥0∞ × ℝ≥0∞ | p ≠ ⟨∞, ∞⟩ } := by
  rw [ContinuousOn]
  rintro ⟨x, y⟩ hp
  simp only [Ne, Set.mem_setOf_eq, Prod.mk.inj_iff] at hp
  exact tendsto_nhdsWithin_of_tendsto_nhds (tendsto_sub (not_and_or.mp hp))
#align ennreal.continuous_on_sub ENNReal.continuousOn_sub

theorem continuous_sub_left {a : ℝ≥0∞} (a_ne_top : a ≠ ∞) : Continuous (a - ·) := by
  change Continuous (Function.uncurry Sub.sub ∘ (a, ·))
  refine continuousOn_sub.comp_continuous (Continuous.Prod.mk a) fun x => ?_
  simp only [a_ne_top, Ne, mem_setOf_eq, Prod.mk.inj_iff, false_and_iff, not_false_iff]
#align ennreal.continuous_sub_left ENNReal.continuous_sub_left

theorem continuous_nnreal_sub {a : ℝ≥0} : Continuous fun x : ℝ≥0∞ => (a : ℝ≥0∞) - x :=
  continuous_sub_left coe_ne_top
#align ennreal.continuous_nnreal_sub ENNReal.continuous_nnreal_sub

theorem continuousOn_sub_left (a : ℝ≥0∞) : ContinuousOn (a - ·) { x : ℝ≥0∞ | x ≠ ∞ } := by
  rw [show (fun x => a - x) = (fun p : ℝ≥0∞ × ℝ≥0∞ => p.fst - p.snd) ∘ fun x => ⟨a, x⟩ by rfl]
  apply ContinuousOn.comp continuousOn_sub (Continuous.continuousOn (Continuous.Prod.mk a))
  rintro _ h (_ | _)
  exact h none_eq_top
#align ennreal.continuous_on_sub_left ENNReal.continuousOn_sub_left

theorem continuous_sub_right (a : ℝ≥0∞) : Continuous fun x : ℝ≥0∞ => x - a := by
  by_cases a_infty : a = ∞
  · simp [a_infty, continuous_const]
  · rw [show (fun x => x - a) = (fun p : ℝ≥0∞ × ℝ≥0∞ => p.fst - p.snd) ∘ fun x => ⟨x, a⟩ by rfl]
    apply ContinuousOn.comp_continuous continuousOn_sub (continuous_id'.prod_mk continuous_const)
    intro x
    simp only [a_infty, Ne, mem_setOf_eq, Prod.mk.inj_iff, and_false_iff, not_false_iff]
#align ennreal.continuous_sub_right ENNReal.continuous_sub_right

protected theorem Tendsto.pow {f : Filter α} {m : α → ℝ≥0∞} {a : ℝ≥0∞} {n : ℕ}
    (hm : Tendsto m f (𝓝 a)) : Tendsto (fun x => m x ^ n) f (𝓝 (a ^ n)) :=
  ((continuous_pow n).tendsto a).comp hm
#align ennreal.tendsto.pow ENNReal.Tendsto.pow

theorem le_of_forall_lt_one_mul_le {x y : ℝ≥0∞} (h : ∀ a < 1, a * x ≤ y) : x ≤ y := by
  have : Tendsto (· * x) (𝓝[<] 1) (𝓝 (1 * x)) :=
    (ENNReal.continuousAt_mul_const (Or.inr one_ne_zero)).mono_left inf_le_left
  rw [one_mul] at this
  exact le_of_tendsto this (eventually_nhdsWithin_iff.2 <| eventually_of_forall h)
#align ennreal.le_of_forall_lt_one_mul_le ENNReal.le_of_forall_lt_one_mul_le

theorem iInf_mul_left' {ι} {f : ι → ℝ≥0∞} {a : ℝ≥0∞} (h : a = ∞ → ⨅ i, f i = 0 → ∃ i, f i = 0)
    (h0 : a = 0 → Nonempty ι) : ⨅ i, a * f i = a * ⨅ i, f i := by
  by_cases H : a = ∞ ∧ ⨅ i, f i = 0
  · rcases h H.1 H.2 with ⟨i, hi⟩
    rw [H.2, mul_zero, ← bot_eq_zero, iInf_eq_bot]
    exact fun b hb => ⟨i, by rwa [hi, mul_zero, ← bot_eq_zero]⟩
  · rw [not_and_or] at H
    cases isEmpty_or_nonempty ι
    · rw [iInf_of_empty, iInf_of_empty, mul_top]
      exact mt h0 (not_nonempty_iff.2 ‹_›)
    · exact (ENNReal.mul_left_mono.map_iInf_of_continuousAt'
        (ENNReal.continuousAt_const_mul H)).symm
#align ennreal.infi_mul_left' ENNReal.iInf_mul_left'

theorem iInf_mul_left {ι} [Nonempty ι] {f : ι → ℝ≥0∞} {a : ℝ≥0∞}
    (h : a = ∞ → ⨅ i, f i = 0 → ∃ i, f i = 0) : ⨅ i, a * f i = a * ⨅ i, f i :=
  iInf_mul_left' h fun _ => ‹Nonempty ι›
#align ennreal.infi_mul_left ENNReal.iInf_mul_left

theorem iInf_mul_right' {ι} {f : ι → ℝ≥0∞} {a : ℝ≥0∞} (h : a = ∞ → ⨅ i, f i = 0 → ∃ i, f i = 0)
    (h0 : a = 0 → Nonempty ι) : ⨅ i, f i * a = (⨅ i, f i) * a := by
  simpa only [mul_comm a] using iInf_mul_left' h h0
#align ennreal.infi_mul_right' ENNReal.iInf_mul_right'

theorem iInf_mul_right {ι} [Nonempty ι] {f : ι → ℝ≥0∞} {a : ℝ≥0∞}
    (h : a = ∞ → ⨅ i, f i = 0 → ∃ i, f i = 0) : ⨅ i, f i * a = (⨅ i, f i) * a :=
  iInf_mul_right' h fun _ => ‹Nonempty ι›
#align ennreal.infi_mul_right ENNReal.iInf_mul_right

theorem inv_map_iInf {ι : Sort*} {x : ι → ℝ≥0∞} : (iInf x)⁻¹ = ⨆ i, (x i)⁻¹ :=
  OrderIso.invENNReal.map_iInf x
#align ennreal.inv_map_infi ENNReal.inv_map_iInf

theorem inv_map_iSup {ι : Sort*} {x : ι → ℝ≥0∞} : (iSup x)⁻¹ = ⨅ i, (x i)⁻¹ :=
  OrderIso.invENNReal.map_iSup x
#align ennreal.inv_map_supr ENNReal.inv_map_iSup

theorem inv_limsup {ι : Sort _} {x : ι → ℝ≥0∞} {l : Filter ι} :
    (limsup x l)⁻¹ = liminf (fun i => (x i)⁻¹) l :=
  OrderIso.invENNReal.limsup_apply
#align ennreal.inv_limsup ENNReal.inv_limsup

theorem inv_liminf {ι : Sort _} {x : ι → ℝ≥0∞} {l : Filter ι} :
    (liminf x l)⁻¹ = limsup (fun i => (x i)⁻¹) l :=
  OrderIso.invENNReal.liminf_apply
#align ennreal.inv_liminf ENNReal.inv_liminf

instance : ContinuousInv ℝ≥0∞ := ⟨OrderIso.invENNReal.continuous⟩

@[simp] -- Porting note (#11215): TODO: generalize to `[InvolutiveInv _] [ContinuousInv _]`
protected theorem tendsto_inv_iff {f : Filter α} {m : α → ℝ≥0∞} {a : ℝ≥0∞} :
    Tendsto (fun x => (m x)⁻¹) f (𝓝 a⁻¹) ↔ Tendsto m f (𝓝 a) :=
  ⟨fun h => by simpa only [inv_inv] using Tendsto.inv h, Tendsto.inv⟩
#align ennreal.tendsto_inv_iff ENNReal.tendsto_inv_iff

protected theorem Tendsto.div {f : Filter α} {ma : α → ℝ≥0∞} {mb : α → ℝ≥0∞} {a b : ℝ≥0∞}
    (hma : Tendsto ma f (𝓝 a)) (ha : a ≠ 0 ∨ b ≠ 0) (hmb : Tendsto mb f (𝓝 b))
    (hb : b ≠ ∞ ∨ a ≠ ∞) : Tendsto (fun a => ma a / mb a) f (𝓝 (a / b)) := by
  apply Tendsto.mul hma _ (ENNReal.tendsto_inv_iff.2 hmb) _ <;> simp [ha, hb]
#align ennreal.tendsto.div ENNReal.Tendsto.div

protected theorem Tendsto.const_div {f : Filter α} {m : α → ℝ≥0∞} {a b : ℝ≥0∞}
    (hm : Tendsto m f (𝓝 b)) (hb : b ≠ ∞ ∨ a ≠ ∞) : Tendsto (fun b => a / m b) f (𝓝 (a / b)) := by
  apply Tendsto.const_mul (ENNReal.tendsto_inv_iff.2 hm)
  simp [hb]
#align ennreal.tendsto.const_div ENNReal.Tendsto.const_div

protected theorem Tendsto.div_const {f : Filter α} {m : α → ℝ≥0∞} {a b : ℝ≥0∞}
    (hm : Tendsto m f (𝓝 a)) (ha : a ≠ 0 ∨ b ≠ 0) : Tendsto (fun x => m x / b) f (𝓝 (a / b)) := by
  apply Tendsto.mul_const hm
  simp [ha]
#align ennreal.tendsto.div_const ENNReal.Tendsto.div_const

protected theorem tendsto_inv_nat_nhds_zero : Tendsto (fun n : ℕ => (n : ℝ≥0∞)⁻¹) atTop (𝓝 0) :=
  ENNReal.inv_top ▸ ENNReal.tendsto_inv_iff.2 tendsto_nat_nhds_top
#align ennreal.tendsto_inv_nat_nhds_zero ENNReal.tendsto_inv_nat_nhds_zero

theorem iSup_add {ι : Sort*} {s : ι → ℝ≥0∞} [Nonempty ι] : iSup s + a = ⨆ b, s b + a :=
  Monotone.map_iSup_of_continuousAt' (continuousAt_id.add continuousAt_const) <|
    monotone_id.add monotone_const
#align ennreal.supr_add ENNReal.iSup_add

theorem biSup_add' {ι : Sort*} {p : ι → Prop} (h : ∃ i, p i) {f : ι → ℝ≥0∞} :
    (⨆ (i) (_ : p i), f i) + a = ⨆ (i) (_ : p i), f i + a := by
  haveI : Nonempty { i // p i } := nonempty_subtype.2 h
  simp only [iSup_subtype', iSup_add]
#align ennreal.bsupr_add' ENNReal.biSup_add'

theorem add_biSup' {ι : Sort*} {p : ι → Prop} (h : ∃ i, p i) {f : ι → ℝ≥0∞} :
    (a + ⨆ (i) (_ : p i), f i) = ⨆ (i) (_ : p i), a + f i := by
  simp only [add_comm a, biSup_add' h]
#align ennreal.add_bsupr' ENNReal.add_biSup'

theorem biSup_add {ι} {s : Set ι} (hs : s.Nonempty) {f : ι → ℝ≥0∞} :
    (⨆ i ∈ s, f i) + a = ⨆ i ∈ s, f i + a :=
  biSup_add' hs
#align ennreal.bsupr_add ENNReal.biSup_add

theorem add_biSup {ι} {s : Set ι} (hs : s.Nonempty) {f : ι → ℝ≥0∞} :
    (a + ⨆ i ∈ s, f i) = ⨆ i ∈ s, a + f i :=
  add_biSup' hs
#align ennreal.add_bsupr ENNReal.add_biSup

theorem sSup_add {s : Set ℝ≥0∞} (hs : s.Nonempty) : sSup s + a = ⨆ b ∈ s, b + a := by
  rw [sSup_eq_iSup, biSup_add hs]
#align ennreal.Sup_add ENNReal.sSup_add

theorem add_iSup {ι : Sort*} {s : ι → ℝ≥0∞} [Nonempty ι] : a + iSup s = ⨆ b, a + s b := by
  rw [add_comm, iSup_add]; simp [add_comm]
#align ennreal.add_supr ENNReal.add_iSup

theorem iSup_add_iSup_le {ι ι' : Sort*} [Nonempty ι] [Nonempty ι'] {f : ι → ℝ≥0∞} {g : ι' → ℝ≥0∞}
    {a : ℝ≥0∞} (h : ∀ i j, f i + g j ≤ a) : iSup f + iSup g ≤ a := by
  simp_rw [iSup_add, add_iSup]; exact iSup₂_le h
#align ennreal.supr_add_supr_le ENNReal.iSup_add_iSup_le

theorem biSup_add_biSup_le' {ι ι'} {p : ι → Prop} {q : ι' → Prop} (hp : ∃ i, p i) (hq : ∃ j, q j)
    {f : ι → ℝ≥0∞} {g : ι' → ℝ≥0∞} {a : ℝ≥0∞} (h : ∀ i, p i → ∀ j, q j → f i + g j ≤ a) :
    ((⨆ (i) (_ : p i), f i) + ⨆ (j) (_ : q j), g j) ≤ a := by
  simp_rw [biSup_add' hp, add_biSup' hq]
  exact iSup₂_le fun i hi => iSup₂_le (h i hi)
#align ennreal.bsupr_add_bsupr_le' ENNReal.biSup_add_biSup_le'

theorem biSup_add_biSup_le {ι ι'} {s : Set ι} {t : Set ι'} (hs : s.Nonempty) (ht : t.Nonempty)
    {f : ι → ℝ≥0∞} {g : ι' → ℝ≥0∞} {a : ℝ≥0∞} (h : ∀ i ∈ s, ∀ j ∈ t, f i + g j ≤ a) :
    ((⨆ i ∈ s, f i) + ⨆ j ∈ t, g j) ≤ a :=
  biSup_add_biSup_le' hs ht h
#align ennreal.bsupr_add_bsupr_le ENNReal.biSup_add_biSup_le

theorem iSup_add_iSup {ι : Sort*} {f g : ι → ℝ≥0∞} (h : ∀ i j, ∃ k, f i + g j ≤ f k + g k) :
    iSup f + iSup g = ⨆ a, f a + g a := by
  cases isEmpty_or_nonempty ι
  · simp only [iSup_of_empty, bot_eq_zero, zero_add]
  · refine le_antisymm ?_ (iSup_le fun a => add_le_add (le_iSup _ _) (le_iSup _ _))
    refine iSup_add_iSup_le fun i j => ?_
    rcases h i j with ⟨k, hk⟩
    exact le_iSup_of_le k hk
#align ennreal.supr_add_supr ENNReal.iSup_add_iSup

theorem iSup_add_iSup_of_monotone {ι : Type*} [SemilatticeSup ι] {f g : ι → ℝ≥0∞} (hf : Monotone f)
    (hg : Monotone g) : iSup f + iSup g = ⨆ a, f a + g a :=
  iSup_add_iSup fun i j => ⟨i ⊔ j, add_le_add (hf <| le_sup_left) (hg <| le_sup_right)⟩
#align ennreal.supr_add_supr_of_monotone ENNReal.iSup_add_iSup_of_monotone

theorem finset_sum_iSup_nat {α} {ι} [SemilatticeSup ι] {s : Finset α} {f : α → ι → ℝ≥0∞}
    (hf : ∀ a, Monotone (f a)) : (∑ a ∈ s, iSup (f a)) = ⨆ n, ∑ a ∈ s, f a n := by
  refine Finset.induction_on s ?_ ?_
  · simp
  · intro a s has ih
    simp only [Finset.sum_insert has]
    rw [ih, iSup_add_iSup_of_monotone (hf a)]
    intro i j h
    exact Finset.sum_le_sum fun a _ => hf a h
#align ennreal.finset_sum_supr_nat ENNReal.finset_sum_iSup_nat

theorem mul_iSup {ι : Sort*} {f : ι → ℝ≥0∞} {a : ℝ≥0∞} : a * iSup f = ⨆ i, a * f i := by
  by_cases hf : ∀ i, f i = 0
  · obtain rfl : f = fun _ => 0 := funext hf
    simp only [iSup_zero_eq_zero, mul_zero]
  · refine (monotone_id.const_mul' _).map_iSup_of_continuousAt ?_ (mul_zero a)
    refine ENNReal.Tendsto.const_mul tendsto_id (Or.inl ?_)
    exact mt iSup_eq_zero.1 hf
#align ennreal.mul_supr ENNReal.mul_iSup

theorem mul_sSup {s : Set ℝ≥0∞} {a : ℝ≥0∞} : a * sSup s = ⨆ i ∈ s, a * i := by
  simp only [sSup_eq_iSup, mul_iSup]
#align ennreal.mul_Sup ENNReal.mul_sSup

theorem iSup_mul {ι : Sort*} {f : ι → ℝ≥0∞} {a : ℝ≥0∞} : iSup f * a = ⨆ i, f i * a := by
  rw [mul_comm, mul_iSup]; congr; funext; rw [mul_comm]
#align ennreal.supr_mul ENNReal.iSup_mul

theorem smul_iSup {ι : Sort*} {R} [SMul R ℝ≥0∞] [IsScalarTower R ℝ≥0∞ ℝ≥0∞] (f : ι → ℝ≥0∞)
    (c : R) : (c • ⨆ i, f i) = ⨆ i, c • f i := by
  -- Porting note: replaced `iSup _` with `iSup f`
  simp only [← smul_one_mul c (f _), ← smul_one_mul c (iSup f), ENNReal.mul_iSup]
#align ennreal.smul_supr ENNReal.smul_iSup

theorem smul_sSup {R} [SMul R ℝ≥0∞] [IsScalarTower R ℝ≥0∞ ℝ≥0∞] (s : Set ℝ≥0∞) (c : R) :
    c • sSup s = ⨆ i ∈ s, c • i := by
  -- Porting note: replaced `_` with `s`
  simp_rw [← smul_one_mul c (sSup s), ENNReal.mul_sSup, smul_one_mul]
#align ennreal.smul_Sup ENNReal.smul_sSup

theorem iSup_div {ι : Sort*} {f : ι → ℝ≥0∞} {a : ℝ≥0∞} : iSup f / a = ⨆ i, f i / a :=
  iSup_mul
#align ennreal.supr_div ENNReal.iSup_div

protected theorem tendsto_coe_sub {b : ℝ≥0∞} :
    Tendsto (fun b : ℝ≥0∞ => ↑r - b) (𝓝 b) (𝓝 (↑r - b)) :=
  continuous_nnreal_sub.tendsto _
#align ennreal.tendsto_coe_sub ENNReal.tendsto_coe_sub

theorem sub_iSup {ι : Sort*} [Nonempty ι] {b : ι → ℝ≥0∞} (hr : a < ∞) :
    (a - ⨆ i, b i) = ⨅ i, a - b i :=
  antitone_const_tsub.map_iSup_of_continuousAt' (continuous_sub_left hr.ne).continuousAt
#align ennreal.sub_supr ENNReal.sub_iSup

theorem exists_countable_dense_no_zero_top :
    ∃ s : Set ℝ≥0∞, s.Countable ∧ Dense s ∧ 0 ∉ s ∧ ∞ ∉ s := by
  obtain ⟨s, s_count, s_dense, hs⟩ :
    ∃ s : Set ℝ≥0∞, s.Countable ∧ Dense s ∧ (∀ x, IsBot x → x ∉ s) ∧ ∀ x, IsTop x → x ∉ s :=
    exists_countable_dense_no_bot_top ℝ≥0∞
  exact ⟨s, s_count, s_dense, fun h => hs.1 0 (by simp) h, fun h => hs.2 ∞ (by simp) h⟩
#align ennreal.exists_countable_dense_no_zero_top ENNReal.exists_countable_dense_no_zero_top

theorem exists_lt_add_of_lt_add {x y z : ℝ≥0∞} (h : x < y + z) (hy : y ≠ 0) (hz : z ≠ 0) :
    ∃ y' z', y' < y ∧ z' < z ∧ x < y' + z' := by
  have : NeZero y := ⟨hy⟩
  have : NeZero z := ⟨hz⟩
  have A : Tendsto (fun p : ℝ≥0∞ × ℝ≥0∞ => p.1 + p.2) (𝓝[<] y ×ˢ 𝓝[<] z) (𝓝 (y + z)) := by
    apply Tendsto.mono_left _ (Filter.prod_mono nhdsWithin_le_nhds nhdsWithin_le_nhds)
    rw [← nhds_prod_eq]
    exact tendsto_add
  rcases ((A.eventually (lt_mem_nhds h)).and
      (Filter.prod_mem_prod self_mem_nhdsWithin self_mem_nhdsWithin)).exists with
    ⟨⟨y', z'⟩, hx, hy', hz'⟩
  exact ⟨y', z', hy', hz', hx⟩
#align ennreal.exists_lt_add_of_lt_add ENNReal.exists_lt_add_of_lt_add

theorem ofReal_cinfi (f : α → ℝ) [Nonempty α] :
    ENNReal.ofReal (⨅ i, f i) = ⨅ i, ENNReal.ofReal (f i) := by
  by_cases hf : BddBelow (range f)
  · exact
      Monotone.map_ciInf_of_continuousAt ENNReal.continuous_ofReal.continuousAt
        (fun i j hij => ENNReal.ofReal_le_ofReal hij) hf
  · symm
    rw [Real.iInf_of_not_bddBelow hf, ENNReal.ofReal_zero, ← ENNReal.bot_eq_zero, iInf_eq_bot]
    obtain ⟨y, hy_mem, hy_neg⟩ := not_bddBelow_iff.mp hf 0
    obtain ⟨i, rfl⟩ := mem_range.mpr hy_mem
    refine fun x hx => ⟨i, ?_⟩
    rwa [ENNReal.ofReal_of_nonpos hy_neg.le]
#align ennreal.of_real_cinfi ENNReal.ofReal_cinfi

end TopologicalSpace

section Liminf

theorem exists_frequently_lt_of_liminf_ne_top {ι : Type*} {l : Filter ι} {x : ι → ℝ}
    (hx : liminf (fun n => (Real.nnabs (x n) : ℝ≥0∞)) l ≠ ∞) : ∃ R, ∃ᶠ n in l, x n < R := by
  by_contra h
  simp_rw [not_exists, not_frequently, not_lt] at h
  refine hx (ENNReal.eq_top_of_forall_nnreal_le fun r => le_limsInf_of_le (by isBoundedDefault) ?_)
  simp only [eventually_map, ENNReal.coe_le_coe]
  filter_upwards [h r] with i hi using hi.trans (le_abs_self (x i))
#align ennreal.exists_frequently_lt_of_liminf_ne_top ENNReal.exists_frequently_lt_of_liminf_ne_top

theorem exists_frequently_lt_of_liminf_ne_top' {ι : Type*} {l : Filter ι} {x : ι → ℝ}
    (hx : liminf (fun n => (Real.nnabs (x n) : ℝ≥0∞)) l ≠ ∞) : ∃ R, ∃ᶠ n in l, R < x n := by
  by_contra h
  simp_rw [not_exists, not_frequently, not_lt] at h
  refine hx (ENNReal.eq_top_of_forall_nnreal_le fun r => le_limsInf_of_le (by isBoundedDefault) ?_)
  simp only [eventually_map, ENNReal.coe_le_coe]
  filter_upwards [h (-r)] with i hi using(le_neg.1 hi).trans (neg_le_abs _)
#align ennreal.exists_frequently_lt_of_liminf_ne_top' ENNReal.exists_frequently_lt_of_liminf_ne_top'

theorem exists_upcrossings_of_not_bounded_under {ι : Type*} {l : Filter ι} {x : ι → ℝ}
    (hf : liminf (fun i => (Real.nnabs (x i) : ℝ≥0∞)) l ≠ ∞)
    (hbdd : ¬IsBoundedUnder (· ≤ ·) l fun i => |x i|) :
    ∃ a b : ℚ, a < b ∧ (∃ᶠ i in l, x i < a) ∧ ∃ᶠ i in l, ↑b < x i := by
  rw [isBoundedUnder_le_abs, not_and_or] at hbdd
  obtain hbdd | hbdd := hbdd
  · obtain ⟨R, hR⟩ := exists_frequently_lt_of_liminf_ne_top hf
    obtain ⟨q, hq⟩ := exists_rat_gt R
    refine ⟨q, q + 1, (lt_add_iff_pos_right _).2 zero_lt_one, ?_, ?_⟩
    · refine fun hcon => hR ?_
      filter_upwards [hcon] with x hx using not_lt.2 (lt_of_lt_of_le hq (not_lt.1 hx)).le
    · simp only [IsBoundedUnder, IsBounded, eventually_map, eventually_atTop, ge_iff_le,
        not_exists, not_forall, not_le, exists_prop] at hbdd
      refine fun hcon => hbdd ↑(q + 1) ?_
      filter_upwards [hcon] with x hx using not_lt.1 hx
  · obtain ⟨R, hR⟩ := exists_frequently_lt_of_liminf_ne_top' hf
    obtain ⟨q, hq⟩ := exists_rat_lt R
    refine ⟨q - 1, q, (sub_lt_self_iff _).2 zero_lt_one, ?_, ?_⟩
    · simp only [IsBoundedUnder, IsBounded, eventually_map, eventually_atTop, ge_iff_le,
        not_exists, not_forall, not_le, exists_prop] at hbdd
      refine fun hcon => hbdd ↑(q - 1) ?_
      filter_upwards [hcon] with x hx using not_lt.1 hx
    · refine fun hcon => hR ?_
      filter_upwards [hcon] with x hx using not_lt.2 ((not_lt.1 hx).trans hq.le)
#align ennreal.exists_upcrossings_of_not_bounded_under ENNReal.exists_upcrossings_of_not_bounded_under

end Liminf

section tsum

variable {f g : α → ℝ≥0∞}

@[norm_cast]
protected theorem hasSum_coe {f : α → ℝ≥0} {r : ℝ≥0} :
    HasSum (fun a => (f a : ℝ≥0∞)) ↑r ↔ HasSum f r := by
  simp only [HasSum, ← coe_finset_sum, tendsto_coe]
#align ennreal.has_sum_coe ENNReal.hasSum_coe

protected theorem tsum_coe_eq {f : α → ℝ≥0} (h : HasSum f r) : (∑' a, (f a : ℝ≥0∞)) = r :=
  (ENNReal.hasSum_coe.2 h).tsum_eq
#align ennreal.tsum_coe_eq ENNReal.tsum_coe_eq

protected theorem coe_tsum {f : α → ℝ≥0} : Summable f → ↑(tsum f) = ∑' a, (f a : ℝ≥0∞)
  | ⟨r, hr⟩ => by rw [hr.tsum_eq, ENNReal.tsum_coe_eq hr]
#align ennreal.coe_tsum ENNReal.coe_tsum

protected theorem hasSum : HasSum f (⨆ s : Finset α, ∑ a ∈ s, f a) :=
  tendsto_atTop_iSup fun _ _ => Finset.sum_le_sum_of_subset
#align ennreal.has_sum ENNReal.hasSum

@[simp]
protected theorem summable : Summable f :=
  ⟨_, ENNReal.hasSum⟩
#align ennreal.summable ENNReal.summable

theorem tsum_coe_ne_top_iff_summable {f : β → ℝ≥0} : (∑' b, (f b : ℝ≥0∞)) ≠ ∞ ↔ Summable f := by
  refine ⟨fun h => ?_, fun h => ENNReal.coe_tsum h ▸ ENNReal.coe_ne_top⟩
  lift ∑' b, (f b : ℝ≥0∞) to ℝ≥0 using h with a ha
  refine ⟨a, ENNReal.hasSum_coe.1 ?_⟩
  rw [ha]
  exact ENNReal.summable.hasSum
#align ennreal.tsum_coe_ne_top_iff_summable ENNReal.tsum_coe_ne_top_iff_summable

protected theorem tsum_eq_iSup_sum : ∑' a, f a = ⨆ s : Finset α, ∑ a ∈ s, f a :=
  ENNReal.hasSum.tsum_eq
#align ennreal.tsum_eq_supr_sum ENNReal.tsum_eq_iSup_sum

protected theorem tsum_eq_iSup_sum' {ι : Type*} (s : ι → Finset α) (hs : ∀ t, ∃ i, t ⊆ s i) :
    ∑' a, f a = ⨆ i, ∑ a ∈ s i, f a := by
  rw [ENNReal.tsum_eq_iSup_sum]
  symm
  change ⨆ i : ι, (fun t : Finset α => ∑ a ∈ t, f a) (s i) = ⨆ s : Finset α, ∑ a ∈ s, f a
  exact (Finset.sum_mono_set f).iSup_comp_eq hs
#align ennreal.tsum_eq_supr_sum' ENNReal.tsum_eq_iSup_sum'

protected theorem tsum_sigma {β : α → Type*} (f : ∀ a, β a → ℝ≥0∞) :
    ∑' p : Σa, β a, f p.1 p.2 = ∑' (a) (b), f a b :=
  tsum_sigma' (fun _ => ENNReal.summable) ENNReal.summable
#align ennreal.tsum_sigma ENNReal.tsum_sigma

protected theorem tsum_sigma' {β : α → Type*} (f : (Σa, β a) → ℝ≥0∞) :
    ∑' p : Σa, β a, f p = ∑' (a) (b), f ⟨a, b⟩ :=
  tsum_sigma' (fun _ => ENNReal.summable) ENNReal.summable
#align ennreal.tsum_sigma' ENNReal.tsum_sigma'

protected theorem tsum_prod {f : α → β → ℝ≥0∞} : ∑' p : α × β, f p.1 p.2 = ∑' (a) (b), f a b :=
  tsum_prod' ENNReal.summable fun _ => ENNReal.summable
#align ennreal.tsum_prod ENNReal.tsum_prod

protected theorem tsum_prod' {f : α × β → ℝ≥0∞} : ∑' p : α × β, f p = ∑' (a) (b), f (a, b) :=
  tsum_prod' ENNReal.summable fun _ => ENNReal.summable
#align ennreal.tsum_prod' ENNReal.tsum_prod'

protected theorem tsum_comm {f : α → β → ℝ≥0∞} : ∑' a, ∑' b, f a b = ∑' b, ∑' a, f a b :=
  tsum_comm' ENNReal.summable (fun _ => ENNReal.summable) fun _ => ENNReal.summable
#align ennreal.tsum_comm ENNReal.tsum_comm

protected theorem tsum_add : ∑' a, (f a + g a) = ∑' a, f a + ∑' a, g a :=
  tsum_add ENNReal.summable ENNReal.summable
#align ennreal.tsum_add ENNReal.tsum_add

protected theorem tsum_le_tsum (h : ∀ a, f a ≤ g a) : ∑' a, f a ≤ ∑' a, g a :=
  tsum_le_tsum h ENNReal.summable ENNReal.summable
#align ennreal.tsum_le_tsum ENNReal.tsum_le_tsum

@[gcongr]
protected theorem _root_.GCongr.ennreal_tsum_le_tsum (h : ∀ a, f a ≤ g a) : tsum f ≤ tsum g :=
  ENNReal.tsum_le_tsum h

protected theorem sum_le_tsum {f : α → ℝ≥0∞} (s : Finset α) : ∑ x ∈ s, f x ≤ ∑' x, f x :=
  sum_le_tsum s (fun _ _ => zero_le _) ENNReal.summable
#align ennreal.sum_le_tsum ENNReal.sum_le_tsum

protected theorem tsum_eq_iSup_nat' {f : ℕ → ℝ≥0∞} {N : ℕ → ℕ} (hN : Tendsto N atTop atTop) :
    ∑' i : ℕ, f i = ⨆ i : ℕ, ∑ a ∈ Finset.range (N i), f a :=
  ENNReal.tsum_eq_iSup_sum' _ fun t =>
    let ⟨n, hn⟩ := t.exists_nat_subset_range
    let ⟨k, _, hk⟩ := exists_le_of_tendsto_atTop hN 0 n
    ⟨k, Finset.Subset.trans hn (Finset.range_mono hk)⟩
#align ennreal.tsum_eq_supr_nat' ENNReal.tsum_eq_iSup_nat'

protected theorem tsum_eq_iSup_nat {f : ℕ → ℝ≥0∞} :
    ∑' i : ℕ, f i = ⨆ i : ℕ, ∑ a ∈ Finset.range i, f a :=
  ENNReal.tsum_eq_iSup_sum' _ Finset.exists_nat_subset_range
#align ennreal.tsum_eq_supr_nat ENNReal.tsum_eq_iSup_nat

protected theorem tsum_eq_liminf_sum_nat {f : ℕ → ℝ≥0∞} :
    ∑' i, f i = liminf (fun n => ∑ i ∈ Finset.range n, f i) atTop :=
  ENNReal.summable.hasSum.tendsto_sum_nat.liminf_eq.symm
#align ennreal.tsum_eq_liminf_sum_nat ENNReal.tsum_eq_liminf_sum_nat

protected theorem tsum_eq_limsup_sum_nat {f : ℕ → ℝ≥0∞} :
    ∑' i, f i = limsup (fun n => ∑ i ∈ Finset.range n, f i) atTop :=
  ENNReal.summable.hasSum.tendsto_sum_nat.limsup_eq.symm

protected theorem le_tsum (a : α) : f a ≤ ∑' a, f a :=
  le_tsum' ENNReal.summable a
#align ennreal.le_tsum ENNReal.le_tsum

@[simp]
protected theorem tsum_eq_zero : ∑' i, f i = 0 ↔ ∀ i, f i = 0 :=
  tsum_eq_zero_iff ENNReal.summable
#align ennreal.tsum_eq_zero ENNReal.tsum_eq_zero

protected theorem tsum_eq_top_of_eq_top : (∃ a, f a = ∞) → ∑' a, f a = ∞
  | ⟨a, ha⟩ => top_unique <| ha ▸ ENNReal.le_tsum a
#align ennreal.tsum_eq_top_of_eq_top ENNReal.tsum_eq_top_of_eq_top

protected theorem lt_top_of_tsum_ne_top {a : α → ℝ≥0∞} (tsum_ne_top : ∑' i, a i ≠ ∞) (j : α) :
    a j < ∞ := by
  contrapose! tsum_ne_top with h
  exact ENNReal.tsum_eq_top_of_eq_top ⟨j, top_unique h⟩
#align ennreal.lt_top_of_tsum_ne_top ENNReal.lt_top_of_tsum_ne_top

@[simp]
protected theorem tsum_top [Nonempty α] : ∑' _ : α, ∞ = ∞ :=
  let ⟨a⟩ := ‹Nonempty α›
  ENNReal.tsum_eq_top_of_eq_top ⟨a, rfl⟩
#align ennreal.tsum_top ENNReal.tsum_top

theorem tsum_const_eq_top_of_ne_zero {α : Type*} [Infinite α] {c : ℝ≥0∞} (hc : c ≠ 0) :
    ∑' _ : α, c = ∞ := by
  have A : Tendsto (fun n : ℕ => (n : ℝ≥0∞) * c) atTop (𝓝 (∞ * c)) := by
    apply ENNReal.Tendsto.mul_const tendsto_nat_nhds_top
    simp only [true_or_iff, top_ne_zero, Ne, not_false_iff]
  have B : ∀ n : ℕ, (n : ℝ≥0∞) * c ≤ ∑' _ : α, c := fun n => by
    rcases Infinite.exists_subset_card_eq α n with ⟨s, hs⟩
    simpa [hs] using @ENNReal.sum_le_tsum α (fun _ => c) s
  simpa [hc] using le_of_tendsto' A B
#align ennreal.tsum_const_eq_top_of_ne_zero ENNReal.tsum_const_eq_top_of_ne_zero

protected theorem ne_top_of_tsum_ne_top (h : ∑' a, f a ≠ ∞) (a : α) : f a ≠ ∞ := fun ha =>
  h <| ENNReal.tsum_eq_top_of_eq_top ⟨a, ha⟩
#align ennreal.ne_top_of_tsum_ne_top ENNReal.ne_top_of_tsum_ne_top

protected theorem tsum_mul_left : ∑' i, a * f i = a * ∑' i, f i := by
  by_cases hf : ∀ i, f i = 0
  · simp [hf]
  · rw [← ENNReal.tsum_eq_zero] at hf
    have : Tendsto (fun s : Finset α => ∑ j ∈ s, a * f j) atTop (𝓝 (a * ∑' i, f i)) := by
      simp only [← Finset.mul_sum]
      exact ENNReal.Tendsto.const_mul ENNReal.summable.hasSum (Or.inl hf)
    exact HasSum.tsum_eq this
#align ennreal.tsum_mul_left ENNReal.tsum_mul_left

protected theorem tsum_mul_right : ∑' i, f i * a = (∑' i, f i) * a := by
  simp [mul_comm, ENNReal.tsum_mul_left]
#align ennreal.tsum_mul_right ENNReal.tsum_mul_right

protected theorem tsum_const_smul {R} [SMul R ℝ≥0∞] [IsScalarTower R ℝ≥0∞ ℝ≥0∞] (a : R) :
    ∑' i, a • f i = a • ∑' i, f i := by
  simpa only [smul_one_mul] using @ENNReal.tsum_mul_left _ (a • (1 : ℝ≥0∞)) _
#align ennreal.tsum_const_smul ENNReal.tsum_const_smul

@[simp]
theorem tsum_iSup_eq {α : Type*} (a : α) {f : α → ℝ≥0∞} : (∑' b : α, ⨆ _ : a = b, f b) = f a :=
  (tsum_eq_single a fun _ h => by simp [h.symm]).trans <| by simp
#align ennreal.tsum_supr_eq ENNReal.tsum_iSup_eq

theorem hasSum_iff_tendsto_nat {f : ℕ → ℝ≥0∞} (r : ℝ≥0∞) :
    HasSum f r ↔ Tendsto (fun n : ℕ => ∑ i ∈ Finset.range n, f i) atTop (𝓝 r) := by
  refine ⟨HasSum.tendsto_sum_nat, fun h => ?_⟩
  rw [← iSup_eq_of_tendsto _ h, ← ENNReal.tsum_eq_iSup_nat]
  · exact ENNReal.summable.hasSum
  · exact fun s t hst => Finset.sum_le_sum_of_subset (Finset.range_subset.2 hst)
#align ennreal.has_sum_iff_tendsto_nat ENNReal.hasSum_iff_tendsto_nat

theorem tendsto_nat_tsum (f : ℕ → ℝ≥0∞) :
    Tendsto (fun n : ℕ => ∑ i ∈ Finset.range n, f i) atTop (𝓝 (∑' n, f n)) := by
  rw [← hasSum_iff_tendsto_nat]
  exact ENNReal.summable.hasSum
#align ennreal.tendsto_nat_tsum ENNReal.tendsto_nat_tsum

theorem toNNReal_apply_of_tsum_ne_top {α : Type*} {f : α → ℝ≥0∞} (hf : ∑' i, f i ≠ ∞) (x : α) :
    (((ENNReal.toNNReal ∘ f) x : ℝ≥0) : ℝ≥0∞) = f x :=
  coe_toNNReal <| ENNReal.ne_top_of_tsum_ne_top hf _
#align ennreal.to_nnreal_apply_of_tsum_ne_top ENNReal.toNNReal_apply_of_tsum_ne_top

theorem summable_toNNReal_of_tsum_ne_top {α : Type*} {f : α → ℝ≥0∞} (hf : ∑' i, f i ≠ ∞) :
    Summable (ENNReal.toNNReal ∘ f) := by
  simpa only [← tsum_coe_ne_top_iff_summable, toNNReal_apply_of_tsum_ne_top hf] using hf
#align ennreal.summable_to_nnreal_of_tsum_ne_top ENNReal.summable_toNNReal_of_tsum_ne_top

theorem tendsto_cofinite_zero_of_tsum_ne_top {α} {f : α → ℝ≥0∞} (hf : ∑' x, f x ≠ ∞) :
    Tendsto f cofinite (𝓝 0) := by
  have f_ne_top : ∀ n, f n ≠ ∞ := ENNReal.ne_top_of_tsum_ne_top hf
  have h_f_coe : f = fun n => ((f n).toNNReal : ENNReal) :=
    funext fun n => (coe_toNNReal (f_ne_top n)).symm
  rw [h_f_coe, ← @coe_zero, tendsto_coe]
  exact NNReal.tendsto_cofinite_zero_of_summable (summable_toNNReal_of_tsum_ne_top hf)
#align ennreal.tendsto_cofinite_zero_of_tsum_ne_top ENNReal.tendsto_cofinite_zero_of_tsum_ne_top

theorem tendsto_atTop_zero_of_tsum_ne_top {f : ℕ → ℝ≥0∞} (hf : ∑' x, f x ≠ ∞) :
    Tendsto f atTop (𝓝 0) := by
  rw [← Nat.cofinite_eq_atTop]
  exact tendsto_cofinite_zero_of_tsum_ne_top hf
#align ennreal.tendsto_at_top_zero_of_tsum_ne_top ENNReal.tendsto_atTop_zero_of_tsum_ne_top

/-- The sum over the complement of a finset tends to `0` when the finset grows to cover the whole
space. This does not need a summability assumption, as otherwise all sums are zero. -/
theorem tendsto_tsum_compl_atTop_zero {α : Type*} {f : α → ℝ≥0∞} (hf : ∑' x, f x ≠ ∞) :
    Tendsto (fun s : Finset α => ∑' b : { x // x ∉ s }, f b) atTop (𝓝 0) := by
  lift f to α → ℝ≥0 using ENNReal.ne_top_of_tsum_ne_top hf
  convert ENNReal.tendsto_coe.2 (NNReal.tendsto_tsum_compl_atTop_zero f)
  rw [ENNReal.coe_tsum]
  exact NNReal.summable_comp_injective (tsum_coe_ne_top_iff_summable.1 hf) Subtype.coe_injective
#align ennreal.tendsto_tsum_compl_at_top_zero ENNReal.tendsto_tsum_compl_atTop_zero

protected theorem tsum_apply {ι α : Type*} {f : ι → α → ℝ≥0∞} {x : α} :
    (∑' i, f i) x = ∑' i, f i x :=
  tsum_apply <| Pi.summable.mpr fun _ => ENNReal.summable
#align ennreal.tsum_apply ENNReal.tsum_apply

theorem tsum_sub {f : ℕ → ℝ≥0∞} {g : ℕ → ℝ≥0∞} (h₁ : ∑' i, g i ≠ ∞) (h₂ : g ≤ f) :
    ∑' i, (f i - g i) = ∑' i, f i - ∑' i, g i :=
  have : ∀ i, f i - g i + g i = f i := fun i => tsub_add_cancel_of_le (h₂ i)
  ENNReal.eq_sub_of_add_eq h₁ <| by simp only [← ENNReal.tsum_add, this]
#align ennreal.tsum_sub ENNReal.tsum_sub

theorem tsum_comp_le_tsum_of_injective {f : α → β} (hf : Injective f) (g : β → ℝ≥0∞) :
    ∑' x, g (f x) ≤ ∑' y, g y :=
  tsum_le_tsum_of_inj f hf (fun _ _ => zero_le _) (fun _ => le_rfl) ENNReal.summable
    ENNReal.summable

theorem tsum_le_tsum_comp_of_surjective {f : α → β} (hf : Surjective f) (g : β → ℝ≥0∞) :
    ∑' y, g y ≤ ∑' x, g (f x) :=
  calc ∑' y, g y = ∑' y, g (f (surjInv hf y)) := by simp only [surjInv_eq hf]
  _ ≤ ∑' x, g (f x) := tsum_comp_le_tsum_of_injective (injective_surjInv hf) _

theorem tsum_mono_subtype (f : α → ℝ≥0∞) {s t : Set α} (h : s ⊆ t) :
    ∑' x : s, f x ≤ ∑' x : t, f x :=
  tsum_comp_le_tsum_of_injective (inclusion_injective h) _
#align ennreal.tsum_mono_subtype ENNReal.tsum_mono_subtype

theorem tsum_iUnion_le_tsum {ι : Type*} (f : α → ℝ≥0∞) (t : ι → Set α) :
    ∑' x : ⋃ i, t i, f x ≤ ∑' i, ∑' x : t i, f x :=
  calc ∑' x : ⋃ i, t i, f x ≤ ∑' x : Σ i, t i, f x.2 :=
    tsum_le_tsum_comp_of_surjective (sigmaToiUnion_surjective t) _
  _ = ∑' i, ∑' x : t i, f x := ENNReal.tsum_sigma' _

theorem tsum_biUnion_le_tsum {ι : Type*} (f : α → ℝ≥0∞) (s : Set ι) (t : ι → Set α) :
    ∑' x : ⋃ i ∈ s , t i, f x ≤ ∑' i : s, ∑' x : t i, f x :=
  calc ∑' x : ⋃ i ∈ s, t i, f x = ∑' x : ⋃ i : s, t i, f x := tsum_congr_set_coe _ <| by simp
  _ ≤ ∑' i : s, ∑' x : t i, f x := tsum_iUnion_le_tsum _ _

theorem tsum_biUnion_le {ι : Type*} (f : α → ℝ≥0∞) (s : Finset ι) (t : ι → Set α) :
    ∑' x : ⋃ i ∈ s, t i, f x ≤ ∑ i ∈ s, ∑' x : t i, f x :=
  (tsum_biUnion_le_tsum f s.toSet t).trans_eq (Finset.tsum_subtype s fun i => ∑' x : t i, f x)
#align ennreal.tsum_bUnion_le ENNReal.tsum_biUnion_le

theorem tsum_iUnion_le {ι : Type*} [Fintype ι] (f : α → ℝ≥0∞) (t : ι → Set α) :
    ∑' x : ⋃ i, t i, f x ≤ ∑ i, ∑' x : t i, f x := by
  rw [← tsum_fintype]
  exact tsum_iUnion_le_tsum f t
#align ennreal.tsum_Union_le ENNReal.tsum_iUnion_le

theorem tsum_union_le (f : α → ℝ≥0∞) (s t : Set α) :
    ∑' x : ↑(s ∪ t), f x ≤ ∑' x : s, f x + ∑' x : t, f x :=
  calc ∑' x : ↑(s ∪ t), f x = ∑' x : ⋃ b, cond b s t, f x := tsum_congr_set_coe _ union_eq_iUnion
  _ ≤ _ := by simpa using tsum_iUnion_le f (cond · s t)
#align ennreal.tsum_union_le ENNReal.tsum_union_le

theorem tsum_eq_add_tsum_ite {f : β → ℝ≥0∞} (b : β) :
    ∑' x, f x = f b + ∑' x, ite (x = b) 0 (f x) :=
  tsum_eq_add_tsum_ite' b ENNReal.summable
#align ennreal.tsum_eq_add_tsum_ite ENNReal.tsum_eq_add_tsum_ite

theorem tsum_add_one_eq_top {f : ℕ → ℝ≥0∞} (hf : ∑' n, f n = ∞) (hf0 : f 0 ≠ ∞) :
    ∑' n, f (n + 1) = ∞ := by
  rw [tsum_eq_zero_add' ENNReal.summable, add_eq_top] at hf
  exact hf.resolve_left hf0
#align ennreal.tsum_add_one_eq_top ENNReal.tsum_add_one_eq_top

/-- A sum of extended nonnegative reals which is finite can have only finitely many terms
above any positive threshold. -/
theorem finite_const_le_of_tsum_ne_top {ι : Type*} {a : ι → ℝ≥0∞} (tsum_ne_top : ∑' i, a i ≠ ∞)
    {ε : ℝ≥0∞} (ε_ne_zero : ε ≠ 0) : { i : ι | ε ≤ a i }.Finite := by
  by_contra h
  have := Infinite.to_subtype h
  refine tsum_ne_top (top_unique ?_)
  calc ∞ = ∑' _ : { i | ε ≤ a i }, ε := (tsum_const_eq_top_of_ne_zero ε_ne_zero).symm
  _ ≤ ∑' i, a i := tsum_le_tsum_of_inj (↑) Subtype.val_injective (fun _ _ => zero_le _)
    (fun i => i.2) ENNReal.summable ENNReal.summable
#align ennreal.finite_const_le_of_tsum_ne_top ENNReal.finite_const_le_of_tsum_ne_top

/-- Markov's inequality for `Finset.card` and `tsum` in `ℝ≥0∞`. -/
theorem finset_card_const_le_le_of_tsum_le {ι : Type*} {a : ι → ℝ≥0∞} {c : ℝ≥0∞} (c_ne_top : c ≠ ∞)
    (tsum_le_c : ∑' i, a i ≤ c) {ε : ℝ≥0∞} (ε_ne_zero : ε ≠ 0) :
    ∃ hf : { i : ι | ε ≤ a i }.Finite, ↑hf.toFinset.card ≤ c / ε := by
  have hf : { i : ι | ε ≤ a i }.Finite :=
    finite_const_le_of_tsum_ne_top (ne_top_of_le_ne_top c_ne_top tsum_le_c) ε_ne_zero
  refine ⟨hf, (ENNReal.le_div_iff_mul_le (.inl ε_ne_zero) (.inr c_ne_top)).2 ?_⟩
  calc ↑hf.toFinset.card * ε = ∑ _i ∈ hf.toFinset, ε := by rw [Finset.sum_const, nsmul_eq_mul]
    _ ≤ ∑ i ∈ hf.toFinset, a i := Finset.sum_le_sum fun i => hf.mem_toFinset.1
    _ ≤ ∑' i, a i := ENNReal.sum_le_tsum _
    _ ≤ c := tsum_le_c
#align ennreal.finset_card_const_le_le_of_tsum_le ENNReal.finset_card_const_le_le_of_tsum_le

theorem tsum_fiberwise (f : β → ℝ≥0∞) (g : β → γ) :
    ∑' x, ∑' b : g ⁻¹' {x}, f b = ∑' i, f i := by
  apply HasSum.tsum_eq
  let equiv := Equiv.sigmaFiberEquiv g
  apply (equiv.hasSum_iff.mpr ENNReal.summable.hasSum).sigma
  exact fun _ ↦ ENNReal.summable.hasSum_iff.mpr rfl

end tsum

theorem tendsto_toReal_iff {ι} {fi : Filter ι} {f : ι → ℝ≥0∞} (hf : ∀ i, f i ≠ ∞) {x : ℝ≥0∞}
    (hx : x ≠ ∞) : Tendsto (fun n => (f n).toReal) fi (𝓝 x.toReal) ↔ Tendsto f fi (𝓝 x) := by
  lift f to ι → ℝ≥0 using hf
  lift x to ℝ≥0 using hx
  simp [tendsto_coe]
#align ennreal.tendsto_to_real_iff ENNReal.tendsto_toReal_iff

theorem tsum_coe_ne_top_iff_summable_coe {f : α → ℝ≥0} :
    (∑' a, (f a : ℝ≥0∞)) ≠ ∞ ↔ Summable fun a => (f a : ℝ) := by
  rw [NNReal.summable_coe]
  exact tsum_coe_ne_top_iff_summable
#align ennreal.tsum_coe_ne_top_iff_summable_coe ENNReal.tsum_coe_ne_top_iff_summable_coe

theorem tsum_coe_eq_top_iff_not_summable_coe {f : α → ℝ≥0} :
    (∑' a, (f a : ℝ≥0∞)) = ∞ ↔ ¬Summable fun a => (f a : ℝ) :=
  tsum_coe_ne_top_iff_summable_coe.not_right
#align ennreal.tsum_coe_eq_top_iff_not_summable_coe ENNReal.tsum_coe_eq_top_iff_not_summable_coe

theorem hasSum_toReal {f : α → ℝ≥0∞} (hsum : ∑' x, f x ≠ ∞) :
    HasSum (fun x => (f x).toReal) (∑' x, (f x).toReal) := by
  lift f to α → ℝ≥0 using ENNReal.ne_top_of_tsum_ne_top hsum
  simp only [coe_toReal, ← NNReal.coe_tsum, NNReal.hasSum_coe]
  exact (tsum_coe_ne_top_iff_summable.1 hsum).hasSum
#align ennreal.has_sum_to_real ENNReal.hasSum_toReal

theorem summable_toReal {f : α → ℝ≥0∞} (hsum : ∑' x, f x ≠ ∞) : Summable fun x => (f x).toReal :=
  (hasSum_toReal hsum).summable
#align ennreal.summable_to_real ENNReal.summable_toReal

end ENNReal

namespace NNReal

theorem tsum_eq_toNNReal_tsum {f : β → ℝ≥0} : ∑' b, f b = (∑' b, (f b : ℝ≥0∞)).toNNReal := by
  by_cases h : Summable f
  · rw [← ENNReal.coe_tsum h, ENNReal.toNNReal_coe]
  · have A := tsum_eq_zero_of_not_summable h
    simp only [← ENNReal.tsum_coe_ne_top_iff_summable, Classical.not_not] at h
    simp only [h, ENNReal.top_toNNReal, A]
#align nnreal.tsum_eq_to_nnreal_tsum NNReal.tsum_eq_toNNReal_tsum

/-- Comparison test of convergence of `ℝ≥0`-valued series. -/
theorem exists_le_hasSum_of_le {f g : β → ℝ≥0} {r : ℝ≥0} (hgf : ∀ b, g b ≤ f b) (hfr : HasSum f r) :
    ∃ p ≤ r, HasSum g p :=
  have : (∑' b, (g b : ℝ≥0∞)) ≤ r := by
    refine hasSum_le (fun b => ?_) ENNReal.summable.hasSum (ENNReal.hasSum_coe.2 hfr)
    exact ENNReal.coe_le_coe.2 (hgf _)
  let ⟨p, Eq, hpr⟩ := ENNReal.le_coe_iff.1 this
  ⟨p, hpr, ENNReal.hasSum_coe.1 <| Eq ▸ ENNReal.summable.hasSum⟩
#align nnreal.exists_le_has_sum_of_le NNReal.exists_le_hasSum_of_le

/-- Comparison test of convergence of `ℝ≥0`-valued series. -/
theorem summable_of_le {f g : β → ℝ≥0} (hgf : ∀ b, g b ≤ f b) : Summable f → Summable g
  | ⟨_r, hfr⟩ =>
    let ⟨_p, _, hp⟩ := exists_le_hasSum_of_le hgf hfr
    hp.summable
#align nnreal.summable_of_le NNReal.summable_of_le

/-- Summable non-negative functions have countable support -/
theorem _root_.Summable.countable_support_nnreal (f : α → ℝ≥0) (h : Summable f) :
    f.support.Countable := by
  rw [← NNReal.summable_coe] at h
  simpa [support] using h.countable_support

/-- A series of non-negative real numbers converges to `r` in the sense of `HasSum` if and only if
the sequence of partial sum converges to `r`. -/
theorem hasSum_iff_tendsto_nat {f : ℕ → ℝ≥0} {r : ℝ≥0} :
    HasSum f r ↔ Tendsto (fun n : ℕ => ∑ i ∈ Finset.range n, f i) atTop (𝓝 r) := by
  rw [← ENNReal.hasSum_coe, ENNReal.hasSum_iff_tendsto_nat]
  simp only [← ENNReal.coe_finset_sum]
  exact ENNReal.tendsto_coe
#align nnreal.has_sum_iff_tendsto_nat NNReal.hasSum_iff_tendsto_nat

theorem not_summable_iff_tendsto_nat_atTop {f : ℕ → ℝ≥0} :
    ¬Summable f ↔ Tendsto (fun n : ℕ => ∑ i ∈ Finset.range n, f i) atTop atTop := by
  constructor
  · intro h
    refine ((tendsto_of_monotone ?_).resolve_right h).comp ?_
    exacts [Finset.sum_mono_set _, tendsto_finset_range]
  · rintro hnat ⟨r, hr⟩
    exact not_tendsto_nhds_of_tendsto_atTop hnat _ (hasSum_iff_tendsto_nat.1 hr)
#align nnreal.not_summable_iff_tendsto_nat_at_top NNReal.not_summable_iff_tendsto_nat_atTop

theorem summable_iff_not_tendsto_nat_atTop {f : ℕ → ℝ≥0} :
    Summable f ↔ ¬Tendsto (fun n : ℕ => ∑ i ∈ Finset.range n, f i) atTop atTop := by
  rw [← not_iff_not, Classical.not_not, not_summable_iff_tendsto_nat_atTop]
#align nnreal.summable_iff_not_tendsto_nat_at_top NNReal.summable_iff_not_tendsto_nat_atTop

theorem summable_of_sum_range_le {f : ℕ → ℝ≥0} {c : ℝ≥0}
    (h : ∀ n, ∑ i ∈ Finset.range n, f i ≤ c) : Summable f := by
  refine summable_iff_not_tendsto_nat_atTop.2 fun H => ?_
  rcases exists_lt_of_tendsto_atTop H 0 c with ⟨n, -, hn⟩
  exact lt_irrefl _ (hn.trans_le (h n))
#align nnreal.summable_of_sum_range_le NNReal.summable_of_sum_range_le

theorem tsum_le_of_sum_range_le {f : ℕ → ℝ≥0} {c : ℝ≥0}
    (h : ∀ n, ∑ i ∈ Finset.range n, f i ≤ c) : ∑' n, f n ≤ c :=
  _root_.tsum_le_of_sum_range_le (summable_of_sum_range_le h) h
#align nnreal.tsum_le_of_sum_range_le NNReal.tsum_le_of_sum_range_le

theorem tsum_comp_le_tsum_of_inj {β : Type*} {f : α → ℝ≥0} (hf : Summable f) {i : β → α}
    (hi : Function.Injective i) : (∑' x, f (i x)) ≤ ∑' x, f x :=
  tsum_le_tsum_of_inj i hi (fun _ _ => zero_le _) (fun _ => le_rfl) (summable_comp_injective hf hi)
    hf
#align nnreal.tsum_comp_le_tsum_of_inj NNReal.tsum_comp_le_tsum_of_inj

theorem summable_sigma {β : α → Type*} {f : (Σ x, β x) → ℝ≥0} :
    Summable f ↔ (∀ x, Summable fun y => f ⟨x, y⟩) ∧ Summable fun x => ∑' y, f ⟨x, y⟩ := by
  constructor
  · simp only [← NNReal.summable_coe, NNReal.coe_tsum]
    exact fun h => ⟨h.sigma_factor, h.sigma⟩
  · rintro ⟨h₁, h₂⟩
    simpa only [← ENNReal.tsum_coe_ne_top_iff_summable, ENNReal.tsum_sigma',
      ENNReal.coe_tsum (h₁ _)] using h₂
#align nnreal.summable_sigma NNReal.summable_sigma

theorem indicator_summable {f : α → ℝ≥0} (hf : Summable f) (s : Set α) :
    Summable (s.indicator f) := by
  refine NNReal.summable_of_le (fun a => le_trans (le_of_eq (s.indicator_apply f a)) ?_) hf
  split_ifs
  · exact le_refl (f a)
  · exact zero_le_coe
#align nnreal.indicator_summable NNReal.indicator_summable

theorem tsum_indicator_ne_zero {f : α → ℝ≥0} (hf : Summable f) {s : Set α} (h : ∃ a ∈ s, f a ≠ 0) :
    (∑' x, (s.indicator f) x) ≠ 0 := fun h' =>
  let ⟨a, ha, hap⟩ := h
  hap ((Set.indicator_apply_eq_self.mpr (absurd ha)).symm.trans
    ((tsum_eq_zero_iff (indicator_summable hf s)).1 h' a))
#align nnreal.tsum_indicator_ne_zero NNReal.tsum_indicator_ne_zero

open Finset

/-- For `f : ℕ → ℝ≥0`, then `∑' k, f (k + i)` tends to zero. This does not require a summability
assumption on `f`, as otherwise all sums are zero. -/
theorem tendsto_sum_nat_add (f : ℕ → ℝ≥0) : Tendsto (fun i => ∑' k, f (k + i)) atTop (𝓝 0) := by
  rw [← tendsto_coe]
  convert _root_.tendsto_sum_nat_add fun i => (f i : ℝ)
  norm_cast
#align nnreal.tendsto_sum_nat_add NNReal.tendsto_sum_nat_add

nonrec theorem hasSum_lt {f g : α → ℝ≥0} {sf sg : ℝ≥0} {i : α} (h : ∀ a : α, f a ≤ g a)
    (hi : f i < g i) (hf : HasSum f sf) (hg : HasSum g sg) : sf < sg := by
  have A : ∀ a : α, (f a : ℝ) ≤ g a := fun a => NNReal.coe_le_coe.2 (h a)
  have : (sf : ℝ) < sg := hasSum_lt A (NNReal.coe_lt_coe.2 hi) (hasSum_coe.2 hf) (hasSum_coe.2 hg)
  exact NNReal.coe_lt_coe.1 this
#align nnreal.has_sum_lt NNReal.hasSum_lt

@[mono]
theorem hasSum_strict_mono {f g : α → ℝ≥0} {sf sg : ℝ≥0} (hf : HasSum f sf) (hg : HasSum g sg)
    (h : f < g) : sf < sg :=
  let ⟨hle, _i, hi⟩ := Pi.lt_def.mp h
  hasSum_lt hle hi hf hg
#align nnreal.has_sum_strict_mono NNReal.hasSum_strict_mono

theorem tsum_lt_tsum {f g : α → ℝ≥0} {i : α} (h : ∀ a : α, f a ≤ g a) (hi : f i < g i)
    (hg : Summable g) : ∑' n, f n < ∑' n, g n :=
  hasSum_lt h hi (summable_of_le h hg).hasSum hg.hasSum
#align nnreal.tsum_lt_tsum NNReal.tsum_lt_tsum

@[mono]
theorem tsum_strict_mono {f g : α → ℝ≥0} (hg : Summable g) (h : f < g) : ∑' n, f n < ∑' n, g n :=
  let ⟨hle, _i, hi⟩ := Pi.lt_def.mp h
  tsum_lt_tsum hle hi hg
#align nnreal.tsum_strict_mono NNReal.tsum_strict_mono

theorem tsum_pos {g : α → ℝ≥0} (hg : Summable g) (i : α) (hi : 0 < g i) : 0 < ∑' b, g b := by
  rw [← tsum_zero]
  exact tsum_lt_tsum (fun a => zero_le _) hi hg
#align nnreal.tsum_pos NNReal.tsum_pos

theorem tsum_eq_add_tsum_ite {f : α → ℝ≥0} (hf : Summable f) (i : α) :
    ∑' x, f x = f i + ∑' x, ite (x = i) 0 (f x) := by
  refine tsum_eq_add_tsum_ite' i (NNReal.summable_of_le (fun i' => ?_) hf)
  rw [Function.update_apply]
  split_ifs <;> simp only [zero_le', le_rfl]
#align nnreal.tsum_eq_add_tsum_ite NNReal.tsum_eq_add_tsum_ite

end NNReal

namespace ENNReal

theorem tsum_toNNReal_eq {f : α → ℝ≥0∞} (hf : ∀ a, f a ≠ ∞) :
    (∑' a, f a).toNNReal = ∑' a, (f a).toNNReal :=
  (congr_arg ENNReal.toNNReal (tsum_congr fun x => (coe_toNNReal (hf x)).symm)).trans
    NNReal.tsum_eq_toNNReal_tsum.symm
#align ennreal.tsum_to_nnreal_eq ENNReal.tsum_toNNReal_eq

theorem tsum_toReal_eq {f : α → ℝ≥0∞} (hf : ∀ a, f a ≠ ∞) :
    (∑' a, f a).toReal = ∑' a, (f a).toReal := by
  simp only [ENNReal.toReal, tsum_toNNReal_eq hf, NNReal.coe_tsum]
#align ennreal.tsum_to_real_eq ENNReal.tsum_toReal_eq

theorem tendsto_sum_nat_add (f : ℕ → ℝ≥0∞) (hf : ∑' i, f i ≠ ∞) :
    Tendsto (fun i => ∑' k, f (k + i)) atTop (𝓝 0) := by
  lift f to ℕ → ℝ≥0 using ENNReal.ne_top_of_tsum_ne_top hf
  replace hf : Summable f := tsum_coe_ne_top_iff_summable.1 hf
  simp only [← ENNReal.coe_tsum, NNReal.summable_nat_add _ hf, ← ENNReal.coe_zero]
  exact mod_cast NNReal.tendsto_sum_nat_add f
#align ennreal.tendsto_sum_nat_add ENNReal.tendsto_sum_nat_add

theorem tsum_le_of_sum_range_le {f : ℕ → ℝ≥0∞} {c : ℝ≥0∞}
    (h : ∀ n, ∑ i ∈ Finset.range n, f i ≤ c) : ∑' n, f n ≤ c :=
  _root_.tsum_le_of_sum_range_le ENNReal.summable h
#align ennreal.tsum_le_of_sum_range_le ENNReal.tsum_le_of_sum_range_le

theorem hasSum_lt {f g : α → ℝ≥0∞} {sf sg : ℝ≥0∞} {i : α} (h : ∀ a : α, f a ≤ g a) (hi : f i < g i)
    (hsf : sf ≠ ∞) (hf : HasSum f sf) (hg : HasSum g sg) : sf < sg := by
  by_cases hsg : sg = ∞
  · exact hsg.symm ▸ lt_of_le_of_ne le_top hsf
  · have hg' : ∀ x, g x ≠ ∞ := ENNReal.ne_top_of_tsum_ne_top (hg.tsum_eq.symm ▸ hsg)
    lift f to α → ℝ≥0 using fun x =>
      ne_of_lt (lt_of_le_of_lt (h x) <| lt_of_le_of_ne le_top (hg' x))
    lift g to α → ℝ≥0 using hg'
    lift sf to ℝ≥0 using hsf
    lift sg to ℝ≥0 using hsg
    simp only [coe_le_coe, coe_lt_coe] at h hi ⊢
    exact NNReal.hasSum_lt h hi (ENNReal.hasSum_coe.1 hf) (ENNReal.hasSum_coe.1 hg)
#align ennreal.has_sum_lt ENNReal.hasSum_lt

theorem tsum_lt_tsum {f g : α → ℝ≥0∞} {i : α} (hfi : tsum f ≠ ∞) (h : ∀ a : α, f a ≤ g a)
    (hi : f i < g i) : ∑' x, f x < ∑' x, g x :=
  hasSum_lt h hi hfi ENNReal.summable.hasSum ENNReal.summable.hasSum
#align ennreal.tsum_lt_tsum ENNReal.tsum_lt_tsum

end ENNReal

theorem tsum_comp_le_tsum_of_inj {β : Type*} {f : α → ℝ} (hf : Summable f) (hn : ∀ a, 0 ≤ f a)
    {i : β → α} (hi : Function.Injective i) : tsum (f ∘ i) ≤ tsum f := by
  lift f to α → ℝ≥0 using hn
  rw [NNReal.summable_coe] at hf
  simpa only [(· ∘ ·), ← NNReal.coe_tsum] using NNReal.tsum_comp_le_tsum_of_inj hf hi
#align tsum_comp_le_tsum_of_inj tsum_comp_le_tsum_of_inj

/-- Comparison test of convergence of series of non-negative real numbers. -/
theorem Summable.of_nonneg_of_le {f g : β → ℝ} (hg : ∀ b, 0 ≤ g b) (hgf : ∀ b, g b ≤ f b)
    (hf : Summable f) : Summable g := by
  lift f to β → ℝ≥0 using fun b => (hg b).trans (hgf b)
  lift g to β → ℝ≥0 using hg
  rw [NNReal.summable_coe] at hf ⊢
  exact NNReal.summable_of_le (fun b => NNReal.coe_le_coe.1 (hgf b)) hf
#align summable_of_nonneg_of_le Summable.of_nonneg_of_le

theorem Summable.toNNReal {f : α → ℝ} (hf : Summable f) : Summable fun n => (f n).toNNReal := by
  apply NNReal.summable_coe.1
  refine .of_nonneg_of_le (fun n => NNReal.coe_nonneg _) (fun n => ?_) hf.abs
  simp only [le_abs_self, Real.coe_toNNReal', max_le_iff, abs_nonneg, and_self_iff]
#align summable.to_nnreal Summable.toNNReal

/-- Finitely summable non-negative functions have countable support -/
theorem _root_.Summable.countable_support_ennreal {f : α → ℝ≥0∞} (h : ∑' (i : α), f i ≠ ∞) :
    f.support.Countable := by
  lift f to α → ℝ≥0 using ENNReal.ne_top_of_tsum_ne_top h
  simpa [support] using (ENNReal.tsum_coe_ne_top_iff_summable.1 h).countable_support_nnreal

/-- A series of non-negative real numbers converges to `r` in the sense of `HasSum` if and only if
the sequence of partial sum converges to `r`. -/
theorem hasSum_iff_tendsto_nat_of_nonneg {f : ℕ → ℝ} (hf : ∀ i, 0 ≤ f i) (r : ℝ) :
    HasSum f r ↔ Tendsto (fun n : ℕ => ∑ i ∈ Finset.range n, f i) atTop (𝓝 r) := by
  lift f to ℕ → ℝ≥0 using hf
  simp only [HasSum, ← NNReal.coe_sum, NNReal.tendsto_coe']
  exact exists_congr fun hr => NNReal.hasSum_iff_tendsto_nat
#align has_sum_iff_tendsto_nat_of_nonneg hasSum_iff_tendsto_nat_of_nonneg

theorem ENNReal.ofReal_tsum_of_nonneg {f : α → ℝ} (hf_nonneg : ∀ n, 0 ≤ f n) (hf : Summable f) :
    ENNReal.ofReal (∑' n, f n) = ∑' n, ENNReal.ofReal (f n) := by
  simp_rw [ENNReal.ofReal, ENNReal.tsum_coe_eq (NNReal.hasSum_real_toNNReal_of_nonneg hf_nonneg hf)]
#align ennreal.of_real_tsum_of_nonneg ENNReal.ofReal_tsum_of_nonneg

section

variable [EMetricSpace β]

open ENNReal Filter EMetric

/-- In an emetric ball, the distance between points is everywhere finite -/
theorem edist_ne_top_of_mem_ball {a : β} {r : ℝ≥0∞} (x y : ball a r) : edist x.1 y.1 ≠ ∞ :=
  ne_of_lt <|
    calc
      edist x y ≤ edist a x + edist a y := edist_triangle_left x.1 y.1 a
      _ < r + r := by rw [edist_comm a x, edist_comm a y]; exact add_lt_add x.2 y.2
      _ ≤ ∞ := le_top
#align edist_ne_top_of_mem_ball edist_ne_top_of_mem_ball

/-- Each ball in an extended metric space gives us a metric space, as the edist
is everywhere finite. -/
def metricSpaceEMetricBall (a : β) (r : ℝ≥0∞) : MetricSpace (ball a r) :=
  EMetricSpace.toMetricSpace edist_ne_top_of_mem_ball
#align metric_space_emetric_ball metricSpaceEMetricBall

theorem nhds_eq_nhds_emetric_ball (a x : β) (r : ℝ≥0∞) (h : x ∈ ball a r) :
    𝓝 x = map ((↑) : ball a r → β) (𝓝 ⟨x, h⟩) :=
  (map_nhds_subtype_coe_eq_nhds _ <| IsOpen.mem_nhds EMetric.isOpen_ball h).symm
#align nhds_eq_nhds_emetric_ball nhds_eq_nhds_emetric_ball

end

section

variable [PseudoEMetricSpace α]

open EMetric

theorem tendsto_iff_edist_tendsto_0 {l : Filter β} {f : β → α} {y : α} :
    Tendsto f l (𝓝 y) ↔ Tendsto (fun x => edist (f x) y) l (𝓝 0) := by
  simp only [EMetric.nhds_basis_eball.tendsto_right_iff, EMetric.mem_ball,
    @tendsto_order ℝ≥0∞ β _ _, forall_prop_of_false ENNReal.not_lt_zero, forall_const, true_and_iff]
#align tendsto_iff_edist_tendsto_0 tendsto_iff_edist_tendsto_0

/-- Yet another metric characterization of Cauchy sequences on integers. This one is often the
most efficient. -/
theorem EMetric.cauchySeq_iff_le_tendsto_0 [Nonempty β] [SemilatticeSup β] {s : β → α} :
    CauchySeq s ↔ ∃ b : β → ℝ≥0∞, (∀ n m N : β, N ≤ n → N ≤ m → edist (s n) (s m) ≤ b N) ∧
      Tendsto b atTop (𝓝 0) := EMetric.cauchySeq_iff.trans <| by
  constructor
  · intro hs
    /- `s` is Cauchy sequence. Let `b n` be the diameter of the set `s '' Set.Ici n`. -/
    refine ⟨fun N => EMetric.diam (s '' Ici N), fun n m N hn hm => ?_, ?_⟩
    -- Prove that it bounds the distances of points in the Cauchy sequence
    · exact EMetric.edist_le_diam_of_mem (mem_image_of_mem _ hn) (mem_image_of_mem _ hm)
    -- Prove that it tends to `0`, by using the Cauchy property of `s`
    · refine ENNReal.tendsto_nhds_zero.2 fun ε ε0 => ?_
      rcases hs ε ε0 with ⟨N, hN⟩
      refine (eventually_ge_atTop N).mono fun n hn => EMetric.diam_le ?_
      rintro _ ⟨k, hk, rfl⟩ _ ⟨l, hl, rfl⟩
      exact (hN _ (hn.trans hk) _ (hn.trans hl)).le
  · rintro ⟨b, ⟨b_bound, b_lim⟩⟩ ε εpos
    have : ∀ᶠ n in atTop, b n < ε := b_lim.eventually (gt_mem_nhds εpos)
    rcases this.exists with ⟨N, hN⟩
    refine ⟨N, fun m hm n hn => ?_⟩
    calc edist (s m) (s n) ≤ b N := b_bound m n N hm hn
    _ < ε := hN
#align emetric.cauchy_seq_iff_le_tendsto_0 EMetric.cauchySeq_iff_le_tendsto_0

theorem continuous_of_le_add_edist {f : α → ℝ≥0∞} (C : ℝ≥0∞) (hC : C ≠ ∞)
    (h : ∀ x y, f x ≤ f y + C * edist x y) : Continuous f := by
  refine continuous_iff_continuousAt.2 fun x => ENNReal.tendsto_nhds_of_Icc fun ε ε0 => ?_
  rcases ENNReal.exists_nnreal_pos_mul_lt hC ε0.ne' with ⟨δ, δ0, hδ⟩
  rw [mul_comm] at hδ
  filter_upwards [EMetric.closedBall_mem_nhds x (ENNReal.coe_pos.2 δ0)] with y hy
  refine ⟨tsub_le_iff_right.2 <| (h x y).trans ?_, (h y x).trans ?_⟩ <;>
    refine add_le_add_left (le_trans (mul_le_mul_left' ?_ _) hδ.le) _
  exacts [EMetric.mem_closedBall'.1 hy, EMetric.mem_closedBall.1 hy]
#align continuous_of_le_add_edist continuous_of_le_add_edist

theorem continuous_edist : Continuous fun p : α × α => edist p.1 p.2 := by
  apply continuous_of_le_add_edist 2 (by decide)
  rintro ⟨x, y⟩ ⟨x', y'⟩
  calc
    edist x y ≤ edist x x' + edist x' y' + edist y' y := edist_triangle4 _ _ _ _
    _ = edist x' y' + (edist x x' + edist y y') := by simp only [edist_comm]; ac_rfl
    _ ≤ edist x' y' + (edist (x, y) (x', y') + edist (x, y) (x', y')) :=
      (add_le_add_left (add_le_add (le_max_left _ _) (le_max_right _ _)) _)
    _ = edist x' y' + 2 * edist (x, y) (x', y') := by rw [← mul_two, mul_comm]
#align continuous_edist continuous_edist

@[continuity, fun_prop]
theorem Continuous.edist [TopologicalSpace β] {f g : β → α} (hf : Continuous f)
    (hg : Continuous g) : Continuous fun b => edist (f b) (g b) :=
  continuous_edist.comp (hf.prod_mk hg : _)
#align continuous.edist Continuous.edist

theorem Filter.Tendsto.edist {f g : β → α} {x : Filter β} {a b : α} (hf : Tendsto f x (𝓝 a))
    (hg : Tendsto g x (𝓝 b)) : Tendsto (fun x => edist (f x) (g x)) x (𝓝 (edist a b)) :=
  (continuous_edist.tendsto (a, b)).comp (hf.prod_mk_nhds hg)
#align filter.tendsto.edist Filter.Tendsto.edist

/-- If the extended distance between consecutive points of a sequence is estimated
by a summable series of `NNReal`s, then the original sequence is a Cauchy sequence. -/
theorem cauchySeq_of_edist_le_of_summable [PseudoEMetricSpace α] {f : ℕ → α} (d : ℕ → ℝ≥0)
    (hf : ∀ n, edist (f n) (f n.succ) ≤ d n) (hd : Summable d) : CauchySeq f := by
  refine EMetric.cauchySeq_iff_NNReal.2 fun ε εpos ↦ ?_
  -- Actually we need partial sums of `d` to be a Cauchy sequence.
  replace hd : CauchySeq fun n : ℕ ↦ ∑ x ∈ Finset.range n, d x :=
    let ⟨_, H⟩ := hd
    H.tendsto_sum_nat.cauchySeq
  -- Now we take the same `N` as in one of the definitions of a Cauchy sequence.
  refine (Metric.cauchySeq_iff'.1 hd ε (NNReal.coe_pos.2 εpos)).imp fun N hN n hn ↦ ?_
  specialize hN n hn
  -- We simplify the known inequality.
  rw [dist_nndist, NNReal.nndist_eq, ← Finset.sum_range_add_sum_Ico _ hn, add_tsub_cancel_left,
    NNReal.coe_lt_coe, max_lt_iff] at hN
  rw [edist_comm]
  -- Then use `hf` to simplify the goal to the same form.
  refine lt_of_le_of_lt (edist_le_Ico_sum_of_edist_le hn fun _ _ ↦ hf _) ?_
  exact mod_cast hN.1
#align cauchy_seq_of_edist_le_of_summable cauchySeq_of_edist_le_of_summable

theorem cauchySeq_of_edist_le_of_tsum_ne_top {f : ℕ → α} (d : ℕ → ℝ≥0∞)
    (hf : ∀ n, edist (f n) (f n.succ) ≤ d n) (hd : tsum d ≠ ∞) : CauchySeq f := by
  lift d to ℕ → NNReal using fun i => ENNReal.ne_top_of_tsum_ne_top hd i
  rw [ENNReal.tsum_coe_ne_top_iff_summable] at hd
  exact cauchySeq_of_edist_le_of_summable d hf hd
#align cauchy_seq_of_edist_le_of_tsum_ne_top cauchySeq_of_edist_le_of_tsum_ne_top

theorem EMetric.isClosed_ball {a : α} {r : ℝ≥0∞} : IsClosed (closedBall a r) :=
  isClosed_le (continuous_id.edist continuous_const) continuous_const
#align emetric.is_closed_ball EMetric.isClosed_ball

@[simp]
theorem EMetric.diam_closure (s : Set α) : diam (closure s) = diam s := by
  refine le_antisymm (diam_le fun x hx y hy => ?_) (diam_mono subset_closure)
  have : edist x y ∈ closure (Iic (diam s)) :=
    map_mem_closure₂ continuous_edist hx hy fun x hx y hy => edist_le_diam_of_mem hx hy
  rwa [closure_Iic] at this
#align emetric.diam_closure EMetric.diam_closure

@[simp]
theorem Metric.diam_closure {α : Type*} [PseudoMetricSpace α] (s : Set α) :
    Metric.diam (closure s) = diam s := by simp only [Metric.diam, EMetric.diam_closure]
#align metric.diam_closure Metric.diam_closure

theorem isClosed_setOf_lipschitzOnWith {α β} [PseudoEMetricSpace α] [PseudoEMetricSpace β] (K : ℝ≥0)
    (s : Set α) : IsClosed { f : α → β | LipschitzOnWith K f s } := by
  simp only [LipschitzOnWith, setOf_forall]
  refine isClosed_biInter fun x _ => isClosed_biInter fun y _ => isClosed_le ?_ ?_
  exacts [.edist (continuous_apply x) (continuous_apply y), continuous_const]
#align is_closed_set_of_lipschitz_on_with isClosed_setOf_lipschitzOnWith

theorem isClosed_setOf_lipschitzWith {α β} [PseudoEMetricSpace α] [PseudoEMetricSpace β] (K : ℝ≥0) :
    IsClosed { f : α → β | LipschitzWith K f } := by
  simp only [← lipschitzOn_univ, isClosed_setOf_lipschitzOnWith]
#align is_closed_set_of_lipschitz_with isClosed_setOf_lipschitzWith

namespace Real

/-- For a bounded set `s : Set ℝ`, its `EMetric.diam` is equal to `sSup s - sInf s` reinterpreted as
`ℝ≥0∞`. -/
theorem ediam_eq {s : Set ℝ} (h : Bornology.IsBounded s) :
    EMetric.diam s = ENNReal.ofReal (sSup s - sInf s) := by
  rcases eq_empty_or_nonempty s with (rfl | hne)
  · simp
  refine le_antisymm (Metric.ediam_le_of_forall_dist_le fun x hx y hy => ?_) ?_
  · exact Real.dist_le_of_mem_Icc (h.subset_Icc_sInf_sSup hx) (h.subset_Icc_sInf_sSup hy)
  · apply ENNReal.ofReal_le_of_le_toReal
    rw [← Metric.diam, ← Metric.diam_closure]
    calc sSup s - sInf s ≤ dist (sSup s) (sInf s) := le_abs_self _
    _ ≤ Metric.diam (closure s) := dist_le_diam_of_mem h.closure (csSup_mem_closure hne h.bddAbove)
        (csInf_mem_closure hne h.bddBelow)
#align real.ediam_eq Real.ediam_eq

/-- For a bounded set `s : Set ℝ`, its `Metric.diam` is equal to `sSup s - sInf s`. -/
theorem diam_eq {s : Set ℝ} (h : Bornology.IsBounded s) : Metric.diam s = sSup s - sInf s := by
  rw [Metric.diam, Real.ediam_eq h, ENNReal.toReal_ofReal]
  exact sub_nonneg.2 (Real.sInf_le_sSup s h.bddBelow h.bddAbove)
#align real.diam_eq Real.diam_eq

@[simp]
theorem ediam_Ioo (a b : ℝ) : EMetric.diam (Ioo a b) = ENNReal.ofReal (b - a) := by
  rcases le_or_lt b a with (h | h)
  · simp [h]
  · rw [Real.ediam_eq (isBounded_Ioo _ _), csSup_Ioo h, csInf_Ioo h]
#align real.ediam_Ioo Real.ediam_Ioo

@[simp]
theorem ediam_Icc (a b : ℝ) : EMetric.diam (Icc a b) = ENNReal.ofReal (b - a) := by
  rcases le_or_lt a b with (h | h)
  · rw [Real.ediam_eq (isBounded_Icc _ _), csSup_Icc h, csInf_Icc h]
  · simp [h, h.le]
#align real.ediam_Icc Real.ediam_Icc

@[simp]
theorem ediam_Ico (a b : ℝ) : EMetric.diam (Ico a b) = ENNReal.ofReal (b - a) :=
  le_antisymm (ediam_Icc a b ▸ diam_mono Ico_subset_Icc_self)
    (ediam_Ioo a b ▸ diam_mono Ioo_subset_Ico_self)
#align real.ediam_Ico Real.ediam_Ico

@[simp]
theorem ediam_Ioc (a b : ℝ) : EMetric.diam (Ioc a b) = ENNReal.ofReal (b - a) :=
  le_antisymm (ediam_Icc a b ▸ diam_mono Ioc_subset_Icc_self)
    (ediam_Ioo a b ▸ diam_mono Ioo_subset_Ioc_self)
#align real.ediam_Ioc Real.ediam_Ioc

theorem diam_Icc {a b : ℝ} (h : a ≤ b) : Metric.diam (Icc a b) = b - a := by
  simp [Metric.diam, ENNReal.toReal_ofReal (sub_nonneg.2 h)]
#align real.diam_Icc Real.diam_Icc

theorem diam_Ico {a b : ℝ} (h : a ≤ b) : Metric.diam (Ico a b) = b - a := by
  simp [Metric.diam, ENNReal.toReal_ofReal (sub_nonneg.2 h)]
#align real.diam_Ico Real.diam_Ico

theorem diam_Ioc {a b : ℝ} (h : a ≤ b) : Metric.diam (Ioc a b) = b - a := by
  simp [Metric.diam, ENNReal.toReal_ofReal (sub_nonneg.2 h)]
#align real.diam_Ioc Real.diam_Ioc

theorem diam_Ioo {a b : ℝ} (h : a ≤ b) : Metric.diam (Ioo a b) = b - a := by
  simp [Metric.diam, ENNReal.toReal_ofReal (sub_nonneg.2 h)]
#align real.diam_Ioo Real.diam_Ioo

end Real

/-- If `edist (f n) (f (n+1))` is bounded above by a function `d : ℕ → ℝ≥0∞`,
then the distance from `f n` to the limit is bounded by `∑'_{k=n}^∞ d k`. -/
theorem edist_le_tsum_of_edist_le_of_tendsto {f : ℕ → α} (d : ℕ → ℝ≥0∞)
    (hf : ∀ n, edist (f n) (f n.succ) ≤ d n) {a : α} (ha : Tendsto f atTop (𝓝 a)) (n : ℕ) :
    edist (f n) a ≤ ∑' m, d (n + m) := by
  refine le_of_tendsto (tendsto_const_nhds.edist ha) (mem_atTop_sets.2 ⟨n, fun m hnm => ?_⟩)
  change edist _ _ ≤ _
  refine le_trans (edist_le_Ico_sum_of_edist_le hnm fun _ _ => hf _) ?_
  rw [Finset.sum_Ico_eq_sum_range]
  exact sum_le_tsum _ (fun _ _ => zero_le _) ENNReal.summable
#align edist_le_tsum_of_edist_le_of_tendsto edist_le_tsum_of_edist_le_of_tendsto

/-- If `edist (f n) (f (n+1))` is bounded above by a function `d : ℕ → ℝ≥0∞`,
then the distance from `f 0` to the limit is bounded by `∑'_{k=0}^∞ d k`. -/
theorem edist_le_tsum_of_edist_le_of_tendsto₀ {f : ℕ → α} (d : ℕ → ℝ≥0∞)
    (hf : ∀ n, edist (f n) (f n.succ) ≤ d n) {a : α} (ha : Tendsto f atTop (𝓝 a)) :
    edist (f 0) a ≤ ∑' m, d m := by simpa using edist_le_tsum_of_edist_le_of_tendsto d hf ha 0
#align edist_le_tsum_of_edist_le_of_tendsto₀ edist_le_tsum_of_edist_le_of_tendsto₀

end

namespace ENNReal

section truncateToReal

/-- With truncation level `t`, the truncated cast `ℝ≥0∞ → ℝ` is given by `x ↦ (min t x).toReal`.
Unlike `ENNReal.toReal`, this cast is continuous and monotone when `t ≠ ∞`. -/
noncomputable def truncateToReal (t x : ℝ≥0∞) : ℝ := (min t x).toReal

lemma truncateToReal_eq_toReal {t x : ℝ≥0∞} (t_ne_top : t ≠ ∞) (x_le : x ≤ t) :
    truncateToReal t x = x.toReal := by
  have x_lt_top : x < ∞ := lt_of_le_of_lt x_le t_ne_top.lt_top
  have obs : min t x ≠ ∞ := by
    simp_all only [ne_eq, ge_iff_le, min_eq_top, false_and, not_false_eq_true]
  exact (ENNReal.toReal_eq_toReal obs x_lt_top.ne).mpr (min_eq_right x_le)

lemma truncateToReal_le {t : ℝ≥0∞} (t_ne_top : t ≠ ∞) {x : ℝ≥0∞} :
    truncateToReal t x ≤ t.toReal := by
  rw [truncateToReal]
  apply (toReal_le_toReal _ t_ne_top).mpr (min_le_left t x)
  simp_all only [ne_eq, ge_iff_le, min_eq_top, false_and, not_false_eq_true]

lemma truncateToReal_nonneg {t x : ℝ≥0∞} : 0 ≤ truncateToReal t x := toReal_nonneg

/-- The truncated cast `ENNReal.truncateToReal t : ℝ≥0∞ → ℝ` is monotone when `t ≠ ∞`. -/
lemma monotone_truncateToReal {t : ℝ≥0∞} (t_ne_top : t ≠ ∞) : Monotone (truncateToReal t) := by
  intro x y x_le_y
  have obs_x : min t x ≠ ∞ := by
    simp_all only [ne_eq, ge_iff_le, min_eq_top, false_and, not_false_eq_true]
  have obs_y : min t y ≠ ∞ := by
    simp_all only [ne_eq, ge_iff_le, min_eq_top, false_and, not_false_eq_true]
  exact (ENNReal.toReal_le_toReal obs_x obs_y).mpr (min_le_min_left t x_le_y)

/-- The truncated cast `ENNReal.truncateToReal t : ℝ≥0∞ → ℝ` is continuous when `t ≠ ∞`. -/
lemma continuous_truncateToReal {t : ℝ≥0∞} (t_ne_top : t ≠ ∞) : Continuous (truncateToReal t) := by
  apply continuousOn_toReal.comp_continuous (continuous_min.comp (Continuous.Prod.mk t))
  simp [t_ne_top]

end truncateToReal

section LimsupLiminf

variable {ι : Type*} (F : Filter ι) [NeBot F]

lemma limsup_sub_const (f : ι → ℝ≥0∞) (c : ℝ≥0∞) :
    Filter.limsup (fun i ↦ f i - c) F = Filter.limsup f F - c :=
  (Monotone.map_limsSup_of_continuousAt (F := F.map f) (f := fun (x : ℝ≥0∞) ↦ x - c)
    (fun _ _ h ↦ tsub_le_tsub_right h c) (continuous_sub_right c).continuousAt).symm

lemma liminf_sub_const (f : ι → ℝ≥0∞) (c : ℝ≥0∞) :
    Filter.liminf (fun i ↦ f i - c) F = Filter.liminf f F - c :=
  (Monotone.map_limsInf_of_continuousAt (F := F.map f) (f := fun (x : ℝ≥0∞) ↦ x - c)
    (fun _ _ h ↦ tsub_le_tsub_right h c) (continuous_sub_right c).continuousAt).symm

<<<<<<< HEAD
lemma limsup_const_sub (f : ι → ℝ≥0∞)
    {c : ℝ≥0∞} (c_ne_top : c ≠ ∞):
=======
lemma limsup_const_sub (F : Filter ι) [NeBot F] (f : ι → ℝ≥0∞)
    {c : ℝ≥0∞} (c_ne_top : c ≠ ∞) :
>>>>>>> 31c76c5b
    Filter.limsup (fun i ↦ c - f i) F = c - Filter.liminf f F :=
  (Antitone.map_limsInf_of_continuousAt (F := F.map f) (f := fun (x : ℝ≥0∞) ↦ c - x)
    (fun _ _ h ↦ tsub_le_tsub_left h c) (continuous_sub_left c_ne_top).continuousAt).symm

<<<<<<< HEAD
lemma liminf_const_sub  (f : ι → ℝ≥0∞)
    {c : ℝ≥0∞} (c_ne_top : c ≠ ∞):
=======
lemma liminf_const_sub (F : Filter ι) [NeBot F] (f : ι → ℝ≥0∞)
    {c : ℝ≥0∞} (c_ne_top : c ≠ ∞) :
>>>>>>> 31c76c5b
    Filter.liminf (fun i ↦ c - f i) F = c - Filter.limsup f F :=
  (Antitone.map_limsSup_of_continuousAt (F := F.map f) (f := fun (x : ℝ≥0∞) ↦ c - x)
    (fun _ _ h ↦ tsub_le_tsub_left h c) (continuous_sub_left c_ne_top).continuousAt).symm

variable {F}

-- The following are generalizations of lemmas in `Topology.Algebra.Order.LiminfLimsup`,
-- which are needed for the generalization requested in this PR. I will make a separate PR about
-- these generalizations (in the appropriate file), which are indeed natural and important. I will
-- then return to the current PR.

theorem _root_.Antitone.map_limsSup_of_continuousAt'' {R S : Type*} {F : Filter R} [NeBot F]
    [ConditionallyCompleteLinearOrder R] [TopologicalSpace R] [OrderTopology R]
    [ConditionallyCompleteLinearOrder S] [TopologicalSpace S] [OrderTopology S] {f : R → S}
    (f_decr : Antitone f) (f_cont : ContinuousAt f F.limsSup)
    (bdd_above : F.IsBounded (· ≤ ·) := by isBoundedDefault)
    (cobdd : F.IsCobounded (· ≤ ·) := by isBoundedDefault) :
    f F.limsSup = F.liminf f := by sorry

theorem _root_.Antitone.map_limsInf_of_continuousAt'' {R S : Type*} {F : Filter R} [NeBot F]
    [ConditionallyCompleteLinearOrder R] [TopologicalSpace R] [OrderTopology R]
    [ConditionallyCompleteLinearOrder S] [TopologicalSpace S] [OrderTopology S] {f : R → S}
    (f_decr : Antitone f) (f_cont : ContinuousAt f F.limsInf)
    (bdd_below : F.IsBounded (· ≥ ·) := by isBoundedDefault)
    (cobdd : F.IsCobounded (· ≥ ·) := by isBoundedDefault) :
    f F.limsInf = F.limsup f :=
  Antitone.map_limsSup_of_continuousAt'' (R := Rᵒᵈ) (S := Sᵒᵈ) f_decr.dual f_cont bdd_below cobdd

theorem _root_.Monotone.map_limsSup_of_continuousAt'' {R S : Type*} {F : Filter R} [NeBot F]
    [ConditionallyCompleteLinearOrder R] [TopologicalSpace R] [OrderTopology R]
    [ConditionallyCompleteLinearOrder S] [TopologicalSpace S] [OrderTopology S] {f : R → S}
    (f_incr : Monotone f) (f_cont : ContinuousAt f F.limsSup)
    (bdd_above : F.IsBounded (· ≤ ·) := by isBoundedDefault)
    (cobdd : F.IsCobounded (· ≤ ·) := by isBoundedDefault) :
    f F.limsSup = F.limsup f :=
  Antitone.map_limsSup_of_continuousAt'' (S := Sᵒᵈ) f_incr f_cont bdd_above cobdd

theorem _root_.Monotone.map_limsInf_of_continuousAt'' {R S : Type*} {F : Filter R} [NeBot F]
    [ConditionallyCompleteLinearOrder R] [TopologicalSpace R] [OrderTopology R]
    [ConditionallyCompleteLinearOrder S] [TopologicalSpace S] [OrderTopology S] {f : R → S}
    (f_incr : Monotone f) (f_cont : ContinuousAt f F.limsInf)
    (bdd_below : F.IsBounded (· ≥ ·) := by isBoundedDefault)
    (cobdd : F.IsCobounded (· ≥ ·) := by isBoundedDefault) :
    f F.limsInf = F.liminf f :=
  Antitone.map_limsSup_of_continuousAt'' (R := Rᵒᵈ) f_incr.dual f_cont bdd_below cobdd

theorem _root_.Monotone.map_liminf_of_continuousAt' {ι R S : Type*} {F : Filter ι} [NeBot F]
    [ConditionallyCompleteLinearOrder R] [TopologicalSpace R] [OrderTopology R]
    [ConditionallyCompleteLinearOrder S] [TopologicalSpace S] [OrderTopology S] {f : R → S}
    (f_incr : Monotone f) (a : ι → R) (f_cont : ContinuousAt f (F.liminf a))
    (cobdd_above : F.IsCoboundedUnder (· ≥ ·) a := by isBoundedDefault)
    (bdd_below : F.IsBoundedUnder (· ≥ ·) a := by isBoundedDefault) :
    f (F.liminf a) = F.liminf (f ∘ a) :=
  Monotone.map_limsInf_of_continuousAt'' (F := F.map a) f_incr f_cont bdd_below cobdd_above

theorem _root_.isCobounded_ge_of_frequently_le {R : Type*} {F : Filter R} [NeBot F]
    [ConditionallyCompleteLinearOrder R] [TopologicalSpace R] [OrderTopology R]
    (frbdd : ∃ l, ∃ᶠ r in F, r ≤ l) :
    IsCobounded (· ≥ ·) F := sorry

/-- For nontrivial filters in linear orders, coboundedness for `≤` implies frequently boundedness
from below. -/
lemma IsCobounded.frequently_ge {R : Type*} {F : Filter R} [NeBot F]
    [ConditionallyCompleteLinearOrder R] [TopologicalSpace R] [OrderTopology R]
    (cobdd : IsCobounded (· ≤ ·) F) :
    ∃ l, ∃ᶠ x in F, l ≤ x := by sorry

lemma isCobounded_iff_frequently_le {R : Type*} {F : Filter R} [NeBot F]
    [ConditionallyCompleteLinearOrder R] [TopologicalSpace R] [OrderTopology R] :
    IsCobounded (· ≤ ·) F ↔ ∃ l, ∃ᶠ x in F, l ≤ x := by sorry

lemma isCobounded_iff_frequently_ge {R : Type*} {F : Filter R} [NeBot F]
    [ConditionallyCompleteLinearOrder R] [TopologicalSpace R] [OrderTopology R] :
    IsCobounded (· ≥ ·) F ↔ ∃ u, ∃ᶠ x in F, x ≤ u := by sorry


/-- If `xs : ι → ℝ≥0∞` is bounded, then we have `liminf (toReal ∘ xs) = toReal (liminf xs)`. -/
lemma liminf_toReal_eq {ι : Type*} {F : Filter ι} [NeBot F] {b : ℝ≥0∞} (b_ne_top : b ≠ ∞)
    {xs : ι → ℝ≥0∞} (le_b : ∀ᶠ i in F, xs i ≤ b) :
    F.liminf (fun i ↦ (xs i).toReal) = (F.liminf xs).toReal := by
  have liminf_le : F.liminf xs ≤ b := by
    apply liminf_le_of_le ⟨0, by simp⟩
    intro y h
    obtain ⟨i, hi⟩ := (Eventually.and h le_b).exists
    exact hi.1.trans hi.2
  have aux : ∀ᶠ i in F, (xs i).toReal = ENNReal.truncateToReal b (xs i) := by
    filter_upwards [le_b] with i i_le_b
    simp only [truncateToReal_eq_toReal b_ne_top i_le_b, implies_true]
  have aux' : (F.liminf xs).toReal = ENNReal.truncateToReal b (F.liminf xs) := by
    rw [truncateToReal_eq_toReal b_ne_top liminf_le]
  simp_rw [liminf_congr aux, aux']
  have key := Monotone.map_liminf_of_continuousAt (F := F) (monotone_truncateToReal b_ne_top) xs
          (continuous_truncateToReal b_ne_top).continuousAt
          (IsBoundedUnder.isCoboundedUnder_ge ⟨b, by simpa only [eventually_map] using le_b⟩)
          ⟨0, eventually_of_forall (by simp)⟩
  rw [key]
  rfl

/-- If `xs : ι → ℝ≥0∞` is bounded, then we have `liminf (toReal ∘ xs) = toReal (liminf xs)`. -/
lemma limsup_toReal_eq {b : ℝ≥0∞} (b_ne_top : b ≠ ∞)
    {xs : ι → ℝ≥0∞} (le_b : ∀ᶠ i in F, xs i ≤ b) :
    F.limsup (fun i ↦ (xs i).toReal) = (F.limsup xs).toReal := by
  have aux : ∀ᶠ i in F, (xs i).toReal = ENNReal.truncateToReal b (xs i) := by
    filter_upwards [le_b] with i i_le_b
    simp only [truncateToReal_eq_toReal b_ne_top i_le_b, implies_true]
  have aux' : (F.limsup xs).toReal = ENNReal.truncateToReal b (F.limsup xs) := by
    rw [truncateToReal_eq_toReal b_ne_top (limsup_le_of_le ⟨0, by simp⟩ le_b)]
  simp_rw [limsup_congr aux, aux']
  have key := Monotone.map_limsup_of_continuousAt (F := F) (monotone_truncateToReal b_ne_top) xs
          (continuous_truncateToReal b_ne_top).continuousAt
          ⟨b, by simpa only [eventually_map] using le_b⟩
          (IsBoundedUnder.isCoboundedUnder_le ⟨0, eventually_of_forall (by simp)⟩)
  rw [key]
  rfl

lemma isCoboundedUnder_toReal_of_liminf_ne_top {xs : ι → ℝ≥0∞} (liminf_ne_top : F.liminf xs ≠ ∞) :
    IsCoboundedUnder (· ≥ ·) F (fun i ↦ (xs i).toReal) := by
  let b := F.liminf xs + 1
  have b_ne_top : b ≠ ∞ := by simp [b, liminf_ne_top]
  have lt_b : F.liminf xs < b := lt_add_right liminf_ne_top one_ne_zero
  have freq_eq_min : ∃ᶠ i in F, xs i = min (xs i) b := by
    apply (@frequently_lt_of_liminf_lt ι ℝ≥0∞ _ F xs b ⟨∞, by simp⟩ lt_b).mono
    intro i hi
    rw [min_eq_left hi.le]
  have freq_eq_min' : ∃ᶠ i in F, (xs i).toReal = min (xs i).toReal b.toReal := by
    apply freq_eq_min.mono
    intro i hi
    nth_rw 1 [hi]
    refine toReal_min ?_ b_ne_top
    exact ne_top_of_le_ne_top b_ne_top <| hi ▸ min_le_right (xs i) b
  apply isCobounded_ge_of_frequently_le
  simp only [frequently_map]
  refine ⟨b.toReal, freq_eq_min'.mono fun i hi ↦ hi ▸ min_le_right (xs i).toReal b.toReal⟩

lemma isCoboundedUnder_toNNReal_of_liminf_ne_top {xs : ι → ℝ≥0∞} (liminf_ne_top : F.liminf xs ≠ ∞) :
    IsCoboundedUnder (· ≥ ·) F (fun i ↦ (xs i).toNNReal) := by
  obtain ⟨b, hb⟩ := isCoboundedUnder_toReal_of_liminf_ne_top liminf_ne_top
  refine ⟨Real.toNNReal b, ?_⟩
  intro a ha
  apply NNReal.le_toNNReal_of_coe_le <| hb a ?_
  simp only [ge_iff_le, toNNReal_toReal_eq, eventually_map] at ha ⊢
  filter_upwards [ha] with i hi using hi

lemma liminf_toReal_eq_zero_of_liminf_eq_top {xs : ι → ℝ≥0∞} (liminf_eq_top : F.liminf xs = ∞) :
    F.liminf (fun i ↦ (xs i).toReal) = 0 := by
  by_cases ev_ne_top : ∀ᶠ i in F, xs i ≠ ∞
  · simp only [liminf, limsInf, sSup, eventually_map]
    have not_bdd : ¬ BddAbove {a | ∀ᶠ i in F, a ≤ (xs i).toReal} := by
      rw [not_bddAbove_iff]
      intro x
      refine ⟨max (x + 1) 0, ?_⟩
      simp only [mem_setOf_eq, lt_add_iff_pos_right, zero_lt_one, and_true]
      refine ⟨?_, lt_of_lt_of_le (by simp) (le_max_left (x + 1) 0)⟩
      filter_upwards [eventually_lt_of_lt_liminf
                        (show ENNReal.ofReal (max (x + 1) 0) < liminf xs F by simp [liminf_eq_top]),
                      ev_ne_top] with i hi hi'
      convert (toReal_le_toReal top_ne_ofReal.symm hi').mpr hi.le
      simp
    simp [not_bdd]
  · simp only [ne_eq, not_eventually, Decidable.not_not] at ev_ne_top
    by_cases bdd : BddAbove {a | ∀ᶠ i in F, a ≤ (xs i).toReal}
    · apply le_antisymm
      · apply liminf_le_of_frequently_le _ ⟨0, by simp⟩
        apply ev_ne_top.mono
        intro i hi
        simp [hi]
      · apply le_liminf_of_le
        · obtain ⟨b, hb⟩ := bdd
          simp only [upperBounds, mem_setOf_eq] at hb
          apply isCobounded_ge_of_frequently_le
          refine ⟨b+1, ?_⟩
          simp only [frequently_map]
          by_contra con
          simp at con
          specialize hb <| con.mono fun i hi ↦ hi.le
          linarith
        · exact eventually_of_forall fun i ↦ toReal_nonneg
    · simp only [liminf, limsInf, sSup, eventually_map, bdd, and_false, ↓reduceDite]

lemma liminf_toNNReal_eq_zero_of_liminf_eq_top {xs : ι → ℝ≥0∞} (liminf_eq_top : F.liminf xs = ∞) :
    F.liminf (fun i ↦ (xs i).toNNReal) = 0 := by
  sorry

/-- If `xs : ι → ℝ≥0∞` is eventually finite, then we have
`liminf (toReal ∘ xs) = toReal (liminf xs)`. -/
lemma liminf_toReal_eq' {xs : ι → ℝ≥0∞} (ev_ne_top : ∀ᶠ i in F, xs i ≠ ∞) :
    F.liminf (fun i ↦ (xs i).toReal) = (F.liminf xs).toReal := by
  by_cases infty : F.liminf xs = ∞
  · simp only [infty, top_toReal, liminf_toReal_eq_zero_of_liminf_eq_top infty]
  · let b := F.liminf xs + 1
    have b_ne_top : b ≠ ∞ := by simp [b, infty]
    have lt_b : F.liminf xs < b := lt_add_right infty one_ne_zero
    have cobdd := isCoboundedUnder_toReal_of_liminf_ne_top infty
    have obs₁ : F.liminf xs = F.liminf (fun i ↦ min (xs i) b) := by
      apply le_antisymm
      · have aux₁ : min (liminf xs F) b = liminf (fun i ↦ min (xs i) b) F := by
          apply Monotone.map_liminf_of_continuousAt (F := F) (f := fun x ↦ min x b)
          · intro x y hxy
            simp [hxy]
          · exact (Continuous.min continuous_id continuous_const).continuousAt
        simpa [← aux₁] using le_of_eq (min_eq_left_of_lt lt_b).symm
      · apply liminf_le_liminf ?_ ⟨0, by simp⟩ ⟨∞, by simp⟩
        exact eventually_of_forall fun i ↦ min_le_left (xs i) b
    have bdd (i : ι) : min (xs i) b ≤ b := min_le_right (xs i) b
    have aux : ∀ᶠ i in F, (min (xs i) b).toReal = min (xs i).toReal b.toReal := by
      filter_upwards [ev_ne_top] with i hi
      simp [toReal_min hi b_ne_top]
    rw [obs₁, ← liminf_toReal_eq b_ne_top (eventually_of_forall bdd), liminf_congr aux]
    have obs₃ := @Monotone.map_liminf_of_continuousAt' ι ℝ ℝ F _ _ _ _ _ _ _ (fun z => min z b.toReal)
              ?_ (fun i ↦ (xs i).toReal) ?_ ?_ ⟨0, by simp⟩
    · simp only at obs₃
      have rwr : min (liminf (fun i ↦ (xs i).toReal) F) b.toReal
                  = F.liminf (fun i ↦ (xs i).toReal) := by
        refine min_eq_left ?_
        apply liminf_le_of_frequently_le _ ⟨0, by simp⟩
        apply ((frequently_lt_of_liminf_lt ⟨∞, by simp⟩ lt_b).and_eventually ev_ne_top).mono
        intro i ⟨xsi_lt, xsi_ne_top⟩
        exact (toReal_le_toReal xsi_ne_top b_ne_top).mpr xsi_lt.le
      rw [rwr] at obs₃
      rw [obs₃]
      rfl
    · intro x y hxy
      simp [hxy]
    · exact (Continuous.min continuous_id continuous_const).continuousAt
    · exact cobdd

/-- If `xs : ι → ℝ≥0∞` is eventually finite, then we have
`liminf (toNNReal ∘ xs) = toNNReal (liminf xs)`. -/
lemma liminf_toNNReal_eq {xs : ι → ℝ≥0∞}  (ev_ne_top : ∀ᶠ i in F, xs i ≠ ∞) :
    F.liminf (fun i ↦ (xs i).toNNReal) = (F.liminf xs).toNNReal := by
  by_cases infty : F.liminf xs = ∞
  · simpa only [infty, top_toReal] using liminf_toNNReal_eq_zero_of_liminf_eq_top infty
  · have obs : (liminf (fun i ↦ (xs i).toReal) F).toNNReal = liminf (fun i ↦ (xs i).toNNReal) F := by
      rw [Real.toNNReal_mono.map_liminf_of_continuousAt'
            (fun i ↦ (xs i).toReal) continuous_real_toNNReal.continuousAt ?_ ?_]
      · congr; funext i; simp
      · exact isCoboundedUnder_toReal_of_liminf_ne_top infty
      · refine ⟨0, by simp only [ge_iff_le, eventually_map, toReal_nonneg, eventually_true]⟩
    simp [← obs, @liminf_toReal_eq' ι F _ xs ev_ne_top]

/-- If `xs : ι → ℝ≥0∞` is bounded, then we have `liminf (toNNReal ∘ xs) = toNNReal (liminf xs)`. -/
lemma limsup_toNNReal_eq {b : ℝ≥0∞} (b_ne_top : b ≠ ∞)
    {xs : ι → ℝ≥0∞} (le_b : ∀ᶠ i in F, xs i ≤ b) :
    F.limsup (fun i ↦ (xs i).toNNReal) = (F.limsup xs).toNNReal := by
  have obs : (limsup (fun i ↦ (xs i).toReal) F).toNNReal = limsup (fun i ↦ (xs i).toNNReal) F := by
    rw [Real.toNNReal_mono.map_limsup_of_continuousAt
          (fun i ↦ (xs i).toReal) continuous_real_toNNReal.continuousAt ?_ ?_]
    · congr; funext i; simp
    · refine ⟨b.toNNReal, ?_⟩
      simp only [eventually_map]
      filter_upwards [le_b] with i xs_bdd
      exact ((toReal_le_toReal (ne_top_of_le_ne_top b_ne_top xs_bdd) b_ne_top).mpr xs_bdd).trans
          (Preorder.le_refl b.toReal)
    · refine ⟨0, by simp only [ge_iff_le, eventually_map, toReal_nonneg, eventually_true]⟩
  simp [← obs, limsup_toReal_eq b_ne_top le_b]

end LimsupLiminf

end ENNReal -- namespace<|MERGE_RESOLUTION|>--- conflicted
+++ resolved
@@ -1662,24 +1662,14 @@
   (Monotone.map_limsInf_of_continuousAt (F := F.map f) (f := fun (x : ℝ≥0∞) ↦ x - c)
     (fun _ _ h ↦ tsub_le_tsub_right h c) (continuous_sub_right c).continuousAt).symm
 
-<<<<<<< HEAD
-lemma limsup_const_sub (f : ι → ℝ≥0∞)
-    {c : ℝ≥0∞} (c_ne_top : c ≠ ∞):
-=======
 lemma limsup_const_sub (F : Filter ι) [NeBot F] (f : ι → ℝ≥0∞)
     {c : ℝ≥0∞} (c_ne_top : c ≠ ∞) :
->>>>>>> 31c76c5b
     Filter.limsup (fun i ↦ c - f i) F = c - Filter.liminf f F :=
   (Antitone.map_limsInf_of_continuousAt (F := F.map f) (f := fun (x : ℝ≥0∞) ↦ c - x)
     (fun _ _ h ↦ tsub_le_tsub_left h c) (continuous_sub_left c_ne_top).continuousAt).symm
 
-<<<<<<< HEAD
-lemma liminf_const_sub  (f : ι → ℝ≥0∞)
-    {c : ℝ≥0∞} (c_ne_top : c ≠ ∞):
-=======
 lemma liminf_const_sub (F : Filter ι) [NeBot F] (f : ι → ℝ≥0∞)
     {c : ℝ≥0∞} (c_ne_top : c ≠ ∞) :
->>>>>>> 31c76c5b
     Filter.liminf (fun i ↦ c - f i) F = c - Filter.limsup f F :=
   (Antitone.map_limsSup_of_continuousAt (F := F.map f) (f := fun (x : ℝ≥0∞) ↦ c - x)
     (fun _ _ h ↦ tsub_le_tsub_left h c) (continuous_sub_left c_ne_top).continuousAt).symm
