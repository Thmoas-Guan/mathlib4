/-
Copyright (c) 2022 Jujian Zhang. All rights reserved.
Released under Apache 2.0 license as described in the file LICENSE.
Authors: Adam Topaz, Jujian Zhang
-/
import Mathlib.CategoryTheory.Abelian.FunctorCategory
import Mathlib.CategoryTheory.Preadditive.AdditiveFunctor
import Mathlib.CategoryTheory.Preadditive.FunctorCategory
import Mathlib.CategoryTheory.Abelian.Transfer
import Mathlib.CategoryTheory.Sites.LeftExact

#align_import topology.sheaves.abelian from "leanprover-community/mathlib"@"ac3ae212f394f508df43e37aa093722fa9b65d31"

/-!
# Category of sheaves is abelian
Let `C, D` be categories and `J` be a grothendieck topology on `C`, when `D` is abelian and
sheafification is possible in `C`, `Sheaf J D` is abelian as well (`sheafIsAbelian`).

Hence, `presheafToSheaf` is an additive functor (`presheafToSheaf_additive`).

TODO: This file should be moved to `CategoryTheory/Sites`.

-/


noncomputable section

namespace CategoryTheory

open CategoryTheory.Limits

section Abelian

universe w' w v u

-- Porting note: `C` was `Type (max v u)`, but making it more universe polymorphic
--   solves some problems
variable {C : Type u} [Category.{v} C]
<<<<<<< HEAD

variable {D : Type w} [Category.{w'} D] [Abelian D]

=======
variable {D : Type w} [Category.{max v u} D] [Abelian D]
>>>>>>> 447ba1ff
variable {J : GrothendieckTopology C}

-- Porting note: this `Abelian` instance is no longer necessary,
-- maybe because I have made `C` more universe polymorphic
--
-- This needs to be specified manually because of universe level.
--instance : Abelian (Cᵒᵖ ⥤ D) :=
--  @Abelian.functorCategoryAbelian Cᵒᵖ _ D _ _

variable [HasSheafify J D] [HasFiniteLimits (Sheaf J D)]

<<<<<<< HEAD
instance sheafIsAbelian : Abelian (Sheaf J D) :=
=======
-- sheafification assumptions
variable [∀ (P : Cᵒᵖ ⥤ D) (X : C) (S : J.Cover X), HasMultiequalizer (S.index P)]
variable [∀ X : C, HasColimitsOfShape (J.Cover X)ᵒᵖ D]
variable [ConcreteCategory.{max v u} D] [PreservesLimits (forget D)]
variable [∀ X : C, PreservesColimitsOfShape (J.Cover X)ᵒᵖ (forget D)]
variable [ReflectsIsomorphisms (forget D)]

instance sheafIsAbelian [HasFiniteLimits D] : Abelian (Sheaf J D) :=
>>>>>>> 447ba1ff
  let adj := sheafificationAdjunction J D
  abelianOfAdjunction _ _ (asIso adj.counit) adj
set_option linter.uppercaseLean3 false in
#align category_theory.Sheaf_is_abelian CategoryTheory.sheafIsAbelian

attribute [local instance] preservesBinaryBiproductsOfPreservesBinaryProducts

instance presheafToSheaf_additive : (presheafToSheaf J D).Additive :=
  (presheafToSheaf J D).additive_of_preservesBinaryBiproducts
set_option linter.uppercaseLean3 false in
#align category_theory.presheaf_to_Sheaf_additive CategoryTheory.presheafToSheaf_additive

end Abelian

end CategoryTheory<|MERGE_RESOLUTION|>--- conflicted
+++ resolved
@@ -36,13 +36,9 @@
 -- Porting note: `C` was `Type (max v u)`, but making it more universe polymorphic
 --   solves some problems
 variable {C : Type u} [Category.{v} C]
-<<<<<<< HEAD
 
 variable {D : Type w} [Category.{w'} D] [Abelian D]
 
-=======
-variable {D : Type w} [Category.{max v u} D] [Abelian D]
->>>>>>> 447ba1ff
 variable {J : GrothendieckTopology C}
 
 -- Porting note: this `Abelian` instance is no longer necessary,
@@ -54,18 +50,7 @@
 
 variable [HasSheafify J D] [HasFiniteLimits (Sheaf J D)]
 
-<<<<<<< HEAD
 instance sheafIsAbelian : Abelian (Sheaf J D) :=
-=======
--- sheafification assumptions
-variable [∀ (P : Cᵒᵖ ⥤ D) (X : C) (S : J.Cover X), HasMultiequalizer (S.index P)]
-variable [∀ X : C, HasColimitsOfShape (J.Cover X)ᵒᵖ D]
-variable [ConcreteCategory.{max v u} D] [PreservesLimits (forget D)]
-variable [∀ X : C, PreservesColimitsOfShape (J.Cover X)ᵒᵖ (forget D)]
-variable [ReflectsIsomorphisms (forget D)]
-
-instance sheafIsAbelian [HasFiniteLimits D] : Abelian (Sheaf J D) :=
->>>>>>> 447ba1ff
   let adj := sheafificationAdjunction J D
   abelianOfAdjunction _ _ (asIso adj.counit) adj
 set_option linter.uppercaseLean3 false in
