/-
Copyright (c) 2023 Sébastien Gouëzel. All rights reserved.
Released under Apache 2.0 license as described in the file LICENSE.
Authors: Sébastien Gouëzel
-/
import Mathlib.Topology.Baire.Lemmas
import Mathlib.Topology.Algebra.Group.Basic

/-! # Open mapping theorem for morphisms of topological groups

We prove that a continuous surjective group morphism from a sigma-compact group to a locally compact
group is automatically open, in `MonoidHom.isOpenMap_of_sigmaCompact`.

We deduce this from a similar statement for the orbits of continuous actions of sigma-compact groups
on Baire spaces, given in `isOpenMap_smul_of_sigmaCompact`.

Note that a sigma-compactness assumption is necessary. Indeed, let `G` be the real line with
the discrete topology, and `H` the real line with the usual topology. Both are locally compact
groups, and the identity from `G` to `H` is continuous but not open.
-/

open scoped Topology Pointwise

open MulAction Set Function

variable {G X : Type*} [TopologicalSpace G] [TopologicalSpace X]
  [Group G] [TopologicalGroup G] [MulAction G X]
  [SigmaCompactSpace G] [BaireSpace X] [T2Space X]
  [ContinuousSMul G X] [IsPretransitive G X]

/-- Consider a sigma-compact group acting continuously and transitively on a Baire space. Then
the orbit map is open around the identity. It follows in `isOpenMap_smul_of_sigmaCompact` that it
is open around any point. -/
@[to_additive "Consider a sigma-compact additive group acting continuously and transitively on a
Baire space. Then the orbit map is open around zero. It follows in
`isOpenMap_vadd_of_sigmaCompact` that it is open around any point."]
theorem smul_singleton_mem_nhds_of_sigmaCompact
    {U : Set G} (hU : U ∈ 𝓝 1) (x : X) : U • {x} ∈ 𝓝 x := by
  /- Consider a small closed neighborhood `V` of the identity. Then the group is covered by
  countably many translates of `V`, say `gᵢ V`. Let also `Kₙ` be a sequence of compact sets covering
  the space. Then the image of `Kₙ ∩ gᵢ V` in the orbit is compact, and their unions covers the
  space. By Baire, one of them has nonempty interior. Then `gᵢ V • x` has nonempty interior, and
  so does `V • x`. Its interior contains a point `g' x` with `g' ∈ V`. Then `g'⁻¹ • V • x` contains
  a neighborhood of `x`, and it is included in `V⁻¹ • V • x`, which is itself contained in `U • x`
  if `V` is small enough. -/
  obtain ⟨V, V_mem, V_closed, V_symm, VU⟩ : ∃ V ∈ 𝓝 (1 : G), IsClosed V ∧ V⁻¹ = V ∧ V * V ⊆ U :=
    exists_closed_nhds_one_inv_eq_mul_subset hU
<<<<<<< HEAD
  obtain ⟨s, s_count, hs⟩ : ∃ (s : Set G), s.Countable ∧ ⋃ g ∈ s, g • V = univ := by
    apply countable_cover_nhds_of_sigma_compact (fun g ↦ ?_)
    rwa [← smul_mem_nhds g, smul_eq_mul, mul_one] at V_mem
=======
  obtain ⟨s, s_count, hs⟩ : ∃ (s : Set G), s.Countable ∧ ⋃ g ∈ s, g • V = univ :=
    countable_cover_nhds_of_sigma_compact fun _ ↦ by simpa
>>>>>>> f979bba0
  let K : ℕ → Set G := compactCovering G
  let F : ℕ × s → Set X := fun p ↦ (K p.1 ∩ (p.2 : G) • V) • ({x} : Set X)
  obtain ⟨⟨n, ⟨g, hg⟩⟩, hi⟩ : ∃ i, (interior (F i)).Nonempty := by
    have : Nonempty X := ⟨x⟩
    have : Encodable s := Countable.toEncodable s_count
    apply nonempty_interior_of_iUnion_of_closed
    · rintro ⟨n, ⟨g, hg⟩⟩
      apply IsCompact.isClosed
      suffices H : IsCompact ((fun (g : G) ↦ g • x) '' (K n ∩ g • V)) by
        simpa only [F, smul_singleton] using H
      apply IsCompact.image
      · exact (isCompact_compactCovering G n).inter_right (V_closed.smul g)
      · exact continuous_id.smul continuous_const
    · apply eq_univ_iff_forall.2 (fun y ↦ ?_)
      obtain ⟨h, rfl⟩ : ∃ h, h • x = y := exists_smul_eq G x y
      obtain ⟨n, hn⟩ : ∃ n, h ∈ K n := exists_mem_compactCovering h
      obtain ⟨g, gs, hg⟩ : ∃ g ∈ s, h ∈ g • V := exists_set_mem_of_union_eq_top s _ hs _
      simp only [F, smul_singleton, mem_iUnion, mem_image, mem_inter_iff, Prod.exists,
        Subtype.exists, exists_prop]
      exact ⟨n, g, gs, h, ⟨hn, hg⟩, rfl⟩
  have I : (interior ((g • V) • {x})).Nonempty := by
    apply hi.mono
    apply interior_mono
    exact smul_subset_smul_right inter_subset_right
  obtain ⟨y, hy⟩ : (interior (V • ({x} : Set X))).Nonempty := by
    rw [smul_assoc, interior_smul] at I
    exact smul_set_nonempty.1 I
  obtain ⟨g', hg', rfl⟩ : ∃ g' ∈ V, g' • x = y := by simpa using interior_subset hy
  have J : (g' ⁻¹ • V) • {x} ∈ 𝓝 x := by
    apply mem_interior_iff_mem_nhds.1
    rwa [smul_assoc, interior_smul, mem_inv_smul_set_iff]
  have : (g'⁻¹ • V) • {x} ⊆ U • ({x} : Set X) := by
    apply smul_subset_smul_right
    apply Subset.trans (smul_set_subset_smul (inv_mem_inv.2 hg')) ?_
    rw [V_symm]
    exact VU
  exact Filter.mem_of_superset J this

/-- Consider a sigma-compact group acting continuously and transitively on a Baire space. Then
the orbit map is open. This is a version of the open mapping theorem, valid notably for the
action of a sigma-compact locally compact group on a locally compact space. -/
@[to_additive "Consider a sigma-compact additive group acting continuously and transitively on a
Baire space. Then the orbit map is open. This is a version of the open mapping theorem, valid
notably for the action of a sigma-compact locally compact group on a locally compact space."]
theorem isOpenMap_smul_of_sigmaCompact (x : X) : IsOpenMap (fun (g : G) ↦ g • x) := by
  /- We have already proved the theorem around the basepoint of the orbit, in
  `smul_singleton_mem_nhds_of_sigmaCompact`. The general statement follows around an arbitrary
  point by changing basepoints. -/
  simp_rw [isOpenMap_iff_nhds_le, Filter.le_map_iff]
  intro g U hU
  have : (· • x) = (· • (g • x)) ∘ (· * g⁻¹) := by
    ext g
    simp [smul_smul]
  rw [this, image_comp, ← smul_singleton]
  apply smul_singleton_mem_nhds_of_sigmaCompact
  simpa using isOpenMap_mul_right g⁻¹ |>.image_mem_nhds hU

/-- A surjective morphism of topological groups is open when the source group is sigma-compact and
the target group is a Baire space (for instance a locally compact group). -/
@[to_additive]
theorem MonoidHom.isOpenMap_of_sigmaCompact
    {H : Type*} [Group H] [TopologicalSpace H] [BaireSpace H] [T2Space H] [ContinuousMul H]
    (f : G →* H) (hf : Function.Surjective f) (h'f : Continuous f) :
    IsOpenMap f := by
  let A : MulAction G H := MulAction.compHom _ f
  have : ContinuousSMul G H := continuousSMul_compHom h'f
  have : IsPretransitive G H := isPretransitive_compHom hf
  have : f = (fun (g : G) ↦ g • (1 : H)) := by simp [MulAction.compHom_smul_def]
  rw [this]
  exact isOpenMap_smul_of_sigmaCompact _<|MERGE_RESOLUTION|>--- conflicted
+++ resolved
@@ -45,14 +45,8 @@
   if `V` is small enough. -/
   obtain ⟨V, V_mem, V_closed, V_symm, VU⟩ : ∃ V ∈ 𝓝 (1 : G), IsClosed V ∧ V⁻¹ = V ∧ V * V ⊆ U :=
     exists_closed_nhds_one_inv_eq_mul_subset hU
-<<<<<<< HEAD
-  obtain ⟨s, s_count, hs⟩ : ∃ (s : Set G), s.Countable ∧ ⋃ g ∈ s, g • V = univ := by
-    apply countable_cover_nhds_of_sigma_compact (fun g ↦ ?_)
-    rwa [← smul_mem_nhds g, smul_eq_mul, mul_one] at V_mem
-=======
   obtain ⟨s, s_count, hs⟩ : ∃ (s : Set G), s.Countable ∧ ⋃ g ∈ s, g • V = univ :=
     countable_cover_nhds_of_sigma_compact fun _ ↦ by simpa
->>>>>>> f979bba0
   let K : ℕ → Set G := compactCovering G
   let F : ℕ × s → Set X := fun p ↦ (K p.1 ∩ (p.2 : G) • V) • ({x} : Set X)
   obtain ⟨⟨n, ⟨g, hg⟩⟩, hi⟩ : ∃ i, (interior (F i)).Nonempty := by
