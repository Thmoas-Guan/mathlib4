/-
Copyright (c) 2019 Sébastien Gouëzel. All rights reserved.
Released under Apache 2.0 license as described in the file LICENSE.
Authors: Sébastien Gouëzel, Yury Kudryashov
-/
import Mathlib.Algebra.BigOperators.Intervals
import Mathlib.Topology.Algebra.InfiniteSum.Order
import Mathlib.Topology.Instances.Real
import Mathlib.Topology.Instances.ENNReal

/-!
# Infinite sum in the reals

This file provides lemmas about Cauchy sequences in terms of infinite sums and infinite sums valued
in the reals.
-/

open Filter Finset NNReal Topology

variable {α β : Type*} [PseudoMetricSpace α] {f : ℕ → α} {a : α}

/-- If the distance between consecutive points of a sequence is estimated by a summable series,
then the original sequence is a Cauchy sequence. -/
theorem cauchySeq_of_dist_le_of_summable (d : ℕ → ℝ) (hf : ∀ n, dist (f n) (f n.succ) ≤ d n)
    (hd : Summable d) : CauchySeq f := by
<<<<<<< HEAD
  -- Porting note (#11215): TODO: with `Topology.Instances.NNReal` we can use this:
  -- lift d to ℕ → ℝ≥0 using fun n ↦ dist_nonneg.trans (hf n)
  -- refine cauchySeq_of_edist_le_of_summable d ?_ ?_
  -- · exact_mod_cast hf
  -- · exact_mod_cast hd
  refine' Metric.cauchySeq_iff'.2 fun ε εpos ↦ _
  replace hd : CauchySeq fun n : ℕ ↦ ∑ x in range n, d x :=
    let ⟨_, H⟩ := hd
    H.tendsto_sum_nat.cauchySeq
  refine' (Metric.cauchySeq_iff'.1 hd ε εpos).imp fun N hN n hn ↦ _
  have hsum := hN n hn
  rw [Real.dist_eq, ← sum_Ico_eq_sub _ hn] at hsum
  calc
    dist (f n) (f N) = dist (f N) (f n) := dist_comm _ _
    _ ≤ ∑ x in Ico N n, d x := dist_le_Ico_sum_of_dist_le hn fun _ _ ↦ hf _
    _ ≤ |∑ x in Ico N n, d x| := le_abs_self _
    _ < ε := hsum
#align cauchy_seq_of_dist_le_of_summable cauchySeq_of_dist_le_of_summable
=======
  lift d to ℕ → ℝ≥0 using fun n ↦ dist_nonneg.trans (hf n)
  apply cauchySeq_of_edist_le_of_summable d (α := α) (f := f)
  · exact_mod_cast hf
  · exact_mod_cast hd
>>>>>>> 59de845a

theorem cauchySeq_of_summable_dist (h : Summable fun n ↦ dist (f n) (f n.succ)) : CauchySeq f :=
  cauchySeq_of_dist_le_of_summable _ (fun _ ↦ le_rfl) h

theorem dist_le_tsum_of_dist_le_of_tendsto (d : ℕ → ℝ) (hf : ∀ n, dist (f n) (f n.succ) ≤ d n)
    (hd : Summable d) {a : α} (ha : Tendsto f atTop (𝓝 a)) (n : ℕ) :
    dist (f n) a ≤ ∑' m, d (n + m) := by
  refine le_of_tendsto (tendsto_const_nhds.dist ha) (eventually_atTop.2 ⟨n, fun m hnm ↦ ?_⟩)
  refine le_trans (dist_le_Ico_sum_of_dist_le hnm fun _ _ ↦ hf _) ?_
  rw [sum_Ico_eq_sum_range]
  refine sum_le_tsum (range _) (fun _ _ ↦ le_trans dist_nonneg (hf _)) ?_
  exact hd.comp_injective (add_right_injective n)

theorem dist_le_tsum_of_dist_le_of_tendsto₀ (d : ℕ → ℝ) (hf : ∀ n, dist (f n) (f n.succ) ≤ d n)
    (hd : Summable d) (ha : Tendsto f atTop (𝓝 a)) : dist (f 0) a ≤ tsum d := by
  simpa only [zero_add] using dist_le_tsum_of_dist_le_of_tendsto d hf hd ha 0

theorem dist_le_tsum_dist_of_tendsto (h : Summable fun n ↦ dist (f n) (f n.succ))
    (ha : Tendsto f atTop (𝓝 a)) (n) : dist (f n) a ≤ ∑' m, dist (f (n + m)) (f (n + m).succ) :=
  show dist (f n) a ≤ ∑' m, (fun x ↦ dist (f x) (f x.succ)) (n + m) from
    dist_le_tsum_of_dist_le_of_tendsto (fun n ↦ dist (f n) (f n.succ)) (fun _ ↦ le_rfl) h ha n

theorem dist_le_tsum_dist_of_tendsto₀ (h : Summable fun n ↦ dist (f n) (f n.succ))
    (ha : Tendsto f atTop (𝓝 a)) : dist (f 0) a ≤ ∑' n, dist (f n) (f n.succ) := by
  simpa only [zero_add] using dist_le_tsum_dist_of_tendsto h ha 0

section summable

theorem not_summable_iff_tendsto_nat_atTop_of_nonneg {f : ℕ → ℝ} (hf : ∀ n, 0 ≤ f n) :
    ¬Summable f ↔ Tendsto (fun n : ℕ => ∑ i ∈ Finset.range n, f i) atTop atTop := by
  lift f to ℕ → ℝ≥0 using hf
  exact mod_cast NNReal.not_summable_iff_tendsto_nat_atTop

theorem summable_iff_not_tendsto_nat_atTop_of_nonneg {f : ℕ → ℝ} (hf : ∀ n, 0 ≤ f n) :
    Summable f ↔ ¬Tendsto (fun n : ℕ => ∑ i ∈ Finset.range n, f i) atTop atTop := by
  rw [← not_iff_not, Classical.not_not, not_summable_iff_tendsto_nat_atTop_of_nonneg hf]

theorem summable_sigma_of_nonneg {β : α → Type*} {f : (Σ x, β x) → ℝ} (hf : ∀ x, 0 ≤ f x) :
    Summable f ↔ (∀ x, Summable fun y => f ⟨x, y⟩) ∧ Summable fun x => ∑' y, f ⟨x, y⟩ := by
  lift f to (Σx, β x) → ℝ≥0 using hf
  exact mod_cast NNReal.summable_sigma

lemma summable_partition {α β : Type*} {f : β → ℝ} (hf : 0 ≤ f) {s : α  → Set β}
    (hs : ∀ i, ∃! j, i ∈ s j) : Summable f ↔
      (∀ j, Summable fun i : s j ↦ f i) ∧ Summable fun j ↦ ∑' i : s j, f i := by
  simpa only [← (Set.sigmaEquiv s hs).summable_iff] using summable_sigma_of_nonneg (fun _ ↦ hf _)

theorem summable_prod_of_nonneg {f : (α × β) → ℝ} (hf : 0 ≤ f) :
    Summable f ↔ (∀ x, Summable fun y ↦ f (x, y)) ∧ Summable fun x ↦ ∑' y, f (x, y) :=
  (Equiv.sigmaEquivProd _ _).summable_iff.symm.trans <| summable_sigma_of_nonneg fun _ ↦ hf _

theorem summable_of_sum_le {ι : Type*} {f : ι → ℝ} {c : ℝ} (hf : 0 ≤ f)
    (h : ∀ u : Finset ι, ∑ x ∈ u, f x ≤ c) : Summable f :=
  ⟨⨆ u : Finset ι, ∑ x ∈ u, f x,
    tendsto_atTop_ciSup (Finset.sum_mono_set_of_nonneg hf) ⟨c, fun _ ⟨u, hu⟩ => hu ▸ h u⟩⟩

theorem summable_of_sum_range_le {f : ℕ → ℝ} {c : ℝ} (hf : ∀ n, 0 ≤ f n)
    (h : ∀ n, ∑ i ∈ Finset.range n, f i ≤ c) : Summable f := by
  refine (summable_iff_not_tendsto_nat_atTop_of_nonneg hf).2 fun H => ?_
  rcases exists_lt_of_tendsto_atTop H 0 c with ⟨n, -, hn⟩
  exact lt_irrefl _ (hn.trans_le (h n))

theorem Real.tsum_le_of_sum_range_le {f : ℕ → ℝ} {c : ℝ} (hf : ∀ n, 0 ≤ f n)
    (h : ∀ n, ∑ i ∈ Finset.range n, f i ≤ c) : ∑' n, f n ≤ c :=
  _root_.tsum_le_of_sum_range_le (summable_of_sum_range_le hf h) h

/-- If a sequence `f` with non-negative terms is dominated by a sequence `g` with summable
series and at least one term of `f` is strictly smaller than the corresponding term in `g`,
then the series of `f` is strictly smaller than the series of `g`. -/
theorem tsum_lt_tsum_of_nonneg {i : ℕ} {f g : ℕ → ℝ} (h0 : ∀ b : ℕ, 0 ≤ f b)
    (h : ∀ b : ℕ, f b ≤ g b) (hi : f i < g i) (hg : Summable g) : ∑' n, f n < ∑' n, g n :=
  tsum_lt_tsum h hi (.of_nonneg_of_le h0 h hg) hg

end summable<|MERGE_RESOLUTION|>--- conflicted
+++ resolved
@@ -23,31 +23,10 @@
 then the original sequence is a Cauchy sequence. -/
 theorem cauchySeq_of_dist_le_of_summable (d : ℕ → ℝ) (hf : ∀ n, dist (f n) (f n.succ) ≤ d n)
     (hd : Summable d) : CauchySeq f := by
-<<<<<<< HEAD
-  -- Porting note (#11215): TODO: with `Topology.Instances.NNReal` we can use this:
-  -- lift d to ℕ → ℝ≥0 using fun n ↦ dist_nonneg.trans (hf n)
-  -- refine cauchySeq_of_edist_le_of_summable d ?_ ?_
-  -- · exact_mod_cast hf
-  -- · exact_mod_cast hd
-  refine' Metric.cauchySeq_iff'.2 fun ε εpos ↦ _
-  replace hd : CauchySeq fun n : ℕ ↦ ∑ x in range n, d x :=
-    let ⟨_, H⟩ := hd
-    H.tendsto_sum_nat.cauchySeq
-  refine' (Metric.cauchySeq_iff'.1 hd ε εpos).imp fun N hN n hn ↦ _
-  have hsum := hN n hn
-  rw [Real.dist_eq, ← sum_Ico_eq_sub _ hn] at hsum
-  calc
-    dist (f n) (f N) = dist (f N) (f n) := dist_comm _ _
-    _ ≤ ∑ x in Ico N n, d x := dist_le_Ico_sum_of_dist_le hn fun _ _ ↦ hf _
-    _ ≤ |∑ x in Ico N n, d x| := le_abs_self _
-    _ < ε := hsum
-#align cauchy_seq_of_dist_le_of_summable cauchySeq_of_dist_le_of_summable
-=======
   lift d to ℕ → ℝ≥0 using fun n ↦ dist_nonneg.trans (hf n)
   apply cauchySeq_of_edist_le_of_summable d (α := α) (f := f)
   · exact_mod_cast hf
   · exact_mod_cast hd
->>>>>>> 59de845a
 
 theorem cauchySeq_of_summable_dist (h : Summable fun n ↦ dist (f n) (f n.succ)) : CauchySeq f :=
   cauchySeq_of_dist_le_of_summable _ (fun _ ↦ le_rfl) h
