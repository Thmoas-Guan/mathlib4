/-
Copyright (c) 2023 Adam Topaz. All rights reserved.
Released under Apache 2.0 license as described in the file LICENSE.
Authors: Adam Topaz, Dagur Asgeirsson
-/
import Mathlib.Topology.Category.Profinite.Basic
import Mathlib.Topology.Category.CompHausLike.Limits
<<<<<<< HEAD

=======
>>>>>>> 2890f3af
/-!

# Explicit limits and colimits

This file applies the general API for explicit limits and colimits in `CompHausLike P` (see
the file `Mathlib.Topology.Category.CompHausLike.Limits`) to the special case of `Profinite`.
-/

namespace Profinite

universe u w

<<<<<<< HEAD
/-
Previously, this had accidentally been made a global instance,
and we now turn it on locally when convenient.
-/
attribute [local instance] CategoryTheory.ConcreteCategory.instFunLike

open CategoryTheory Limits CompHausLike

set_option linter.unusedVariables false in
instance : HasExplicitPullbacks (fun Y ↦ TotallyDisconnectedSpace Y) where
  hasProp _ _ := { hasProp :=
    show TotallyDisconnectedSpace {xy : _ | _} from inferInstance}

set_option linter.unusedVariables false in
instance : HasExplicitFiniteCoproducts (fun Y ↦ TotallyDisconnectedSpace Y) where
  hasProp _ := { hasProp :=
    show TotallyDisconnectedSpace (Σ (a : _), _) from inferInstance}
=======
open CategoryTheory Limits CompHausLike

instance : HasExplicitPullbacks (fun Y ↦ TotallyDisconnectedSpace Y) where
  hasProp _ _ := { hasProp :=
    show TotallyDisconnectedSpace {_xy : _ | _} from inferInstance}

instance : HasExplicitFiniteCoproducts.{w, u} (fun Y ↦ TotallyDisconnectedSpace Y) where
  hasProp _ := { hasProp :=
    show TotallyDisconnectedSpace (Σ (_a : _), _) from inferInstance}
>>>>>>> 2890f3af

/-- A one-element space is terminal in `Profinite` -/
abbrev isTerminalPUnit : IsTerminal (Profinite.of PUnit.{u + 1}) := CompHausLike.isTerminalPUnit

<<<<<<< HEAD
example : FinitaryExtensive Profinite := inferInstance
=======
example : FinitaryExtensive Profinite.{u} := inferInstance
>>>>>>> 2890f3af

noncomputable example : PreservesFiniteCoproducts profiniteToCompHaus := inferInstance

end Profinite<|MERGE_RESOLUTION|>--- conflicted
+++ resolved
@@ -5,10 +5,6 @@
 -/
 import Mathlib.Topology.Category.Profinite.Basic
 import Mathlib.Topology.Category.CompHausLike.Limits
-<<<<<<< HEAD
-
-=======
->>>>>>> 2890f3af
 /-!
 
 # Explicit limits and colimits
@@ -21,25 +17,6 @@
 
 universe u w
 
-<<<<<<< HEAD
-/-
-Previously, this had accidentally been made a global instance,
-and we now turn it on locally when convenient.
--/
-attribute [local instance] CategoryTheory.ConcreteCategory.instFunLike
-
-open CategoryTheory Limits CompHausLike
-
-set_option linter.unusedVariables false in
-instance : HasExplicitPullbacks (fun Y ↦ TotallyDisconnectedSpace Y) where
-  hasProp _ _ := { hasProp :=
-    show TotallyDisconnectedSpace {xy : _ | _} from inferInstance}
-
-set_option linter.unusedVariables false in
-instance : HasExplicitFiniteCoproducts (fun Y ↦ TotallyDisconnectedSpace Y) where
-  hasProp _ := { hasProp :=
-    show TotallyDisconnectedSpace (Σ (a : _), _) from inferInstance}
-=======
 open CategoryTheory Limits CompHausLike
 
 instance : HasExplicitPullbacks (fun Y ↦ TotallyDisconnectedSpace Y) where
@@ -49,16 +26,11 @@
 instance : HasExplicitFiniteCoproducts.{w, u} (fun Y ↦ TotallyDisconnectedSpace Y) where
   hasProp _ := { hasProp :=
     show TotallyDisconnectedSpace (Σ (_a : _), _) from inferInstance}
->>>>>>> 2890f3af
 
 /-- A one-element space is terminal in `Profinite` -/
 abbrev isTerminalPUnit : IsTerminal (Profinite.of PUnit.{u + 1}) := CompHausLike.isTerminalPUnit
 
-<<<<<<< HEAD
-example : FinitaryExtensive Profinite := inferInstance
-=======
 example : FinitaryExtensive Profinite.{u} := inferInstance
->>>>>>> 2890f3af
 
 noncomputable example : PreservesFiniteCoproducts profiniteToCompHaus := inferInstance
 
