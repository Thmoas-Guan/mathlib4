/-
Copyright (c) 2023 Adam Topaz. All rights reserved.
Released under Apache 2.0 license as described in the file LICENSE.
Authors: Adam Topaz, Dagur Asgeirsson, Filippo A. E. Nuccio, Riccardo Brasca
-/
import Mathlib.Topology.Category.CompHausLike.Limits
import Mathlib.Topology.Category.Stonean.Basic
/-!

# Explicit limits and colimits

This file applies the general API for explicit limits and colimits in `CompHausLike P` (see
the file `Mathlib.Topology.Category.CompHausLike.Limits`) to the special case of `Stonean`.
-/

universe w u

open CategoryTheory Limits CompHausLike

attribute [local instance] ConcreteCategory.instFunLike

namespace Stonean

<<<<<<< HEAD
variable {X Y Z : Stonean} (f : X ⟶ Z) {i : Y ⟶ Z} (hi : OpenEmbedding i)

/--
The pullback of a morphism `f` and an open embedding `i` in `Stonean`, constructed explicitly as
the preimage under `f`of the image of `i` with the subspace topology.
-/
def pullback : Stonean where
  compHaus := {
    toTop := TopCat.of (f ⁻¹' (Set.range i))
    is_compact := by
      dsimp [TopCat.of]
      rw [← isCompact_iff_compactSpace]
      refine IsClosed.isCompact (IsClosed.preimage f.continuous (IsCompact.isClosed ?_))
      simp only [← Set.image_univ]
      exact IsCompact.image isCompact_univ i.continuous
    is_hausdorff := by
      dsimp [TopCat.of]
      exact inferInstance }
  extrDisc := by
    constructor
    intro U hU
    dsimp at U
    have h : IsClopen (f ⁻¹' (Set.range i)) := by
      constructor
      · refine IsClosed.preimage f.continuous ?_
        apply IsCompact.isClosed
        simp only [← Set.image_univ]
        exact IsCompact.image isCompact_univ i.continuous
      · exact IsOpen.preimage f.continuous hi.isOpen_range
    have hU' : IsOpen (Subtype.val '' U) := h.2.openEmbedding_subtype_val.isOpenMap U hU
    have := ExtremallyDisconnected.open_closure _ hU'
    rw [h.1.closedEmbedding_subtype_val.closure_image_eq U] at this
    suffices hhU : closure U = Subtype.val ⁻¹' (Subtype.val '' (closure U)) by
      rw [hhU]
      exact isOpen_induced this
    exact ((closure U).preimage_image_eq Subtype.coe_injective).symm

/-- The projection from the pullback to the first component. -/
def pullback.fst : pullback f hi ⟶ X :=
  ⟨Subtype.val, continuous_subtype_val⟩

/-- The projection from the pullback to the second component. -/
noncomputable
def pullback.snd : pullback f hi ⟶ Y :=
  ⟨(Homeomorph.ofEmbedding i hi.toEmbedding).symm ∘
    Set.MapsTo.restrict f _ _ (Set.mapsTo_preimage f (Set.range i)),
    (Homeomorph.ofEmbedding i hi.toEmbedding).symm.continuous.comp (Continuous.restrict
    (Set.mapsTo_preimage f (Set.range i)) f.continuous)⟩

/--
Construct a morphism to the explicit pullback given morphisms to the factors
which are compatible with the maps to the base.
This is essentially the universal property of the pullback.
-/
def pullback.lift {X Y Z W : Stonean} (f : X ⟶ Z) {i : Y ⟶ Z} (hi : OpenEmbedding i)
    (a : W ⟶ X) (b : W ⟶ Y) (w : a ≫ f = b ≫ i) :
    W ⟶ pullback f hi where
  toFun := fun z => ⟨a z, by
    simp only [Set.mem_preimage]
    use b z
    exact congr_fun (DFunLike.ext'_iff.mp w.symm) z⟩
  continuous_toFun := by
    apply Continuous.subtype_mk
    exact a.continuous

lemma pullback.condition {X Y Z : Stonean.{u}} (f : X ⟶ Z) {i : Y ⟶ Z}
    (hi : OpenEmbedding i) : pullback.fst f hi ≫ f = pullback.snd f hi ≫ i := by
  ext ⟨x, h⟩
  simp only [Set.mem_preimage] at h
  obtain ⟨y, hy⟩ := h
  simp only [fst, snd, comp_apply]
  change f x = _
  -- This used to be `rw`, but we need `erw` after leanprover/lean4#2644
  erw [← hy, @ContinuousMap.coe_mk _ _ (Stonean.instTopologicalSpace (pullback f hi)) _ _ _]
  congr
  apply_fun (Homeomorph.ofEmbedding i hi.toEmbedding)
  simpa only [Homeomorph.ofEmbedding, Homeomorph.homeomorph_mk_coe, Equiv.ofInjective_apply,
    Homeomorph.homeomorph_mk_coe_symm, Set.MapsTo.restrict, Subtype.map, Function.comp_apply,
    Equiv.apply_symm_apply, Subtype.mk.injEq]

@[reassoc (attr := simp)]
lemma pullback.lift_fst {W : Stonean} (a : W ⟶ X) (b : W ⟶ Y) (w : a ≫ f = b ≫ i) :
    pullback.lift f hi a b w ≫ pullback.fst f hi = a := rfl

@[reassoc (attr := simp)]
lemma pullback.lift_snd {X Y Z W : Stonean} (f : X ⟶ Z) {i : Y ⟶ Z} (hi : OpenEmbedding i)
    (a : W ⟶ X) (b : W ⟶ Y) (w : a ≫ f = b ≫ i) :
    pullback.lift f hi a b w ≫ Stonean.pullback.snd f hi = b := by
  ext z
  have := congr_fun (DFunLike.ext'_iff.mp w.symm) z
  have h : i (b z) = f (a z) := this
  suffices b z = (Homeomorph.ofEmbedding i hi.toEmbedding).symm (⟨f (a z), by rw [← h]; simp⟩) from
    this.symm
  apply_fun (Homeomorph.ofEmbedding i hi.toEmbedding)
  simpa only [Homeomorph.ofEmbedding, Homeomorph.homeomorph_mk_coe, Equiv.ofInjective_apply,
    Homeomorph.homeomorph_mk_coe_symm, Equiv.apply_symm_apply, Subtype.mk.injEq]

/-- The pullback cone whose cone point is the explicit pullback. -/
@[simps! pt π]
noncomputable
def pullback.cone : Limits.PullbackCone f i :=
  Limits.PullbackCone.mk (pullback.fst f hi) (pullback.snd f hi) (pullback.condition f hi)

lemma pullback.hom_ext {X Y Z W : Stonean} (f : X ⟶ Z) {i : Y ⟶ Z} (hi : OpenEmbedding i)
    (a : W ⟶ (pullback.cone f hi).pt) (b : W ⟶ (pullback.cone f hi).pt)
    (hfst : a ≫ pullback.fst f hi = b ≫ pullback.fst f hi) : a = b := by
  ext z
  apply_fun (fun q => q z) at hfst
  apply Subtype.ext
  exact hfst

/-- The explicit pullback cone is a limit cone. -/
def pullback.isLimit  : IsLimit (pullback.cone f hi) :=
  Limits.PullbackCone.isLimitAux _
    (fun s => pullback.lift f hi s.fst s.snd s.condition)
    (fun _ => pullback.lift_fst _ _ _ _ _)
    (fun _ => pullback.lift_snd _ _ _ _ _)
    (fun _ _ hm => pullback.hom_ext _ _ _ _ (hm .left))

lemma HasPullbackOpenEmbedding : HasPullback f i :=
  ⟨pullback.cone f hi, pullback.isLimit f hi⟩

section Isos

/-- The isomorphism from the explicit pullback to the abstract pullback. -/
@[simps]
noncomputable
def pullbackIsoPullback : Stonean.pullback f hi ≅
    @Limits.pullback _ _ _ _ _ f i (HasPullbackOpenEmbedding f hi) :=
  haveI : HasPullback f i := HasPullbackOpenEmbedding f hi
  { hom :=
      Limits.pullback.lift (pullback.fst _ hi) (pullback.snd _ hi) (pullback.condition f hi)
    inv :=
      pullback.lift f hi (Limits.pullback.fst _ _) (Limits.pullback.snd _ _)
        Limits.pullback.condition
    hom_inv_id :=
      pullback.hom_ext f hi _ _ (by simp only [pullback.cone_pt, Category.assoc, pullback.lift_fst,
        limit.lift_π, PullbackCone.mk_pt, PullbackCone.mk_π_app, Category.id_comp])
    inv_hom_id := by
      refine Limits.pullback.hom_ext (k := (pullback.lift f hi (Limits.pullback.fst _ _)
        (Limits.pullback.snd _ _) Limits.pullback.condition ≫ Limits.pullback.lift
        (pullback.fst _ hi) (pullback.snd _ hi) (pullback.condition f hi))) ?_ ?_
      · simp only [Category.assoc, limit.lift_π, PullbackCone.mk_pt, PullbackCone.mk_π_app,
          pullback.lift_fst, Category.id_comp]
      · rw [Category.id_comp, Category.assoc, Limits.pullback.lift_snd, pullback.lift_snd] }
=======
instance : HasExplicitFiniteCoproducts.{w, u} (fun Y ↦ ExtremallyDisconnected Y) where
  hasProp _ := { hasProp := show ExtremallyDisconnected (Σ (_a : _), _) from inferInstance}
>>>>>>> 79df7380

variable {X Y Z : Stonean} {f : X ⟶ Z} (i : Y ⟶ Z) (hi : OpenEmbedding f)

lemma extremallyDisconnected_preimage : ExtremallyDisconnected (i ⁻¹' (Set.range f)) where
  open_closure U hU := by
    have h : IsClopen (i ⁻¹' (Set.range f)) :=
      ⟨IsClosed.preimage i.continuous (isCompact_range f.continuous).isClosed,
        IsOpen.preimage i.continuous hi.isOpen_range⟩
    rw [← (closure U).preimage_image_eq Subtype.coe_injective,
      ← h.1.closedEmbedding_subtype_val.closure_image_eq U]
    exact isOpen_induced (ExtremallyDisconnected.open_closure _
      (h.2.openEmbedding_subtype_val.isOpenMap U hU))

lemma extremallyDisconnected_pullback : ExtremallyDisconnected {xy : X × Y | f xy.1 = i xy.2} :=
  have := extremallyDisconnected_preimage i hi
  let e := (TopCat.pullbackHomeoPreimage i i.2 f hi.toEmbedding).symm
  let e' : {xy : X × Y | f xy.1 = i xy.2} ≃ₜ {xy : Y × X | i xy.1 = f xy.2} := by
    exact TopCat.homeoOfIso
      ((TopCat.pullbackIsoProdSubtype f i).symm ≪≫ pullbackSymmetry _ _ ≪≫
        (TopCat.pullbackIsoProdSubtype i f))
  extremallyDisconnected_of_homeo (e.trans e'.symm)

instance : HasExplicitPullbacksOfInclusions (fun (Y : TopCat.{u}) ↦ ExtremallyDisconnected Y) := by
  apply CompHausLike.hasPullbacksOfInclusions
  intro _ _ _ _ _ hi
  exact ⟨extremallyDisconnected_pullback _ hi⟩

example : FinitaryExtensive Stonean.{u} := inferInstance

noncomputable example : PreservesFiniteCoproducts Stonean.toCompHaus := inferInstance

noncomputable example : PreservesFiniteCoproducts Stonean.toProfinite := inferInstance

end Stonean<|MERGE_RESOLUTION|>--- conflicted
+++ resolved
@@ -21,156 +21,8 @@
 
 namespace Stonean
 
-<<<<<<< HEAD
-variable {X Y Z : Stonean} (f : X ⟶ Z) {i : Y ⟶ Z} (hi : OpenEmbedding i)
-
-/--
-The pullback of a morphism `f` and an open embedding `i` in `Stonean`, constructed explicitly as
-the preimage under `f`of the image of `i` with the subspace topology.
--/
-def pullback : Stonean where
-  compHaus := {
-    toTop := TopCat.of (f ⁻¹' (Set.range i))
-    is_compact := by
-      dsimp [TopCat.of]
-      rw [← isCompact_iff_compactSpace]
-      refine IsClosed.isCompact (IsClosed.preimage f.continuous (IsCompact.isClosed ?_))
-      simp only [← Set.image_univ]
-      exact IsCompact.image isCompact_univ i.continuous
-    is_hausdorff := by
-      dsimp [TopCat.of]
-      exact inferInstance }
-  extrDisc := by
-    constructor
-    intro U hU
-    dsimp at U
-    have h : IsClopen (f ⁻¹' (Set.range i)) := by
-      constructor
-      · refine IsClosed.preimage f.continuous ?_
-        apply IsCompact.isClosed
-        simp only [← Set.image_univ]
-        exact IsCompact.image isCompact_univ i.continuous
-      · exact IsOpen.preimage f.continuous hi.isOpen_range
-    have hU' : IsOpen (Subtype.val '' U) := h.2.openEmbedding_subtype_val.isOpenMap U hU
-    have := ExtremallyDisconnected.open_closure _ hU'
-    rw [h.1.closedEmbedding_subtype_val.closure_image_eq U] at this
-    suffices hhU : closure U = Subtype.val ⁻¹' (Subtype.val '' (closure U)) by
-      rw [hhU]
-      exact isOpen_induced this
-    exact ((closure U).preimage_image_eq Subtype.coe_injective).symm
-
-/-- The projection from the pullback to the first component. -/
-def pullback.fst : pullback f hi ⟶ X :=
-  ⟨Subtype.val, continuous_subtype_val⟩
-
-/-- The projection from the pullback to the second component. -/
-noncomputable
-def pullback.snd : pullback f hi ⟶ Y :=
-  ⟨(Homeomorph.ofEmbedding i hi.toEmbedding).symm ∘
-    Set.MapsTo.restrict f _ _ (Set.mapsTo_preimage f (Set.range i)),
-    (Homeomorph.ofEmbedding i hi.toEmbedding).symm.continuous.comp (Continuous.restrict
-    (Set.mapsTo_preimage f (Set.range i)) f.continuous)⟩
-
-/--
-Construct a morphism to the explicit pullback given morphisms to the factors
-which are compatible with the maps to the base.
-This is essentially the universal property of the pullback.
--/
-def pullback.lift {X Y Z W : Stonean} (f : X ⟶ Z) {i : Y ⟶ Z} (hi : OpenEmbedding i)
-    (a : W ⟶ X) (b : W ⟶ Y) (w : a ≫ f = b ≫ i) :
-    W ⟶ pullback f hi where
-  toFun := fun z => ⟨a z, by
-    simp only [Set.mem_preimage]
-    use b z
-    exact congr_fun (DFunLike.ext'_iff.mp w.symm) z⟩
-  continuous_toFun := by
-    apply Continuous.subtype_mk
-    exact a.continuous
-
-lemma pullback.condition {X Y Z : Stonean.{u}} (f : X ⟶ Z) {i : Y ⟶ Z}
-    (hi : OpenEmbedding i) : pullback.fst f hi ≫ f = pullback.snd f hi ≫ i := by
-  ext ⟨x, h⟩
-  simp only [Set.mem_preimage] at h
-  obtain ⟨y, hy⟩ := h
-  simp only [fst, snd, comp_apply]
-  change f x = _
-  -- This used to be `rw`, but we need `erw` after leanprover/lean4#2644
-  erw [← hy, @ContinuousMap.coe_mk _ _ (Stonean.instTopologicalSpace (pullback f hi)) _ _ _]
-  congr
-  apply_fun (Homeomorph.ofEmbedding i hi.toEmbedding)
-  simpa only [Homeomorph.ofEmbedding, Homeomorph.homeomorph_mk_coe, Equiv.ofInjective_apply,
-    Homeomorph.homeomorph_mk_coe_symm, Set.MapsTo.restrict, Subtype.map, Function.comp_apply,
-    Equiv.apply_symm_apply, Subtype.mk.injEq]
-
-@[reassoc (attr := simp)]
-lemma pullback.lift_fst {W : Stonean} (a : W ⟶ X) (b : W ⟶ Y) (w : a ≫ f = b ≫ i) :
-    pullback.lift f hi a b w ≫ pullback.fst f hi = a := rfl
-
-@[reassoc (attr := simp)]
-lemma pullback.lift_snd {X Y Z W : Stonean} (f : X ⟶ Z) {i : Y ⟶ Z} (hi : OpenEmbedding i)
-    (a : W ⟶ X) (b : W ⟶ Y) (w : a ≫ f = b ≫ i) :
-    pullback.lift f hi a b w ≫ Stonean.pullback.snd f hi = b := by
-  ext z
-  have := congr_fun (DFunLike.ext'_iff.mp w.symm) z
-  have h : i (b z) = f (a z) := this
-  suffices b z = (Homeomorph.ofEmbedding i hi.toEmbedding).symm (⟨f (a z), by rw [← h]; simp⟩) from
-    this.symm
-  apply_fun (Homeomorph.ofEmbedding i hi.toEmbedding)
-  simpa only [Homeomorph.ofEmbedding, Homeomorph.homeomorph_mk_coe, Equiv.ofInjective_apply,
-    Homeomorph.homeomorph_mk_coe_symm, Equiv.apply_symm_apply, Subtype.mk.injEq]
-
-/-- The pullback cone whose cone point is the explicit pullback. -/
-@[simps! pt π]
-noncomputable
-def pullback.cone : Limits.PullbackCone f i :=
-  Limits.PullbackCone.mk (pullback.fst f hi) (pullback.snd f hi) (pullback.condition f hi)
-
-lemma pullback.hom_ext {X Y Z W : Stonean} (f : X ⟶ Z) {i : Y ⟶ Z} (hi : OpenEmbedding i)
-    (a : W ⟶ (pullback.cone f hi).pt) (b : W ⟶ (pullback.cone f hi).pt)
-    (hfst : a ≫ pullback.fst f hi = b ≫ pullback.fst f hi) : a = b := by
-  ext z
-  apply_fun (fun q => q z) at hfst
-  apply Subtype.ext
-  exact hfst
-
-/-- The explicit pullback cone is a limit cone. -/
-def pullback.isLimit  : IsLimit (pullback.cone f hi) :=
-  Limits.PullbackCone.isLimitAux _
-    (fun s => pullback.lift f hi s.fst s.snd s.condition)
-    (fun _ => pullback.lift_fst _ _ _ _ _)
-    (fun _ => pullback.lift_snd _ _ _ _ _)
-    (fun _ _ hm => pullback.hom_ext _ _ _ _ (hm .left))
-
-lemma HasPullbackOpenEmbedding : HasPullback f i :=
-  ⟨pullback.cone f hi, pullback.isLimit f hi⟩
-
-section Isos
-
-/-- The isomorphism from the explicit pullback to the abstract pullback. -/
-@[simps]
-noncomputable
-def pullbackIsoPullback : Stonean.pullback f hi ≅
-    @Limits.pullback _ _ _ _ _ f i (HasPullbackOpenEmbedding f hi) :=
-  haveI : HasPullback f i := HasPullbackOpenEmbedding f hi
-  { hom :=
-      Limits.pullback.lift (pullback.fst _ hi) (pullback.snd _ hi) (pullback.condition f hi)
-    inv :=
-      pullback.lift f hi (Limits.pullback.fst _ _) (Limits.pullback.snd _ _)
-        Limits.pullback.condition
-    hom_inv_id :=
-      pullback.hom_ext f hi _ _ (by simp only [pullback.cone_pt, Category.assoc, pullback.lift_fst,
-        limit.lift_π, PullbackCone.mk_pt, PullbackCone.mk_π_app, Category.id_comp])
-    inv_hom_id := by
-      refine Limits.pullback.hom_ext (k := (pullback.lift f hi (Limits.pullback.fst _ _)
-        (Limits.pullback.snd _ _) Limits.pullback.condition ≫ Limits.pullback.lift
-        (pullback.fst _ hi) (pullback.snd _ hi) (pullback.condition f hi))) ?_ ?_
-      · simp only [Category.assoc, limit.lift_π, PullbackCone.mk_pt, PullbackCone.mk_π_app,
-          pullback.lift_fst, Category.id_comp]
-      · rw [Category.id_comp, Category.assoc, Limits.pullback.lift_snd, pullback.lift_snd] }
-=======
 instance : HasExplicitFiniteCoproducts.{w, u} (fun Y ↦ ExtremallyDisconnected Y) where
   hasProp _ := { hasProp := show ExtremallyDisconnected (Σ (_a : _), _) from inferInstance}
->>>>>>> 79df7380
 
 variable {X Y Z : Stonean} {f : X ⟶ Z} (i : Y ⟶ Z) (hi : OpenEmbedding f)
 
