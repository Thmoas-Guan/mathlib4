--- conflicted
+++ resolved
@@ -43,36 +43,19 @@
 /-- The characteristic function of open sets is monotone and preserves
 the limits of chains. -/
 def IsOpen (s : Set α) : Prop :=
-<<<<<<< HEAD
   ωScottContinuous fun x ↦ x ∈ s
-#align Scott.is_open Scott.IsOpen
 
 theorem isOpen_univ : IsOpen α univ := @CompleteLattice.ωScottContinuous.top α Prop _ _
-#align Scott.is_open_univ Scott.isOpen_univ
 
 theorem IsOpen.inter (s t : Set α) : IsOpen α s → IsOpen α t → IsOpen α (s ∩ t) :=
   CompleteLattice.ωScottContinuous.inf
-#align Scott.is_open.inter Scott.IsOpen.inter
-=======
-  Continuous' fun x ↦ x ∈ s
-
-theorem isOpen_univ : IsOpen α univ :=
-  ⟨fun _ _ _ _ ↦ mem_univ _, @CompleteLattice.top_continuous α Prop _ _⟩
-
-theorem IsOpen.inter (s t : Set α) : IsOpen α s → IsOpen α t → IsOpen α (s ∩ t) :=
-  CompleteLattice.inf_continuous'
->>>>>>> 4ba0c17b
 
 theorem isOpen_sUnion (s : Set (Set α)) (hs : ∀ t ∈ s, IsOpen α t) : IsOpen α (⋃₀ s) := by
   simp only [IsOpen] at hs ⊢
   convert CompleteLattice.ωScottContinuous.sSup  hs
   simp only [sSup_apply, setOf_bijective.surjective.exists, exists_prop, mem_preimage,
     SetCoe.exists, iSup_Prop_eq, mem_setOf_eq, mem_sUnion]
-<<<<<<< HEAD
   rfl
-#align Scott.is_open_sUnion Scott.isOpen_sUnion
-=======
->>>>>>> 4ba0c17b
 
 theorem IsOpen.isUpperSet {s : Set α} (hs : IsOpen α s) : IsUpperSet s := hs.monotone
 
@@ -140,16 +123,6 @@
     (hf : ωScottContinuous f) : _root_.Continuous f := by
   rw [continuous_def]
   intro s hs
-<<<<<<< HEAD
   change ωScottContinuous (s ∘ f)
   change ωScottContinuous s at hs
-  exact ωScottContinuous.comp hs hf
-
-#align continuous_of_Scott_continuous continuous_of_scottContinuous
-=======
-  change Continuous' (s ∘ f)
-  cases' hs with hs hs'
-  cases' hf with hf hf'
-  apply Continuous.of_bundled
-  apply continuous_comp _ _ hf' hs'
->>>>>>> 4ba0c17b
+  exact ωScottContinuous.comp hs hf