--- conflicted
+++ resolved
@@ -36,15 +36,10 @@
 
 namespace LinearMap
 
-<<<<<<< HEAD
 section Basic
 
+/- These attribute tweaks save ~ 2000 heartbeats in `LinearMap.charpoly_toMatrix`. -/
 attribute [-instance] instCoeOutOfCoeSort
-
-=======
-/- These attribute tweaks save ~ 2000 heartbeats in `LinearMap.charpoly_toMatrix`. -/
-attribute [-instance] instCoeOut
->>>>>>> 391502ca
 attribute [local instance 2000] RingHomClass.toNonUnitalRingHomClass
 attribute [local instance 2000] NonUnitalRingHomClass.toMulHomClass
 
