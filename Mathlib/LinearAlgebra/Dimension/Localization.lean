--- conflicted
+++ resolved
@@ -112,11 +112,7 @@
 
 variable {R} [Ring R] [IsDomain R] (S : Submonoid R)
 
-<<<<<<< HEAD
-/-- A domain that is not (right) Ore is of infinite (right) rank.
-=======
 /-- A domain that is not (left) Ore is of infinite rank.
->>>>>>> d97a437a
 See [cohn_1995] Proposition 1.3.6 -/
 lemma aleph0_le_rank_of_isEmpty_oreSet (hS : IsEmpty (OreLocalization.OreSet R⁰)) :
     ℵ₀ ≤ Module.rank R R := by
@@ -127,11 +123,7 @@
   refine Cardinal.aleph0_le.mpr fun n ↦ ?_
   suffices LinearIndependent R (fun (i : Fin n) ↦ r * s ^ (i : ℕ)) by
     simpa using this.cardinal_lift_le_rank
-<<<<<<< HEAD
-  suffices ∀ (g : ℕ → Rᵐᵒᵖ) (x), (∑ i ∈ Finset.range n, g i • (s ^ (i + x) * r)) = 0 →
-=======
   suffices ∀ (g : ℕ → R) (x), (∑ i ∈ Finset.range n, g i • (r * s ^ (i + x))) = 0 →
->>>>>>> d97a437a
       ∀ i < n, g i = 0 by
     refine Fintype.linearIndependent_iff.mpr fun g hg i ↦ ?_
     simpa only [dif_pos i.prop] using this (fun i ↦ if h : i < n then g ⟨i, h⟩ else 0) 0
