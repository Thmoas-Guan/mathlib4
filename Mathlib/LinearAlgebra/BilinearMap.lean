--- conflicted
+++ resolved
@@ -326,17 +326,10 @@
 /-- Composing a linear map `Q → N` and a bilinear map `M → N → P` to
 form a bilinear map `M → Q → P`. -/
 def compl₂ {R₅ : Type*} [CommSemiring R₅] [Module R₅ P] [SMulCommClass R₃ R₅ P] {σ₁₅ : R →+* R₅}
-<<<<<<< HEAD
-    (h: M →ₛₗ[σ₁₅] N →ₛₗ[σ₂₃] P) (g : Q →ₛₗ[σ₄₂] N) : M →ₛₗ[σ₁₅] Q →ₛₗ[σ₄₃] P where
-  toFun a := (lcompₛₗ P σ₂₃ g) (h a)
-  map_add' _ _ := by
-    simp  [map_add]
-=======
     (h : M →ₛₗ[σ₁₅] N →ₛₗ[σ₂₃] P) (g : Q →ₛₗ[σ₄₂] N) : M →ₛₗ[σ₁₅] Q →ₛₗ[σ₄₃] P where
   toFun a := (lcompₛₗ P σ₂₃ g) (h a)
   map_add' _ _ := by
     simp [map_add]
->>>>>>> ed633857
   map_smul' _ _ := by
     simp only [LinearMap.map_smulₛₗ, lcompₛₗ]
     rfl
