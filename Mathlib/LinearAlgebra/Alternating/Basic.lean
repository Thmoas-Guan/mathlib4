/-
Copyright (c) 2020 Zhangir Azerbayev. All rights reserved.
Released under Apache 2.0 license as described in the file LICENSE.
Authors: Eric Wieser, Zhangir Azerbayev
-/
import Mathlib.GroupTheory.Perm.Sign
import Mathlib.Data.Fintype.Perm
import Mathlib.LinearAlgebra.Multilinear.Basis

/-!
# Alternating Maps

We construct the bundled function `AlternatingMap`, which extends `MultilinearMap` with all the
arguments of the same type.

## Main definitions
* `AlternatingMap R M N ι` is the space of `R`-linear alternating maps from `ι → M` to `N`.
* `f.map_eq_zero_of_eq` expresses that `f` is zero when two inputs are equal.
* `f.map_swap` expresses that `f` is negated when two inputs are swapped.
* `f.map_perm` expresses how `f` varies by a sign change under a permutation of its inputs.
* An `AddCommMonoid`, `AddCommGroup`, and `Module` structure over `AlternatingMap`s that
  matches the definitions over `MultilinearMap`s.
* `MultilinearMap.domDomCongr`, for permuting the elements within a family.
* `MultilinearMap.alternatization`, which makes an alternating map out of a non-alternating one.
* `AlternatingMap.curryLeft`, for binding the leftmost argument of an alternating map indexed
  by `Fin n.succ`.

## Implementation notes
`AlternatingMap` is defined in terms of `map_eq_zero_of_eq`, as this is easier to work with than
using `map_swap` as a definition, and does not require `Neg N`.

`AlternatingMap`s are provided with a coercion to `MultilinearMap`, along with a set of
`norm_cast` lemmas that act on the algebraic structure:

* `AlternatingMap.coe_add`
* `AlternatingMap.coe_zero`
* `AlternatingMap.coe_sub`
* `AlternatingMap.coe_neg`
* `AlternatingMap.coe_smul`
-/


-- semiring / add_comm_monoid

variable {R : Type*} [Semiring R]
variable {M : Type*} [AddCommMonoid M] [Module R M]
variable {N : Type*} [AddCommMonoid N] [Module R N]
variable {P : Type*} [AddCommMonoid P] [Module R P]

-- semiring / add_comm_group

variable {M' : Type*} [AddCommGroup M'] [Module R M']
variable {N' : Type*} [AddCommGroup N'] [Module R N']
variable {ι ι' ι'' : Type*}

section

variable (R M N ι)

/-- An alternating map from `ι → M` to `N`, denoted `M [⋀^ι]→ₗ[R] N`,
is a multilinear map that vanishes when two of its arguments are equal. -/
structure AlternatingMap extends MultilinearMap R (fun _ : ι => M) N where
  /-- The map is alternating: if `v` has two equal coordinates, then `f v = 0`. -/
  map_eq_zero_of_eq' : ∀ (v : ι → M) (i j : ι), v i = v j → i ≠ j → toFun v = 0

@[inherit_doc]
notation M " [⋀^" ι "]→ₗ[" R "] " N:100 => AlternatingMap R M N ι

end

/-- The multilinear map associated to an alternating map -/
add_decl_doc AlternatingMap.toMultilinearMap

namespace AlternatingMap

variable (f f' : M [⋀^ι]→ₗ[R] N)
variable (g g₂ : M [⋀^ι]→ₗ[R] N')
variable (g' : M' [⋀^ι]→ₗ[R] N')
variable (v : ι → M) (v' : ι → M')

open Function

/-! Basic coercion simp lemmas, largely copied from `RingHom` and `MultilinearMap` -/


section Coercions

instance instFunLike : FunLike (M [⋀^ι]→ₗ[R] N) (ι → M) N where
  coe f := f.toFun
  coe_injective' := fun f g h ↦ by
    rcases f with ⟨⟨_, _, _⟩, _⟩
    rcases g with ⟨⟨_, _, _⟩, _⟩
    congr

-- shortcut instance
instance coeFun : CoeFun (M [⋀^ι]→ₗ[R] N) fun _ => (ι → M) → N :=
  ⟨DFunLike.coe⟩

initialize_simps_projections AlternatingMap (toFun → apply)

@[simp]
theorem toFun_eq_coe : f.toFun = f :=
  rfl

-- Porting note: changed statement to reflect new `mk` signature
@[simp]
theorem coe_mk (f : MultilinearMap R (fun _ : ι => M) N) (h) :
    ⇑(⟨f, h⟩ : M [⋀^ι]→ₗ[R] N) = f :=
  rfl

theorem congr_fun {f g : M [⋀^ι]→ₗ[R] N} (h : f = g) (x : ι → M) : f x = g x :=
  congr_arg (fun h : M [⋀^ι]→ₗ[R] N => h x) h

theorem congr_arg (f : M [⋀^ι]→ₗ[R] N) {x y : ι → M} (h : x = y) : f x = f y :=
  _root_.congr_arg (fun x : ι → M => f x) h

theorem coe_injective : Injective ((↑) : M [⋀^ι]→ₗ[R] N → (ι → M) → N) :=
  DFunLike.coe_injective

@[norm_cast] -- @[simp] -- Porting note (#10618): simp can prove this
theorem coe_inj {f g : M [⋀^ι]→ₗ[R] N} : (f : (ι → M) → N) = g ↔ f = g :=
  coe_injective.eq_iff

@[ext]
theorem ext {f f' : M [⋀^ι]→ₗ[R] N} (H : ∀ x, f x = f' x) : f = f' :=
  DFunLike.ext _ _ H
<<<<<<< HEAD
#align alternating_map.ext AlternatingMap.ext
#align alternating_map.ext_iff AlternatingMap.ext_iff
=======

theorem ext_iff {f g : M [⋀^ι]→ₗ[R] N} : f = g ↔ ∀ x, f x = g x :=
  ⟨fun h _ => h ▸ rfl, fun h => ext h⟩
>>>>>>> 2fc87a94

attribute [coe] AlternatingMap.toMultilinearMap

instance coe : Coe (M [⋀^ι]→ₗ[R] N) (MultilinearMap R (fun _ : ι => M) N) :=
  ⟨fun x => x.toMultilinearMap⟩

@[simp, norm_cast]
theorem coe_multilinearMap : ⇑(f : MultilinearMap R (fun _ : ι => M) N) = f :=
  rfl

theorem coe_multilinearMap_injective :
    Function.Injective ((↑) : M [⋀^ι]→ₗ[R] N → MultilinearMap R (fun _ : ι => M) N) :=
  fun _ _ h => ext <| MultilinearMap.congr_fun h

-- Porting note: changed statement to reflect new `mk` signature.
-- Porting note: removed `simp`
-- @[simp]
theorem coe_multilinearMap_mk (f : (ι → M) → N) (h₁ h₂ h₃) :
    ((⟨⟨f, h₁, h₂⟩, h₃⟩ : M [⋀^ι]→ₗ[R] N) : MultilinearMap R (fun _ : ι => M) N) =
      ⟨f, @h₁, @h₂⟩ := by
  simp

end Coercions

/-!
### Simp-normal forms of the structure fields

These are expressed in terms of `⇑f` instead of `f.toFun`.
-/


@[simp]
theorem map_add [DecidableEq ι] (i : ι) (x y : M) :
    f (update v i (x + y)) = f (update v i x) + f (update v i y) :=
  f.toMultilinearMap.map_add' v i x y

@[simp]
theorem map_sub [DecidableEq ι] (i : ι) (x y : M') :
    g' (update v' i (x - y)) = g' (update v' i x) - g' (update v' i y) :=
  g'.toMultilinearMap.map_sub v' i x y

@[simp]
theorem map_neg [DecidableEq ι] (i : ι) (x : M') : g' (update v' i (-x)) = -g' (update v' i x) :=
  g'.toMultilinearMap.map_neg v' i x

@[simp]
theorem map_smul [DecidableEq ι] (i : ι) (r : R) (x : M) :
    f (update v i (r • x)) = r • f (update v i x) :=
  f.toMultilinearMap.map_smul' v i r x

@[simp]
theorem map_eq_zero_of_eq (v : ι → M) {i j : ι} (h : v i = v j) (hij : i ≠ j) : f v = 0 :=
  f.map_eq_zero_of_eq' v i j h hij

theorem map_coord_zero {m : ι → M} (i : ι) (h : m i = 0) : f m = 0 :=
  f.toMultilinearMap.map_coord_zero i h

@[simp]
theorem map_update_zero [DecidableEq ι] (m : ι → M) (i : ι) : f (update m i 0) = 0 :=
  f.toMultilinearMap.map_update_zero m i

@[simp]
theorem map_zero [Nonempty ι] : f 0 = 0 :=
  f.toMultilinearMap.map_zero

theorem map_eq_zero_of_not_injective (v : ι → M) (hv : ¬Function.Injective v) : f v = 0 := by
  rw [Function.Injective] at hv
  push_neg at hv
  rcases hv with ⟨i₁, i₂, heq, hne⟩
  exact f.map_eq_zero_of_eq v heq hne

/-!
### Algebraic structure inherited from `MultilinearMap`

`AlternatingMap` carries the same `AddCommMonoid`, `AddCommGroup`, and `Module` structure
as `MultilinearMap`
-/


section SMul

variable {S : Type*} [Monoid S] [DistribMulAction S N] [SMulCommClass R S N]

instance smul : SMul S (M [⋀^ι]→ₗ[R] N) :=
  ⟨fun c f =>
    { c • (f : MultilinearMap R (fun _ : ι => M) N) with
      map_eq_zero_of_eq' := fun v i j h hij => by simp [f.map_eq_zero_of_eq v h hij] }⟩

@[simp]
theorem smul_apply (c : S) (m : ι → M) : (c • f) m = c • f m :=
  rfl

@[norm_cast]
theorem coe_smul (c : S) : ↑(c • f) = c • (f : MultilinearMap R (fun _ : ι => M) N) :=
  rfl

theorem coeFn_smul (c : S) (f : M [⋀^ι]→ₗ[R] N) : ⇑(c • f) = c • ⇑f :=
  rfl

instance isCentralScalar [DistribMulAction Sᵐᵒᵖ N] [IsCentralScalar S N] :
    IsCentralScalar S (M [⋀^ι]→ₗ[R] N) :=
  ⟨fun _ _ => ext fun _ => op_smul_eq_smul _ _⟩

end SMul

/-- The cartesian product of two alternating maps, as an alternating map. -/
@[simps!]
def prod (f : M [⋀^ι]→ₗ[R] N) (g : M [⋀^ι]→ₗ[R] P) : M [⋀^ι]→ₗ[R] (N × P) :=
  { f.toMultilinearMap.prod g.toMultilinearMap with
    map_eq_zero_of_eq' := fun _ _ _ h hne =>
      Prod.ext (f.map_eq_zero_of_eq _ h hne) (g.map_eq_zero_of_eq _ h hne) }

@[simp]
theorem coe_prod (f : M [⋀^ι]→ₗ[R] N) (g : M [⋀^ι]→ₗ[R] P) :
    (f.prod g : MultilinearMap R (fun _ : ι => M) (N × P)) = MultilinearMap.prod f g :=
  rfl

/-- Combine a family of alternating maps with the same domain and codomains `N i` into an
alternating map taking values in the space of functions `Π i, N i`. -/
@[simps!]
def pi {ι' : Type*} {N : ι' → Type*} [∀ i, AddCommMonoid (N i)] [∀ i, Module R (N i)]
    (f : ∀ i, M [⋀^ι]→ₗ[R] N i) : M [⋀^ι]→ₗ[R] (∀ i, N i) :=
  { MultilinearMap.pi fun a => (f a).toMultilinearMap with
    map_eq_zero_of_eq' := fun _ _ _ h hne => funext fun a => (f a).map_eq_zero_of_eq _ h hne }

@[simp]
theorem coe_pi {ι' : Type*} {N : ι' → Type*} [∀ i, AddCommMonoid (N i)] [∀ i, Module R (N i)]
    (f : ∀ i, M [⋀^ι]→ₗ[R] N i) :
    (pi f : MultilinearMap R (fun _ : ι => M) (∀ i, N i)) = MultilinearMap.pi fun a => f a :=
  rfl

/-- Given an alternating `R`-multilinear map `f` taking values in `R`, `f.smul_right z` is the map
sending `m` to `f m • z`. -/
@[simps!]
def smulRight {R M₁ M₂ ι : Type*} [CommSemiring R] [AddCommMonoid M₁] [AddCommMonoid M₂]
    [Module R M₁] [Module R M₂] (f : M₁ [⋀^ι]→ₗ[R] R) (z : M₂) : M₁ [⋀^ι]→ₗ[R] M₂ :=
  { f.toMultilinearMap.smulRight z with
    map_eq_zero_of_eq' := fun v i j h hne => by simp [f.map_eq_zero_of_eq v h hne] }

@[simp]
theorem coe_smulRight {R M₁ M₂ ι : Type*} [CommSemiring R] [AddCommMonoid M₁] [AddCommMonoid M₂]
    [Module R M₁] [Module R M₂] (f : M₁ [⋀^ι]→ₗ[R] R) (z : M₂) :
    (f.smulRight z : MultilinearMap R (fun _ : ι => M₁) M₂) = MultilinearMap.smulRight f z :=
  rfl

instance add : Add (M [⋀^ι]→ₗ[R] N) :=
  ⟨fun a b =>
    { (a + b : MultilinearMap R (fun _ : ι => M) N) with
      map_eq_zero_of_eq' := fun v i j h hij => by
        simp [a.map_eq_zero_of_eq v h hij, b.map_eq_zero_of_eq v h hij] }⟩

@[simp]
theorem add_apply : (f + f') v = f v + f' v :=
  rfl

@[norm_cast]
theorem coe_add : (↑(f + f') : MultilinearMap R (fun _ : ι => M) N) = f + f' :=
  rfl

instance zero : Zero (M [⋀^ι]→ₗ[R] N) :=
  ⟨{ (0 : MultilinearMap R (fun _ : ι => M) N) with
      map_eq_zero_of_eq' := fun v i j _ _ => by simp }⟩

@[simp]
theorem zero_apply : (0 : M [⋀^ι]→ₗ[R] N) v = 0 :=
  rfl

@[norm_cast]
theorem coe_zero : ((0 : M [⋀^ι]→ₗ[R] N) : MultilinearMap R (fun _ : ι => M) N) = 0 :=
  rfl

@[simp]
theorem mk_zero :
    mk (0 : MultilinearMap R (fun _ : ι ↦ M) N) (0 : M [⋀^ι]→ₗ[R] N).2 = 0 :=
  rfl

instance inhabited : Inhabited (M [⋀^ι]→ₗ[R] N) :=
  ⟨0⟩

instance addCommMonoid : AddCommMonoid (M [⋀^ι]→ₗ[R] N) :=
  coe_injective.addCommMonoid _ rfl (fun _ _ => rfl) fun _ _ => coeFn_smul _ _

instance neg : Neg (M [⋀^ι]→ₗ[R] N') :=
  ⟨fun f =>
    { -(f : MultilinearMap R (fun _ : ι => M) N') with
      map_eq_zero_of_eq' := fun v i j h hij => by simp [f.map_eq_zero_of_eq v h hij] }⟩

@[simp]
theorem neg_apply (m : ι → M) : (-g) m = -g m :=
  rfl

@[norm_cast]
theorem coe_neg : ((-g : M [⋀^ι]→ₗ[R] N') : MultilinearMap R (fun _ : ι => M) N') = -g :=
  rfl

instance sub : Sub (M [⋀^ι]→ₗ[R] N') :=
  ⟨fun f g =>
    { (f - g : MultilinearMap R (fun _ : ι => M) N') with
      map_eq_zero_of_eq' := fun v i j h hij => by
        simp [f.map_eq_zero_of_eq v h hij, g.map_eq_zero_of_eq v h hij] }⟩

@[simp]
theorem sub_apply (m : ι → M) : (g - g₂) m = g m - g₂ m :=
  rfl

@[norm_cast]
theorem coe_sub : (↑(g - g₂) : MultilinearMap R (fun _ : ι => M) N') = g - g₂ :=
  rfl

instance addCommGroup : AddCommGroup (M [⋀^ι]→ₗ[R] N') :=
  coe_injective.addCommGroup _ rfl (fun _ _ => rfl) (fun _ => rfl) (fun _ _ => rfl)
    (fun _ _ => coeFn_smul _ _) fun _ _ => coeFn_smul _ _
section DistribMulAction

variable {S : Type*} [Monoid S] [DistribMulAction S N] [SMulCommClass R S N]

instance distribMulAction : DistribMulAction S (M [⋀^ι]→ₗ[R] N) where
  one_smul _ := ext fun _ => one_smul _ _
  mul_smul _ _ _ := ext fun _ => mul_smul _ _ _
  smul_zero _ := ext fun _ => smul_zero _
  smul_add _ _ _ := ext fun _ => smul_add _ _ _

end DistribMulAction

section Module

variable {S : Type*} [Semiring S] [Module S N] [SMulCommClass R S N]

/-- The space of multilinear maps over an algebra over `R` is a module over `R`, for the pointwise
addition and scalar multiplication. -/
instance module : Module S (M [⋀^ι]→ₗ[R] N) where
  add_smul _ _ _ := ext fun _ => add_smul _ _ _
  zero_smul _ := ext fun _ => zero_smul _ _

instance noZeroSMulDivisors [NoZeroSMulDivisors S N] :
    NoZeroSMulDivisors S (M [⋀^ι]→ₗ[R] N) :=
  coe_injective.noZeroSMulDivisors _ rfl coeFn_smul

end Module

section

variable (R M N)

/-- The natural equivalence between linear maps from `M` to `N`
and `1`-multilinear alternating maps from `M` to `N`. -/
@[simps!]
def ofSubsingleton [Subsingleton ι] (i : ι) : (M →ₗ[R] N) ≃ (M [⋀^ι]→ₗ[R] N) where
  toFun f := ⟨MultilinearMap.ofSubsingleton R M N i f, fun _ _ _ _ ↦ absurd (Subsingleton.elim _ _)⟩
  invFun f := (MultilinearMap.ofSubsingleton R M N i).symm f
  left_inv _ := rfl
  right_inv _ := coe_multilinearMap_injective <|
    (MultilinearMap.ofSubsingleton R M N i).apply_symm_apply _

variable (ι) {N}

/-- The constant map is alternating when `ι` is empty. -/
@[simps (config := .asFn)]
def constOfIsEmpty [IsEmpty ι] (m : N) : M [⋀^ι]→ₗ[R] N :=
  { MultilinearMap.constOfIsEmpty R _ m with
    toFun := Function.const _ m
    map_eq_zero_of_eq' := fun _ => isEmptyElim }

end

/-- Restrict the codomain of an alternating map to a submodule. -/
@[simps]
def codRestrict (f : M [⋀^ι]→ₗ[R] N) (p : Submodule R N) (h : ∀ v, f v ∈ p) :
    M [⋀^ι]→ₗ[R] p :=
  { f.toMultilinearMap.codRestrict p h with
    toFun := fun v => ⟨f v, h v⟩
    map_eq_zero_of_eq' := fun _ _ _ hv hij => Subtype.ext <| map_eq_zero_of_eq _ _ hv hij }

end AlternatingMap

/-!
### Composition with linear maps
-/


namespace LinearMap

variable {N₂ : Type*} [AddCommMonoid N₂] [Module R N₂]

/-- Composing an alternating map with a linear map on the left gives again an alternating map. -/
def compAlternatingMap (g : N →ₗ[R] N₂) : (M [⋀^ι]→ₗ[R] N) →+ (M [⋀^ι]→ₗ[R] N₂) where
  toFun f :=
    { g.compMultilinearMap (f : MultilinearMap R (fun _ : ι => M) N) with
      map_eq_zero_of_eq' := fun v i j h hij => by simp [f.map_eq_zero_of_eq v h hij] }
  map_zero' := by
    ext
    simp
  map_add' a b := by
    ext
    simp

@[simp]
theorem coe_compAlternatingMap (g : N →ₗ[R] N₂) (f : M [⋀^ι]→ₗ[R] N) :
    ⇑(g.compAlternatingMap f) = g ∘ f :=
  rfl

@[simp]
theorem compAlternatingMap_apply (g : N →ₗ[R] N₂) (f : M [⋀^ι]→ₗ[R] N) (m : ι → M) :
    g.compAlternatingMap f m = g (f m) :=
  rfl

theorem smulRight_eq_comp {R M₁ M₂ ι : Type*} [CommSemiring R] [AddCommMonoid M₁]
    [AddCommMonoid M₂] [Module R M₁] [Module R M₂] (f : M₁ [⋀^ι]→ₗ[R] R) (z : M₂) :
    f.smulRight z = (LinearMap.id.smulRight z).compAlternatingMap f :=
  rfl

@[simp]
theorem subtype_compAlternatingMap_codRestrict (f : M [⋀^ι]→ₗ[R] N) (p : Submodule R N)
    (h) : p.subtype.compAlternatingMap (f.codRestrict p h) = f :=
  AlternatingMap.ext fun _ => rfl

@[simp]
theorem compAlternatingMap_codRestrict (g : N →ₗ[R] N₂) (f : M [⋀^ι]→ₗ[R] N)
    (p : Submodule R N₂) (h) :
    (g.codRestrict p h).compAlternatingMap f =
      (g.compAlternatingMap f).codRestrict p fun v => h (f v) :=
  AlternatingMap.ext fun _ => rfl

end LinearMap

namespace AlternatingMap

variable {M₂ : Type*} [AddCommMonoid M₂] [Module R M₂]
variable {M₃ : Type*} [AddCommMonoid M₃] [Module R M₃]

/-- Composing an alternating map with the same linear map on each argument gives again an
alternating map. -/
def compLinearMap (f : M [⋀^ι]→ₗ[R] N) (g : M₂ →ₗ[R] M) : M₂ [⋀^ι]→ₗ[R] N :=
  { (f : MultilinearMap R (fun _ : ι => M) N).compLinearMap fun _ => g with
    map_eq_zero_of_eq' := fun _ _ _ h hij => f.map_eq_zero_of_eq _ (LinearMap.congr_arg h) hij }

theorem coe_compLinearMap (f : M [⋀^ι]→ₗ[R] N) (g : M₂ →ₗ[R] M) :
    ⇑(f.compLinearMap g) = f ∘ (g ∘ ·) :=
  rfl

@[simp]
theorem compLinearMap_apply (f : M [⋀^ι]→ₗ[R] N) (g : M₂ →ₗ[R] M) (v : ι → M₂) :
    f.compLinearMap g v = f fun i => g (v i) :=
  rfl

/-- Composing an alternating map twice with the same linear map in each argument is
the same as composing with their composition. -/
theorem compLinearMap_assoc (f : M [⋀^ι]→ₗ[R] N) (g₁ : M₂ →ₗ[R] M) (g₂ : M₃ →ₗ[R] M₂) :
    (f.compLinearMap g₁).compLinearMap g₂ = f.compLinearMap (g₁ ∘ₗ g₂) :=
  rfl

@[simp]
theorem zero_compLinearMap (g : M₂ →ₗ[R] M) : (0 : M [⋀^ι]→ₗ[R] N).compLinearMap g = 0 := by
  ext
  simp only [compLinearMap_apply, zero_apply]

@[simp]
theorem add_compLinearMap (f₁ f₂ : M [⋀^ι]→ₗ[R] N) (g : M₂ →ₗ[R] M) :
    (f₁ + f₂).compLinearMap g = f₁.compLinearMap g + f₂.compLinearMap g := by
  ext
  simp only [compLinearMap_apply, add_apply]

@[simp]
theorem compLinearMap_zero [Nonempty ι] (f : M [⋀^ι]→ₗ[R] N) :
    f.compLinearMap (0 : M₂ →ₗ[R] M) = 0 := by
  ext
  -- Porting note: Was `simp_rw [.., ← Pi.zero_def, map_zero, zero_apply]`.
  simp_rw [compLinearMap_apply, LinearMap.zero_apply, ← Pi.zero_def, zero_apply]
  exact map_zero f

/-- Composing an alternating map with the identity linear map in each argument. -/
@[simp]
theorem compLinearMap_id (f : M [⋀^ι]→ₗ[R] N) : f.compLinearMap LinearMap.id = f :=
  ext fun _ => rfl

/-- Composing with a surjective linear map is injective. -/
theorem compLinearMap_injective (f : M₂ →ₗ[R] M) (hf : Function.Surjective f) :
    Function.Injective fun g : M [⋀^ι]→ₗ[R] N => g.compLinearMap f := fun g₁ g₂ h =>
<<<<<<< HEAD
  ext fun x => by
    simpa [Function.surjInv_eq hf] using AlternatingMap.ext_iff.mp h (Function.surjInv hf ∘ x)
#align alternating_map.comp_linear_map_injective AlternatingMap.compLinearMap_injective
=======
  ext fun x => by simpa [Function.surjInv_eq hf] using ext_iff.mp h (Function.surjInv hf ∘ x)
>>>>>>> 2fc87a94

theorem compLinearMap_inj (f : M₂ →ₗ[R] M) (hf : Function.Surjective f)
    (g₁ g₂ : M [⋀^ι]→ₗ[R] N) : g₁.compLinearMap f = g₂.compLinearMap f ↔ g₁ = g₂ :=
  (compLinearMap_injective _ hf).eq_iff

section DomLcongr

variable (ι R N)
variable (S : Type*) [Semiring S] [Module S N] [SMulCommClass R S N]

/-- Construct a linear equivalence between maps from a linear equivalence between domains. -/
@[simps apply]
def domLCongr (e : M ≃ₗ[R] M₂) : M [⋀^ι]→ₗ[R] N ≃ₗ[S] (M₂ [⋀^ι]→ₗ[R] N) where
  toFun f := f.compLinearMap e.symm
  invFun g := g.compLinearMap e
  map_add' _ _ := rfl
  map_smul' _ _ := rfl
  left_inv f := AlternatingMap.ext fun _ => f.congr_arg <| funext fun _ => e.symm_apply_apply _
  right_inv f := AlternatingMap.ext fun _ => f.congr_arg <| funext fun _ => e.apply_symm_apply _

@[simp]
theorem domLCongr_refl : domLCongr R N ι S (LinearEquiv.refl R M) = LinearEquiv.refl S _ :=
  LinearEquiv.ext fun _ => AlternatingMap.ext fun _ => rfl

@[simp]
theorem domLCongr_symm (e : M ≃ₗ[R] M₂) : (domLCongr R N ι S e).symm = domLCongr R N ι S e.symm :=
  rfl

theorem domLCongr_trans (e : M ≃ₗ[R] M₂) (f : M₂ ≃ₗ[R] M₃) :
    (domLCongr R N ι S e).trans (domLCongr R N ι S f) = domLCongr R N ι S (e.trans f) :=
  rfl

end DomLcongr

/-- Composing an alternating map with the same linear equiv on each argument gives the zero map
if and only if the alternating map is the zero map. -/
@[simp]
theorem compLinearEquiv_eq_zero_iff (f : M [⋀^ι]→ₗ[R] N) (g : M₂ ≃ₗ[R] M) :
    f.compLinearMap (g : M₂ →ₗ[R] M) = 0 ↔ f = 0 :=
  (domLCongr R N ι ℕ g.symm).map_eq_zero_iff

variable (f f' : M [⋀^ι]→ₗ[R] N)
variable (g g₂ : M [⋀^ι]→ₗ[R] N')
variable (g' : M' [⋀^ι]→ₗ[R] N')
variable (v : ι → M) (v' : ι → M')

open Function

/-!
### Other lemmas from `MultilinearMap`
-/


section

theorem map_update_sum {α : Type*} [DecidableEq ι] (t : Finset α) (i : ι) (g : α → M) (m : ι → M) :
    f (update m i (∑ a ∈ t, g a)) = ∑ a ∈ t, f (update m i (g a)) :=
  f.toMultilinearMap.map_update_sum t i g m

end

/-!
### Theorems specific to alternating maps

Various properties of reordered and repeated inputs which follow from
`AlternatingMap.map_eq_zero_of_eq`.
-/


theorem map_update_self [DecidableEq ι] {i j : ι} (hij : i ≠ j) :
    f (Function.update v i (v j)) = 0 :=
  f.map_eq_zero_of_eq _ (by rw [Function.update_same, Function.update_noteq hij.symm]) hij

theorem map_update_update [DecidableEq ι] {i j : ι} (hij : i ≠ j) (m : M) :
    f (Function.update (Function.update v i m) j m) = 0 :=
  f.map_eq_zero_of_eq _
    (by rw [Function.update_same, Function.update_noteq hij, Function.update_same]) hij

theorem map_swap_add [DecidableEq ι] {i j : ι} (hij : i ≠ j) :
    f (v ∘ Equiv.swap i j) + f v = 0 := by
  rw [Equiv.comp_swap_eq_update]
  convert f.map_update_update v hij (v i + v j)
  simp [f.map_update_self _ hij, f.map_update_self _ hij.symm,
    Function.update_comm hij (v i + v j) (v _) v, Function.update_comm hij.symm (v i) (v i) v]

theorem map_add_swap [DecidableEq ι] {i j : ι} (hij : i ≠ j) :
    f v + f (v ∘ Equiv.swap i j) = 0 := by
  rw [add_comm]
  exact f.map_swap_add v hij

theorem map_swap [DecidableEq ι] {i j : ι} (hij : i ≠ j) : g (v ∘ Equiv.swap i j) = -g v :=
  eq_neg_of_add_eq_zero_left <| g.map_swap_add v hij

theorem map_perm [DecidableEq ι] [Fintype ι] (v : ι → M) (σ : Equiv.Perm ι) :
    g (v ∘ σ) = Equiv.Perm.sign σ • g v := by
  -- Porting note: `apply` → `induction'`
  induction' σ using Equiv.Perm.swap_induction_on' with s x y hxy hI
  · simp
  · -- Porting note: `← Function.comp.assoc` & `-Equiv.Perm.sign_swap'` are required.
    simpa [← Function.comp.assoc, g.map_swap (v ∘ s) hxy,
      Equiv.Perm.sign_swap hxy, -Equiv.Perm.sign_swap'] using hI

theorem map_congr_perm [DecidableEq ι] [Fintype ι] (σ : Equiv.Perm ι) :
    g v = Equiv.Perm.sign σ • g (v ∘ σ) := by
  rw [g.map_perm, smul_smul]
  simp

section DomDomCongr

/-- Transfer the arguments to a map along an equivalence between argument indices.

This is the alternating version of `MultilinearMap.domDomCongr`. -/
@[simps]
def domDomCongr (σ : ι ≃ ι') (f : M [⋀^ι]→ₗ[R] N) : M [⋀^ι']→ₗ[R] N :=
  { f.toMultilinearMap.domDomCongr σ with
    toFun := fun v => f (v ∘ σ)
    map_eq_zero_of_eq' := fun v i j hv hij =>
      f.map_eq_zero_of_eq (v ∘ σ) (i := σ.symm i) (j := σ.symm j)
        (by simpa using hv) (σ.symm.injective.ne hij) }

@[simp]
theorem domDomCongr_refl (f : M [⋀^ι]→ₗ[R] N) : f.domDomCongr (Equiv.refl ι) = f := rfl

theorem domDomCongr_trans (σ₁ : ι ≃ ι') (σ₂ : ι' ≃ ι'') (f : M [⋀^ι]→ₗ[R] N) :
    f.domDomCongr (σ₁.trans σ₂) = (f.domDomCongr σ₁).domDomCongr σ₂ :=
  rfl

@[simp]
theorem domDomCongr_zero (σ : ι ≃ ι') : (0 : M [⋀^ι]→ₗ[R] N).domDomCongr σ = 0 :=
  rfl

@[simp]
theorem domDomCongr_add (σ : ι ≃ ι') (f g : M [⋀^ι]→ₗ[R] N) :
    (f + g).domDomCongr σ = f.domDomCongr σ + g.domDomCongr σ :=
  rfl

@[simp]
theorem domDomCongr_smul {S : Type*} [Monoid S] [DistribMulAction S N] [SMulCommClass R S N]
    (σ : ι ≃ ι') (c : S) (f : M [⋀^ι]→ₗ[R] N) :
    (c • f).domDomCongr σ = c • f.domDomCongr σ :=
  rfl

/-- `AlternatingMap.domDomCongr` as an equivalence.

This is declared separately because it does not work with dot notation. -/
@[simps apply symm_apply]
def domDomCongrEquiv (σ : ι ≃ ι') : M [⋀^ι]→ₗ[R] N ≃+ M [⋀^ι']→ₗ[R] N where
  toFun := domDomCongr σ
  invFun := domDomCongr σ.symm
  left_inv f := by
    ext
    simp [Function.comp]
  right_inv m := by
    ext
    simp [Function.comp]
  map_add' := domDomCongr_add σ

section DomDomLcongr

variable (S : Type*) [Semiring S] [Module S N] [SMulCommClass R S N]

/-- `AlternatingMap.domDomCongr` as a linear equivalence. -/
@[simps apply symm_apply]
def domDomCongrₗ (σ : ι ≃ ι') : M [⋀^ι]→ₗ[R] N ≃ₗ[S] M [⋀^ι']→ₗ[R] N where
  toFun := domDomCongr σ
  invFun := domDomCongr σ.symm
  left_inv f := by ext; simp [Function.comp]
  right_inv m := by ext; simp [Function.comp]
  map_add' := domDomCongr_add σ
  map_smul' := domDomCongr_smul σ

@[simp]
theorem domDomCongrₗ_refl :
    (domDomCongrₗ S (Equiv.refl ι) : M [⋀^ι]→ₗ[R] N ≃ₗ[S] M [⋀^ι]→ₗ[R] N) =
      LinearEquiv.refl _ _ :=
  rfl

@[simp]
theorem domDomCongrₗ_toAddEquiv (σ : ι ≃ ι') :
    (↑(domDomCongrₗ S σ : M [⋀^ι]→ₗ[R] N ≃ₗ[S] _) : M [⋀^ι]→ₗ[R] N ≃+ _) =
      domDomCongrEquiv σ :=
  rfl

end DomDomLcongr

/-- The results of applying `domDomCongr` to two maps are equal if and only if those maps are. -/
@[simp]
theorem domDomCongr_eq_iff (σ : ι ≃ ι') (f g : M [⋀^ι]→ₗ[R] N) :
    f.domDomCongr σ = g.domDomCongr σ ↔ f = g :=
  (domDomCongrEquiv σ : _ ≃+ M [⋀^ι']→ₗ[R] N).apply_eq_iff_eq

@[simp]
theorem domDomCongr_eq_zero_iff (σ : ι ≃ ι') (f : M [⋀^ι]→ₗ[R] N) :
    f.domDomCongr σ = 0 ↔ f = 0 :=
  (domDomCongrEquiv σ : M [⋀^ι]→ₗ[R] N ≃+ M [⋀^ι']→ₗ[R] N).map_eq_zero_iff

theorem domDomCongr_perm [Fintype ι] [DecidableEq ι] (σ : Equiv.Perm ι) :
    g.domDomCongr σ = Equiv.Perm.sign σ • g :=
  AlternatingMap.ext fun v => g.map_perm v σ

@[norm_cast]
theorem coe_domDomCongr (σ : ι ≃ ι') :
    ↑(f.domDomCongr σ) = (f : MultilinearMap R (fun _ : ι => M) N).domDomCongr σ :=
  MultilinearMap.ext fun _ => rfl

end DomDomCongr

/-- If the arguments are linearly dependent then the result is `0`. -/
theorem map_linearDependent {K : Type*} [Ring K] {M : Type*} [AddCommGroup M] [Module K M]
    {N : Type*} [AddCommGroup N] [Module K N] [NoZeroSMulDivisors K N] (f : M [⋀^ι]→ₗ[K] N)
    (v : ι → M) (h : ¬LinearIndependent K v) : f v = 0 := by
  obtain ⟨s, g, h, i, hi, hz⟩ := not_linearIndependent_iff.mp h
  letI := Classical.decEq ι
  suffices f (update v i (g i • v i)) = 0 by
    rw [f.map_smul, Function.update_eq_self, smul_eq_zero] at this
    exact Or.resolve_left this hz
  -- Porting note: Was `conv at h in .. => ..`.
  rw [← (funext fun x => ite_self (c := i = x) (d := Classical.decEq ι i x) (g x • v x))] at h
  rw [Finset.sum_ite, Finset.filter_eq, Finset.filter_ne, if_pos hi, Finset.sum_singleton,
    add_eq_zero_iff_eq_neg] at h
  rw [h, f.map_neg, f.map_update_sum, neg_eq_zero]; apply Finset.sum_eq_zero
  intro j hj
  obtain ⟨hij, _⟩ := Finset.mem_erase.mp hj
  rw [f.map_smul, f.map_update_self _ hij.symm, smul_zero]

section Fin

open Fin

/-- A version of `MultilinearMap.cons_add` for `AlternatingMap`. -/
theorem map_vecCons_add {n : ℕ} (f : M [⋀^Fin n.succ]→ₗ[R] N) (m : Fin n → M) (x y : M) :
    f (Matrix.vecCons (x + y) m) = f (Matrix.vecCons x m) + f (Matrix.vecCons y m) :=
  f.toMultilinearMap.cons_add _ _ _

/-- A version of `MultilinearMap.cons_smul` for `AlternatingMap`. -/
theorem map_vecCons_smul {n : ℕ} (f : M [⋀^Fin n.succ]→ₗ[R] N) (m : Fin n → M) (c : R)
    (x : M) : f (Matrix.vecCons (c • x) m) = c • f (Matrix.vecCons x m) :=
  f.toMultilinearMap.cons_smul _ _ _

end Fin

end AlternatingMap

namespace MultilinearMap

open Equiv

variable [Fintype ι] [DecidableEq ι]

private theorem alternization_map_eq_zero_of_eq_aux (m : MultilinearMap R (fun _ : ι => M) N')
    (v : ι → M) (i j : ι) (i_ne_j : i ≠ j) (hv : v i = v j) :
    (∑ σ : Perm ι, Equiv.Perm.sign σ • m.domDomCongr σ) v = 0 := by
  rw [sum_apply]
  exact
    Finset.sum_involution (fun σ _ => swap i j * σ)
      -- Porting note: `-Equiv.Perm.sign_swap'` is required.
      (fun σ _ => by simp [Perm.sign_swap i_ne_j, apply_swap_eq_self hv, -Equiv.Perm.sign_swap'])
      (fun σ _ _ => (not_congr swap_mul_eq_iff).mpr i_ne_j) (fun σ _ => Finset.mem_univ _)
      fun σ _ => swap_mul_involutive i j σ

/-- Produce an `AlternatingMap` out of a `MultilinearMap`, by summing over all argument
permutations. -/
def alternatization : MultilinearMap R (fun _ : ι => M) N' →+ M [⋀^ι]→ₗ[R] N' where
  toFun m :=
    { ∑ σ : Perm ι, Equiv.Perm.sign σ • m.domDomCongr σ with
      toFun := ⇑(∑ σ : Perm ι, Equiv.Perm.sign σ • m.domDomCongr σ)
      map_eq_zero_of_eq' := fun v i j hvij hij =>
        alternization_map_eq_zero_of_eq_aux m v i j hij hvij }
  map_add' a b := by
    ext
    simp only [mk_coe, AlternatingMap.coe_mk, sum_apply, smul_apply, domDomCongr_apply, add_apply,
      smul_add, Finset.sum_add_distrib, AlternatingMap.add_apply]
  map_zero' := by
    ext
    simp only [mk_coe, AlternatingMap.coe_mk, sum_apply, smul_apply, domDomCongr_apply,
      zero_apply, smul_zero, Finset.sum_const_zero, AlternatingMap.zero_apply]

theorem alternatization_def (m : MultilinearMap R (fun _ : ι => M) N') :
    ⇑(alternatization m) = (∑ σ : Perm ι, Equiv.Perm.sign σ • m.domDomCongr σ : _) :=
  rfl

theorem alternatization_coe (m : MultilinearMap R (fun _ : ι => M) N') :
    ↑(alternatization m) = (∑ σ : Perm ι, Equiv.Perm.sign σ • m.domDomCongr σ : _) :=
  coe_injective rfl

theorem alternatization_apply (m : MultilinearMap R (fun _ : ι => M) N') (v : ι → M) :
    alternatization m v = ∑ σ : Perm ι, Equiv.Perm.sign σ • m.domDomCongr σ v := by
  simp only [alternatization_def, smul_apply, sum_apply]

end MultilinearMap

namespace AlternatingMap

/-- Alternatizing a multilinear map that is already alternating results in a scale factor of `n!`,
where `n` is the number of inputs. -/
theorem coe_alternatization [DecidableEq ι] [Fintype ι] (a : M [⋀^ι]→ₗ[R] N') :
    MultilinearMap.alternatization (a : MultilinearMap R (fun _ => M) N')
    = Nat.factorial (Fintype.card ι) • a := by
  apply AlternatingMap.coe_injective
  simp_rw [MultilinearMap.alternatization_def, ← coe_domDomCongr, domDomCongr_perm, coe_smul,
    smul_smul, Int.units_mul_self, one_smul, Finset.sum_const, Finset.card_univ, Fintype.card_perm,
    ← coe_multilinearMap, coe_smul]

end AlternatingMap

namespace LinearMap

variable {N'₂ : Type*} [AddCommGroup N'₂] [Module R N'₂] [DecidableEq ι] [Fintype ι]

/-- Composition with a linear map before and after alternatization are equivalent. -/
theorem compMultilinearMap_alternatization (g : N' →ₗ[R] N'₂)
    (f : MultilinearMap R (fun _ : ι => M) N') :
    MultilinearMap.alternatization (g.compMultilinearMap f)
      = g.compAlternatingMap (MultilinearMap.alternatization f) := by
  ext
  simp [MultilinearMap.alternatization_def]

end LinearMap

section Basis

open AlternatingMap

variable {ι₁ : Type*} [Finite ι]
variable {R' : Type*} {N₁ N₂ : Type*} [CommSemiring R'] [AddCommMonoid N₁] [AddCommMonoid N₂]
variable [Module R' N₁] [Module R' N₂]

/-- Two alternating maps indexed by a `Fintype` are equal if they are equal when all arguments
are distinct basis vectors. -/
theorem Basis.ext_alternating {f g : N₁ [⋀^ι]→ₗ[R'] N₂} (e : Basis ι₁ R' N₁)
    (h : ∀ v : ι → ι₁, Function.Injective v → (f fun i => e (v i)) = g fun i => e (v i)) :
    f = g := by
  classical
    refine AlternatingMap.coe_multilinearMap_injective (Basis.ext_multilinear e fun v => ?_)
    by_cases hi : Function.Injective v
    · exact h v hi
    · have : ¬Function.Injective fun i => e (v i) := hi.imp Function.Injective.of_comp
      rw [coe_multilinearMap, coe_multilinearMap, f.map_eq_zero_of_not_injective _ this,
        g.map_eq_zero_of_not_injective _ this]

end Basis

/-! ### Currying -/


section Currying

variable {R' : Type*} {M'' M₂'' N'' N₂'' : Type*} [CommSemiring R'] [AddCommMonoid M'']
  [AddCommMonoid M₂''] [AddCommMonoid N''] [AddCommMonoid N₂''] [Module R' M''] [Module R' M₂'']
  [Module R' N''] [Module R' N₂'']

namespace AlternatingMap

/-- Given an alternating map `f` in `n+1` variables, split the first variable to obtain
a linear map into alternating maps in `n` variables, given by `x ↦ (m ↦ f (Matrix.vecCons x m))`.
It can be thought of as a map $Hom(\bigwedge^{n+1} M, N) \to Hom(M, Hom(\bigwedge^n M, N))$.

This is `MultilinearMap.curryLeft` for `AlternatingMap`. See also
`AlternatingMap.curryLeftLinearMap`. -/
@[simps]
def curryLeft {n : ℕ} (f : M'' [⋀^Fin n.succ]→ₗ[R'] N'') :
    M'' →ₗ[R'] M'' [⋀^Fin n]→ₗ[R'] N'' where
  toFun m :=
    { f.toMultilinearMap.curryLeft m with
      toFun := fun v => f (Matrix.vecCons m v)
      map_eq_zero_of_eq' := fun v i j hv hij =>
        f.map_eq_zero_of_eq _ (by
          rwa [Matrix.cons_val_succ, Matrix.cons_val_succ]) ((Fin.succ_injective _).ne hij) }
  map_add' m₁ m₂ := ext fun v => f.map_vecCons_add _ _ _
  map_smul' r m := ext fun v => f.map_vecCons_smul _ _ _

@[simp]
theorem curryLeft_zero {n : ℕ} : curryLeft (0 : M'' [⋀^Fin n.succ]→ₗ[R'] N'') = 0 :=
  rfl

@[simp]
theorem curryLeft_add {n : ℕ} (f g : M'' [⋀^Fin n.succ]→ₗ[R'] N'') :
    curryLeft (f + g) = curryLeft f + curryLeft g :=
  rfl

@[simp]
theorem curryLeft_smul {n : ℕ} (r : R') (f : M'' [⋀^Fin n.succ]→ₗ[R'] N'') :
    curryLeft (r • f) = r • curryLeft f :=
  rfl

/-- `AlternatingMap.curryLeft` as a `LinearMap`. This is a separate definition as dot notation
does not work for this version. -/
@[simps]
def curryLeftLinearMap {n : ℕ} :
    (M'' [⋀^Fin n.succ]→ₗ[R'] N'') →ₗ[R'] M'' →ₗ[R'] M'' [⋀^Fin n]→ₗ[R'] N'' where
  toFun f := f.curryLeft
  map_add' := curryLeft_add
  map_smul' := curryLeft_smul

/-- Currying with the same element twice gives the zero map. -/
@[simp]
theorem curryLeft_same {n : ℕ} (f : M'' [⋀^Fin n.succ.succ]→ₗ[R'] N'') (m : M'') :
    (f.curryLeft m).curryLeft m = 0 :=
  ext fun x => f.map_eq_zero_of_eq _ (by simp) Fin.zero_ne_one

@[simp]
theorem curryLeft_compAlternatingMap {n : ℕ} (g : N'' →ₗ[R'] N₂'')
    (f : M'' [⋀^Fin n.succ]→ₗ[R'] N'') (m : M'') :
    (g.compAlternatingMap f).curryLeft m = g.compAlternatingMap (f.curryLeft m) :=
  rfl

@[simp]
theorem curryLeft_compLinearMap {n : ℕ} (g : M₂'' →ₗ[R'] M'')
    (f : M'' [⋀^Fin n.succ]→ₗ[R'] N'') (m : M₂'') :
    (f.compLinearMap g).curryLeft m = (f.curryLeft (g m)).compLinearMap g :=
  ext fun v => congr_arg f <| funext <| by
    refine Fin.cases ?_ ?_
    · rfl
    · simp

/-- The space of constant maps is equivalent to the space of maps that are alternating with respect
to an empty family. -/
@[simps]
def constLinearEquivOfIsEmpty [IsEmpty ι] : N'' ≃ₗ[R'] (M'' [⋀^ι]→ₗ[R'] N'') where
  toFun := AlternatingMap.constOfIsEmpty R' M'' ι
  map_add' _ _ := rfl
  map_smul' _ _ := rfl
  invFun f := f 0
  left_inv _ := rfl
  right_inv f := ext fun _ => AlternatingMap.congr_arg f <| Subsingleton.elim _ _

end AlternatingMap

end Currying<|MERGE_RESOLUTION|>--- conflicted
+++ resolved
@@ -124,14 +124,9 @@
 @[ext]
 theorem ext {f f' : M [⋀^ι]→ₗ[R] N} (H : ∀ x, f x = f' x) : f = f' :=
   DFunLike.ext _ _ H
-<<<<<<< HEAD
-#align alternating_map.ext AlternatingMap.ext
-#align alternating_map.ext_iff AlternatingMap.ext_iff
-=======
 
 theorem ext_iff {f g : M [⋀^ι]→ₗ[R] N} : f = g ↔ ∀ x, f x = g x :=
   ⟨fun h _ => h ▸ rfl, fun h => ext h⟩
->>>>>>> 2fc87a94
 
 attribute [coe] AlternatingMap.toMultilinearMap
 
@@ -510,13 +505,7 @@
 /-- Composing with a surjective linear map is injective. -/
 theorem compLinearMap_injective (f : M₂ →ₗ[R] M) (hf : Function.Surjective f) :
     Function.Injective fun g : M [⋀^ι]→ₗ[R] N => g.compLinearMap f := fun g₁ g₂ h =>
-<<<<<<< HEAD
-  ext fun x => by
-    simpa [Function.surjInv_eq hf] using AlternatingMap.ext_iff.mp h (Function.surjInv hf ∘ x)
-#align alternating_map.comp_linear_map_injective AlternatingMap.compLinearMap_injective
-=======
   ext fun x => by simpa [Function.surjInv_eq hf] using ext_iff.mp h (Function.surjInv hf ∘ x)
->>>>>>> 2fc87a94
 
 theorem compLinearMap_inj (f : M₂ →ₗ[R] M) (hf : Function.Surjective f)
     (g₁ g₂ : M [⋀^ι]→ₗ[R] N) : g₁.compLinearMap f = g₂.compLinearMap f ↔ g₁ = g₂ :=
