--- conflicted
+++ resolved
@@ -144,13 +144,6 @@
 theorem ext_iff : B = D ↔ ∀ x y, B x y = D x y := ext_iff₂
 #align bilin_form.ext_iff LinearMap.BilinForm.ext_iff
 
-<<<<<<< HEAD
-@[deprecated]
-instance : Zero (BilinForm R M) := inferInstance
-
-@[deprecated]
-=======
->>>>>>> 9e99a83e
 theorem coe_zero : ⇑(0 : BilinForm R M) = 0 :=
   rfl
 #align bilin_form.coe_zero LinearMap.BilinForm.coe_zero
@@ -162,13 +155,6 @@
 
 variable (B D B₁ D₁)
 
-<<<<<<< HEAD
-@[deprecated]
-instance : Add (BilinForm R M) := inferInstance
-
-@[deprecated]
-=======
->>>>>>> 9e99a83e
 theorem coe_add : ⇑(B + D) = B + D :=
   rfl
 #align bilin_form.coe_add LinearMap.BilinForm.coe_add
@@ -177,46 +163,11 @@
 theorem add_apply (x y : M) : (B + D) x y = B x y + D x y :=
   rfl
 #align bilin_form.add_apply LinearMap.BilinForm.add_apply
-
-<<<<<<< HEAD
-/-- `BilinForm R M` inherits the scalar action by `α` on `R` if this is compatible with
-multiplication.
-
-When `R` itself is commutative, this provides an `R`-action via `Algebra.id`. -/
-@[deprecated]
-instance {α} [Monoid α] [DistribMulAction α R] [SMulCommClass R α R] : SMul α (BilinForm R M) :=
-  inferInstance
 
 #noalign bilin_form.coe_smul
 #noalign bilin_form.smul_apply
 
 @[deprecated]
-instance {α β} [Monoid α] [Monoid β] [DistribMulAction α R] [DistribMulAction β R]
-    [SMulCommClass R α R] [SMulCommClass R β R] [SMulCommClass α β R] :
-    SMulCommClass α β (BilinForm R M) := inferInstance
-
-@[deprecated]
-instance {α β} [Monoid α] [Monoid β] [SMul α β] [DistribMulAction α R] [DistribMulAction β R]
-    [SMulCommClass R α R] [SMulCommClass R β R] [IsScalarTower α β R] :
-    IsScalarTower α β (BilinForm R M) := inferInstance
-
-@[deprecated]
-instance {α} [Monoid α] [DistribMulAction α R] [DistribMulAction αᵐᵒᵖ R]
-    [SMulCommClass R α R] [IsCentralScalar α R] :
-    IsCentralScalar α (BilinForm R M) := inferInstance
-
-@[deprecated]
-instance : AddCommMonoid (BilinForm R M) := inferInstance
-
-@[deprecated]
-instance : Neg (BilinForm R₁ M₁) := inferInstance
-
-@[deprecated]
-=======
-#noalign bilin_form.coe_smul
-#noalign bilin_form.smul_apply
-
->>>>>>> 9e99a83e
 theorem coe_neg : ⇑(-B₁) = -B₁ :=
   rfl
 #align bilin_form.coe_neg LinearMap.BilinForm.coe_neg
@@ -226,13 +177,7 @@
   rfl
 #align bilin_form.neg_apply LinearMap.BilinForm.neg_apply
 
-<<<<<<< HEAD
-@[deprecated]
-instance : Sub (BilinForm R₁ M₁) := inferInstance
-
-@[deprecated]
-=======
->>>>>>> 9e99a83e
+@[deprecated]
 theorem coe_sub : ⇑(B₁ - D₁) = B₁ - D₁ :=
   rfl
 #align bilin_form.coe_sub LinearMap.BilinForm.coe_sub
@@ -242,15 +187,6 @@
   rfl
 #align bilin_form.sub_apply LinearMap.BilinForm.sub_apply
 
-<<<<<<< HEAD
-@[deprecated]
-instance : AddCommGroup (BilinForm R₁ M₁) := inferInstance
-
-@[deprecated]
-instance : Inhabited (BilinForm R M) := inferInstance
-
-=======
->>>>>>> 9e99a83e
 /-- `coeFn` as an `AddMonoidHom` -/
 @[deprecated]
 def coeFnAddMonoidHom : BilinForm R M →+ M → M → R where
@@ -259,17 +195,6 @@
   map_add' _ _ := rfl
 #align bilin_form.coe_fn_add_monoid_hom LinearMap.BilinForm.coeFnAddMonoidHom
 
-<<<<<<< HEAD
-@[deprecated]
-instance {α} [Monoid α] [DistribMulAction α R] [SMulCommClass R α R] :
-    DistribMulAction α (BilinForm R M) := inferInstance
-
-@[deprecated]
-instance {α} [CommSemiring α] [Module α R] [SMulCommClass R α R] : Module α (BilinForm R M) :=
-  inferInstance
-
-=======
->>>>>>> 9e99a83e
 section flip
 
 /-- Auxiliary construction for the flip of a bilinear form, obtained by exchanging the left and
