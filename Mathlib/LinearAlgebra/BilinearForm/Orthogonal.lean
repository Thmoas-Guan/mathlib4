--- conflicted
+++ resolved
@@ -33,8 +33,6 @@
 
 open LinearMap (BilinForm)
 
-open LinearMap (BilinForm)
-
 universe u v w
 
 variable {R : Type*} {M : Type*} [CommSemiring R] [AddCommMonoid M] [Module R M]
@@ -50,78 +48,36 @@
 of an indexed set of elements, use `BilinForm.iIsOrtho`. -/
 def IsOrtho (B : BilinForm R M) (x y : M) : Prop :=
   B x y = 0
-<<<<<<< HEAD
-#align bilin_form.is_ortho LinearMap.BilinForm.IsOrtho
 
 theorem isOrtho_def {B : BilinForm R M} {x y : M} : B.IsOrtho x y ↔ B x y = 0 :=
   Iff.rfl
-#align bilin_form.is_ortho_def LinearMap.BilinForm.isOrtho_def
 
 theorem isOrtho_zero_left (x : M) : IsOrtho B (0 : M) x := LinearMap.isOrtho_zero_left B x
-#align bilin_form.is_ortho_zero_left LinearMap.BilinForm.isOrtho_zero_left
 
 theorem isOrtho_zero_right (x : M) : IsOrtho B x (0 : M) :=
   zero_right x
-#align bilin_form.is_ortho_zero_right LinearMap.BilinForm.isOrtho_zero_right
 
 theorem ne_zero_of_not_isOrtho_self {B : BilinForm K V} (x : V) (hx₁ : ¬B.IsOrtho x x) : x ≠ 0 :=
   fun hx₂ => hx₁ (hx₂.symm ▸ isOrtho_zero_left _)
-#align bilin_form.ne_zero_of_not_is_ortho_self LinearMap.BilinForm.ne_zero_of_not_isOrtho_self
 
 theorem IsRefl.ortho_comm (H : B.IsRefl) {x y : M} : IsOrtho B x y ↔ IsOrtho B y x :=
   ⟨eq_zero H, eq_zero H⟩
-#align bilin_form.is_refl.ortho_comm LinearMap.BilinForm.IsRefl.ortho_comm
-
-theorem IsAlt.ortho_comm (H : B₁.IsAlt) {x y : M₁} : IsOrtho B₁ x y ↔ IsOrtho B₁ y x :=
-  H.isRefl.ortho_comm
-#align bilin_form.is_alt.ortho_comm LinearMap.BilinForm.IsAlt.ortho_comm
-
-theorem IsSymm.ortho_comm (H : B.IsSymm) {x y : M} : IsOrtho B x y ↔ IsOrtho B y x :=
-  H.isRefl.ortho_comm
-#align bilin_form.is_symm.ortho_comm LinearMap.BilinForm.IsSymm.ortho_comm
-=======
-
-theorem isOrtho_def {B : BilinForm R M} {x y : M} : B.IsOrtho x y ↔ B x y = 0 :=
-  Iff.rfl
-
-theorem isOrtho_zero_left (x : M) : IsOrtho B (0 : M) x := LinearMap.isOrtho_zero_left B x
-
-theorem isOrtho_zero_right (x : M) : IsOrtho B x (0 : M) :=
-  zero_right x
-
-theorem ne_zero_of_not_isOrtho_self {B : BilinForm K V} (x : V) (hx₁ : ¬B.IsOrtho x x) : x ≠ 0 :=
-  fun hx₂ => hx₁ (hx₂.symm ▸ isOrtho_zero_left _)
-
-theorem IsRefl.ortho_comm (H : B.IsRefl) {x y : M} : IsOrtho B x y ↔ IsOrtho B y x :=
-  ⟨eq_zero H, eq_zero H⟩
 
 theorem IsAlt.ortho_comm (H : B₁.IsAlt) {x y : M₁} : IsOrtho B₁ x y ↔ IsOrtho B₁ y x :=
   LinearMap.IsAlt.ortho_comm H
 
 theorem IsSymm.ortho_comm (H : B.IsSymm) {x y : M} : IsOrtho B x y ↔ IsOrtho B y x :=
   LinearMap.IsSymm.ortho_comm H
->>>>>>> 59de845a
 
 /-- A set of vectors `v` is orthogonal with respect to some bilinear form `B` if and only
 if for all `i ≠ j`, `B (v i) (v j) = 0`. For orthogonality between two elements, use
 `BilinForm.IsOrtho` -/
 def iIsOrtho {n : Type w} (B : BilinForm R M) (v : n → M) : Prop :=
-<<<<<<< HEAD
-  Pairwise (B.IsOrtho on v)
-set_option linter.uppercaseLean3 false in
-#align bilin_form.is_Ortho LinearMap.BilinForm.iIsOrtho
-=======
   B.IsOrthoᵢ v
->>>>>>> 59de845a
 
 theorem iIsOrtho_def {n : Type w} {B : BilinForm R M} {v : n → M} :
     B.iIsOrtho v ↔ ∀ i j : n, i ≠ j → B (v i) (v j) = 0 :=
   Iff.rfl
-<<<<<<< HEAD
-set_option linter.uppercaseLean3 false in
-#align bilin_form.is_Ortho_def LinearMap.BilinForm.iIsOrtho_def
-=======
->>>>>>> 59de845a
 
 section
 
@@ -135,10 +91,6 @@
   rw [map_smul]
   simp only [LinearMap.smul_apply, smul_eq_mul, mul_eq_zero, or_iff_right_iff_imp]
   exact fun a ↦ (ha a).elim
-<<<<<<< HEAD
-#align bilin_form.is_ortho_smul_left LinearMap.BilinForm.isOrtho_smul_left
-=======
->>>>>>> 59de845a
 
 @[simp]
 theorem isOrtho_smul_right {x y : M₄} {a : R₄} (ha : a ≠ 0) :
@@ -147,10 +99,6 @@
   rw [map_smul]
   simp only [smul_eq_mul, mul_eq_zero, or_iff_right_iff_imp]
   exact fun a ↦ (ha a).elim
-<<<<<<< HEAD
-#align bilin_form.is_ortho_smul_right LinearMap.BilinForm.isOrtho_smul_right
-=======
->>>>>>> 59de845a
 
 /-- A set of orthogonal vectors `v` with respect to some bilinear form `B` is linearly independent
   if for all `i`, `B (v i) (v i) ≠ 0`. -/
@@ -166,11 +114,6 @@
       rw [iIsOrtho_def.1 hv₁ _ _ hij, mul_zero]
     simp_rw [sum_left, smul_left, hsum] at this
     exact eq_zero_of_ne_zero_of_mul_right_eq_zero (hv₂ i) this
-<<<<<<< HEAD
-set_option linter.uppercaseLean3 false in
-#align bilin_form.linear_independent_of_is_Ortho LinearMap.BilinForm.linearIndependent_of_iIsOrtho
-=======
->>>>>>> 59de845a
 
 end
 
@@ -190,10 +133,6 @@
     rw [IsOrtho, add_right, show B n x = 0 from hx n hn, show B n y = 0 from hy n hn, zero_add]
   smul_mem' c x hx n hn := by
     rw [IsOrtho, smul_right, show B n x = 0 from hx n hn, mul_zero]
-<<<<<<< HEAD
-#align bilin_form.orthogonal LinearMap.BilinForm.orthogonal
-=======
->>>>>>> 59de845a
 
 variable {N L : Submodule R M}
 
@@ -201,16 +140,6 @@
 theorem mem_orthogonal_iff {N : Submodule R M} {m : M} :
     m ∈ B.orthogonal N ↔ ∀ n ∈ N, IsOrtho B n m :=
   Iff.rfl
-<<<<<<< HEAD
-#align bilin_form.mem_orthogonal_iff LinearMap.BilinForm.mem_orthogonal_iff
-
-theorem orthogonal_le (h : N ≤ L) : B.orthogonal L ≤ B.orthogonal N := fun _ hn l hl => hn l (h hl)
-#align bilin_form.orthogonal_le LinearMap.BilinForm.orthogonal_le
-
-theorem le_orthogonal_orthogonal (b : B.IsRefl) : N ≤ B.orthogonal (B.orthogonal N) :=
-  fun n hn _ hm => b _ _ (hm n hn)
-#align bilin_form.le_orthogonal_orthogonal LinearMap.BilinForm.le_orthogonal_orthogonal
-=======
 
 @[simp] lemma orthogonal_bot : B.orthogonal ⊥ = ⊤ := by ext; simp [IsOrtho]
 
@@ -222,7 +151,6 @@
 lemma orthogonal_top (hB : B.Nondegenerate) (hB₀ : B.IsRefl) :
     B.orthogonal ⊤ = ⊥ :=
   (Submodule.eq_bot_iff _).mpr fun _ hx ↦ hB _ fun y ↦ hB₀ _ _ <| hx y Submodule.mem_top
->>>>>>> 59de845a
 
 -- ↓ This lemma only applies in fields as we require `a * b = 0 → a = 0 ∨ b = 0`
 theorem span_singleton_inf_orthogonal_eq_bot {B : BilinForm K V} {x : V} (hx : ¬B.IsOrtho x x) :
@@ -238,10 +166,6 @@
     exact eq_zero_of_ne_zero_of_mul_right_eq_zero hx this
   · rw [Submodule.mem_span]
     exact fun _ hp => hp <| Finset.mem_singleton_self _
-<<<<<<< HEAD
-#align bilin_form.span_singleton_inf_orthogonal_eq_bot LinearMap.BilinForm.span_singleton_inf_orthogonal_eq_bot
-=======
->>>>>>> 59de845a
 
 -- ↓ This lemma only applies in fields since we use the `mul_eq_zero`
 theorem orthogonal_span_singleton_eq_toLin_ker {B : BilinForm K V} (x : V) :
@@ -253,19 +177,11 @@
   · rintro h _ ⟨z, rfl⟩
     rw [IsOrtho, smul_left, mul_eq_zero]
     exact Or.intro_right _ h
-<<<<<<< HEAD
-#align bilin_form.orthogonal_span_singleton_eq_to_lin_ker LinearMap.BilinForm.orthogonal_span_singleton_eq_toLin_ker
-=======
->>>>>>> 59de845a
 
 theorem span_singleton_sup_orthogonal_eq_top {B : BilinForm K V} {x : V} (hx : ¬B.IsOrtho x x) :
     (K ∙ x) ⊔ B.orthogonal (K ∙ x) = ⊤ := by
   rw [orthogonal_span_singleton_eq_toLin_ker]
   exact LinearMap.span_singleton_sup_ker_eq_top _ hx
-<<<<<<< HEAD
-#align bilin_form.span_singleton_sup_orthogonal_eq_top LinearMap.BilinForm.span_singleton_sup_orthogonal_eq_top
-=======
->>>>>>> 59de845a
 
 /-- Given a bilinear form `B` and some `x` such that `B x x ≠ 0`, the span of the singleton of `x`
   is complement to its orthogonal complement. -/
@@ -273,10 +189,6 @@
     IsCompl (K ∙ x) (B.orthogonal <| K ∙ x) :=
   { disjoint := disjoint_iff.2 <| span_singleton_inf_orthogonal_eq_bot hx
     codisjoint := codisjoint_iff.2 <| span_singleton_sup_orthogonal_eq_top hx }
-<<<<<<< HEAD
-#align bilin_form.is_compl_span_singleton_orthogonal LinearMap.BilinForm.isCompl_span_singleton_orthogonal
-=======
->>>>>>> 59de845a
 
 end Orthogonal
 
@@ -293,13 +205,9 @@
   specialize b₁ ⟨y, hy⟩
   simp only [restrict_apply, domRestrict_apply] at b₁
   exact isOrtho_def.mpr (b x y b₁)
-<<<<<<< HEAD
-#align bilin_form.nondegenerate_restrict_of_disjoint_orthogonal LinearMap.BilinForm.nondegenerateRestrictOfDisjointOrthogonal
-=======
 
 @[deprecated (since := "2024-05-30")]
 alias nondegenerateRestrictOfDisjointOrthogonal := nondegenerate_restrict_of_disjoint_orthogonal
->>>>>>> 59de845a
 
 /-- An orthogonal basis with respect to a nondegenerate bilinear form has no self-orthogonal
 elements. -/
@@ -317,11 +225,6 @@
   obtain rfl | hij := eq_or_ne i j
   · exact ho
   · exact h hij
-<<<<<<< HEAD
-set_option linter.uppercaseLean3 false in
-#align bilin_form.is_Ortho.not_is_ortho_basis_self_of_nondegenerate LinearMap.BilinForm.iIsOrtho.not_isOrtho_basis_self_of_nondegenerate
-=======
->>>>>>> 59de845a
 
 /-- Given an orthogonal basis with respect to a bilinear form, the bilinear form is nondegenerate
 iff the basis has no elements which are self-orthogonal. -/
@@ -343,11 +246,6 @@
   · intro hi
     convert zero_mul (M₀ := R) _ using 2
     exact Finsupp.not_mem_support_iff.mp hi
-<<<<<<< HEAD
-set_option linter.uppercaseLean3 false in
-#align bilin_form.is_Ortho.nondegenerate_iff_not_is_ortho_basis_self LinearMap.BilinForm.iIsOrtho.nondegenerate_iff_not_isOrtho_basis_self
-=======
->>>>>>> 59de845a
 
 section
 
@@ -369,10 +267,6 @@
     change B x y = 0
     rw [b]
     exact hx.2 _ Submodule.mem_top
-<<<<<<< HEAD
-#align bilin_form.to_lin_restrict_ker_eq_inf_orthogonal LinearMap.BilinForm.toLin_restrict_ker_eq_inf_orthogonal
-=======
->>>>>>> 59de845a
 
 theorem toLin_restrict_range_dualCoannihilator_eq_orthogonal (B : BilinForm K V)
     (W : Subspace K V) : (B.domRestrict W).range.dualCoannihilator = B.orthogonal W := by
@@ -383,10 +277,6 @@
   · rw [Submodule.mem_dualCoannihilator]
     rintro _ ⟨⟨w, hw⟩, rfl⟩
     exact hx w hw
-<<<<<<< HEAD
-#align bilin_form.to_lin_restrict_range_dual_coannihilator_eq_orthogonal LinearMap.BilinForm.toLin_restrict_range_dualCoannihilator_eq_orthogonal
-=======
->>>>>>> 59de845a
 
 lemma ker_restrict_eq_of_codisjoint {p q : Submodule R M} (hpq : Codisjoint p q)
     {B : LinearMap.BilinForm R M} (hB : ∀ x ∈ p, ∀ y ∈ q, B x y = 0) :
@@ -416,9 +306,6 @@
         (LinearMap.range (B.domRestrict W)),
       add_comm, ← add_assoc, add_comm (finrank K (LinearMap.ker (B.domRestrict W))),
       LinearMap.finrank_range_add_finrank_ker]
-<<<<<<< HEAD
-#align bilin_form.finrank_add_finrank_orthogonal LinearMap.BilinForm.finrank_add_finrank_orthogonal
-=======
 
 lemma finrank_orthogonal (hB : B.Nondegenerate) (hB₀ : B.IsRefl) (W : Submodule K V) :
     finrank K (B.orthogonal W) = finrank K V - finrank K W := by
@@ -446,7 +333,6 @@
     _ ≤ finrank K ↥(W ⊔ B.orthogonal W) + finrank K ↥(W ⊓ B.orthogonal W) := ?_
     _ ≤ finrank K ↥(W ⊔ B.orthogonal W) := by simp [h.eq_bot]
   rw [finrank_sup_add_finrank_inf_eq, finrank_add_finrank_orthogonal hB₀ W]
->>>>>>> 59de845a
 
 /-- A subspace is complement to its orthogonal complement with respect to some
 reflexive bilinear form if that bilinear form restricted on to the subspace is nondegenerate. -/
@@ -460,32 +346,19 @@
     rintro ⟨n, hn⟩
     simp only [restrict_apply, domRestrict_apply]
     exact b₁ n x (b₁ x n (b₁ n x (hx₂ n hn)))
-<<<<<<< HEAD
-  refine' IsCompl.of_eq this (eq_top_of_finrank_eq <| (finrank_le _).antisymm _)
-=======
   refine IsCompl.of_eq this (eq_top_of_finrank_eq <| (finrank_le _).antisymm ?_)
->>>>>>> 59de845a
   conv_rhs => rw [← add_zero (finrank K _)]
   rw [← finrank_bot K V, ← this, finrank_sup_add_finrank_inf_eq,
     finrank_add_finrank_orthogonal b₁]
   exact le_self_add
-<<<<<<< HEAD
-#align bilin_form.restrict_nondegenerate_of_is_compl_orthogonal LinearMap.BilinForm.restrict_nondegenerate_of_isCompl_orthogonal
-=======
 
 @[deprecated (since := "2024-05-24")]
 alias restrict_nondegenerate_of_isCompl_orthogonal := isCompl_orthogonal_of_restrict_nondegenerate
->>>>>>> 59de845a
 
 /-- A subspace is complement to its orthogonal complement with respect to some reflexive bilinear
 form if and only if that bilinear form restricted on to the subspace is nondegenerate. -/
 theorem restrict_nondegenerate_iff_isCompl_orthogonal
     (b₁ : B.IsRefl) : (B.restrict W).Nondegenerate ↔ IsCompl W (B.orthogonal W) :=
-<<<<<<< HEAD
-  ⟨fun b₂ => restrict_nondegenerate_of_isCompl_orthogonal b₁ b₂, fun h =>
-    B.nondegenerateRestrictOfDisjointOrthogonal b₁ h.1⟩
-#align bilin_form.restrict_nondegenerate_iff_is_compl_orthogonal LinearMap.BilinForm.restrict_nondegenerate_iff_isCompl_orthogonal
-=======
   ⟨fun b₂ => isCompl_orthogonal_of_restrict_nondegenerate b₁ b₂, fun h =>
     B.nondegenerate_restrict_of_disjoint_orthogonal b₁ h.1⟩
 
@@ -516,7 +389,6 @@
   refine ⟨?_, hv⟩
   ext ⟨w, hw⟩
   exact b₁ w v <| hv' w hw
->>>>>>> 59de845a
 
 end
 
@@ -538,10 +410,6 @@
   specialize hm ⟨z, hz⟩
   rw [restrict] at hm
   erw [add_right, show B m.1 y = 0 by rw [b₂]; exact m.2 y hy, hm, add_zero]
-<<<<<<< HEAD
-#align bilin_form.restrict_orthogonal_span_singleton_nondegenerate LinearMap.BilinForm.restrictOrthogonalSpanSingletonNondegenerate
-=======
->>>>>>> 59de845a
 
 @[deprecated (since := "2024-05-30")]
 alias restrictNondegenerateOrthogonalSpanSingleton :=
