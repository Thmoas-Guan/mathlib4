--- conflicted
+++ resolved
@@ -74,15 +74,9 @@
     f.toLinearMap₂'Aux σ₁ σ₂ (LinearMap.stdBasis R₁ (fun _ => R₁) i 1)
       (LinearMap.stdBasis R₂ (fun _ => R₂) j 1) = f i j := by
   rw [Matrix.toLinearMap₂'Aux, mk₂'ₛₗ_apply]
-<<<<<<< HEAD
-  have : (∑ i', ∑ j',
-    (if i = i' then (1 : S₁) else (0 : S₁)) • (if j = j' then (1 : S₂) else (0 : S₂)) • f i' j') =
-    f i j := by
-=======
   have : (∑ i', ∑ j', (if i = i' then (1 : S₁) else (0 : S₁)) •
         (if j = j' then (1 : S₂) else (0 : S₂)) • f i' j') =
       f i j := by
->>>>>>> 11ef3771
     simp_rw [← Finset.smul_sum]
     simp only [op_smul_eq_smul, ite_smul, one_smul, zero_smul, sum_ite_eq, mem_univ, ↓reduceIte]
   rw [← this]
@@ -115,11 +109,7 @@
 
 @[simp]
 theorem LinearMap.toMatrix₂Aux_apply (f : M₁ →ₛₗ[σ₁] M₂ →ₛₗ[σ₂] N₂) (b₁ : n → M₁) (b₂ : m → M₂)
-<<<<<<< HEAD
-    (i : n) (j : m) : LinearMap.toMatrix₂Aux (R := R) b₁ b₂ f i j = f (b₁ i) (b₂ j) :=
-=======
     (i : n) (j : m) : LinearMap.toMatrix₂Aux R b₁ b₂ f i j = f (b₁ i) (b₂ j) :=
->>>>>>> 11ef3771
   rfl
 #align linear_map.to_matrix₂_aux_apply LinearMap.toMatrix₂Aux_apply
 
@@ -128,11 +118,7 @@
 
 theorem LinearMap.toLinearMap₂'Aux_toMatrix₂Aux (f : (n → R₁) →ₛₗ[σ₁] (m → R₂) →ₛₗ[σ₂] N₂) :
     Matrix.toLinearMap₂'Aux σ₁ σ₂
-<<<<<<< HEAD
-        (LinearMap.toMatrix₂Aux (R := R) (fun i => stdBasis R₁ (fun _ => R₁) i 1)
-=======
         (LinearMap.toMatrix₂Aux R (fun i => stdBasis R₁ (fun _ => R₁) i 1)
->>>>>>> 11ef3771
           (fun j => stdBasis R₂ (fun _ => R₂) j 1) f) =
       f := by
   refine ext_basis (Pi.basisFun R₁ n) (Pi.basisFun R₂ m) fun i j => ?_
@@ -140,11 +126,7 @@
 #align linear_map.to_linear_map₂'_aux_to_matrix₂_aux LinearMap.toLinearMap₂'Aux_toMatrix₂Aux
 
 theorem Matrix.toMatrix₂Aux_toLinearMap₂'Aux (f : Matrix n m N₂) :
-<<<<<<< HEAD
-    LinearMap.toMatrix₂Aux (R := R) (fun i => LinearMap.stdBasis R₁ (fun _ => R₁) i 1)
-=======
     LinearMap.toMatrix₂Aux R (fun i => LinearMap.stdBasis R₁ (fun _ => R₁) i 1)
->>>>>>> 11ef3771
         (fun j => LinearMap.stdBasis R₂ (fun _ => R₂) j 1) (f.toLinearMap₂'Aux σ₁ σ₂) =
       f := by
   ext i j
@@ -169,17 +151,6 @@
 variable [Fintype n] [Fintype m]
 variable [DecidableEq n] [DecidableEq m]
 
-<<<<<<< HEAD
-/-- The linear equivalence between sesquilinear maps and `n × m` matrices -/
-def LinearMap.toMatrixₛₗ₂' : ((n → R₁) →ₛₗ[σ₁] (m → R₂) →ₛₗ[σ₂] N₂) ≃ₗ[R] Matrix n m N₂ :=
-  { LinearMap.toMatrix₂Aux (R := R) (fun i => stdBasis R₁ (fun _ => R₁) i 1) fun j =>
-      stdBasis R₂ (fun _ => R₂) j
-        1 with
-    toFun := LinearMap.toMatrix₂Aux (R := R) _ _
-    invFun := Matrix.toLinearMap₂'Aux σ₁ σ₂
-    left_inv := LinearMap.toLinearMap₂'Aux_toMatrix₂Aux (R := R)
-    right_inv := Matrix.toMatrix₂Aux_toLinearMap₂'Aux (R := R) }
-=======
 variable (R)
 
 /-- The linear equivalence between sesquilinear maps and `n × m` matrices -/
@@ -191,38 +162,22 @@
     invFun := Matrix.toLinearMap₂'Aux σ₁ σ₂
     left_inv := LinearMap.toLinearMap₂'Aux_toMatrix₂Aux R
     right_inv := Matrix.toMatrix₂Aux_toLinearMap₂'Aux R }
->>>>>>> 11ef3771
 #align linear_map.to_matrixₛₗ₂' LinearMap.toMatrixₛₗ₂'
 
 /-- The linear equivalence between bilinear maps and `n × m` matrices -/
 def LinearMap.toMatrix₂' : ((n → S₁) →ₗ[S₁] (m → S₂) →ₗ[S₂] N₂) ≃ₗ[R] Matrix n m N₂ :=
-<<<<<<< HEAD
-  LinearMap.toMatrixₛₗ₂'
-=======
   LinearMap.toMatrixₛₗ₂' R
->>>>>>> 11ef3771
 #align linear_map.to_matrix₂' LinearMap.toMatrix₂'
 
 variable (σ₁ σ₂)
 
 /-- The linear equivalence between `n × n` matrices and sesquilinear maps on `n → R` -/
 def Matrix.toLinearMapₛₗ₂' : Matrix n m N₂ ≃ₗ[R] (n → R₁) →ₛₗ[σ₁] (m → R₂) →ₛₗ[σ₂] N₂ :=
-<<<<<<< HEAD
-  LinearMap.toMatrixₛₗ₂'.symm
-=======
   (LinearMap.toMatrixₛₗ₂' R).symm
->>>>>>> 11ef3771
 #align matrix.to_linear_mapₛₗ₂' Matrix.toLinearMapₛₗ₂'
 
 /-- The linear equivalence between `n × n` matrices and bilinear maps on `n → R` -/
 def Matrix.toLinearMap₂' : Matrix n m N₂ ≃ₗ[R] (n → S₁) →ₗ[S₁] (m → S₂) →ₗ[S₂] N₂ :=
-<<<<<<< HEAD
-  LinearMap.toMatrix₂'.symm
-#align matrix.to_linear_map₂' Matrix.toLinearMap₂'
-
-theorem Matrix.toLinearMapₛₗ₂'_aux_eq (M : Matrix n m N₂) :
-    Matrix.toLinearMap₂'Aux σ₁ σ₂ M = Matrix.toLinearMapₛₗ₂' (R := R) σ₁ σ₂ M :=
-=======
   (LinearMap.toMatrix₂' R).symm
 #align matrix.to_linear_map₂' Matrix.toLinearMap₂'
 
@@ -230,17 +185,12 @@
 
 theorem Matrix.toLinearMapₛₗ₂'_aux_eq (M : Matrix n m N₂) :
     Matrix.toLinearMap₂'Aux σ₁ σ₂ M = Matrix.toLinearMapₛₗ₂' R σ₁ σ₂ M :=
->>>>>>> 11ef3771
   rfl
 #align matrix.to_linear_mapₛₗ₂'_aux_eq Matrix.toLinearMapₛₗ₂'_aux_eq
 
 theorem Matrix.toLinearMapₛₗ₂'_apply (M : Matrix n m N₂) (x : n → R₁) (y : m → R₂) :
     -- porting note: we don't seem to have `∑ i j` as valid notation yet
-<<<<<<< HEAD
-    Matrix.toLinearMapₛₗ₂' (R := R) σ₁ σ₂ M x y = ∑ i, ∑ j, σ₁ (x i) •  σ₂ (y j) • M i j := by
-=======
     Matrix.toLinearMapₛₗ₂' R σ₁ σ₂ M x y = ∑ i, ∑ j, σ₁ (x i) •  σ₂ (y j) • M i j := by
->>>>>>> 11ef3771
   rw [toLinearMapₛₗ₂', toMatrixₛₗ₂', LinearEquiv.coe_symm_mk, toLinearMap₂'Aux, mk₂'ₛₗ_apply]
   apply Finset.sum_congr rfl fun _ _ => Finset.sum_congr rfl fun _ _ => by
     rw [smul_comm]
@@ -248,21 +198,13 @@
 
 theorem Matrix.toLinearMap₂'_apply (M : Matrix n m N₂) (x : n → S₁) (y : m → S₂) :
     -- porting note: we don't seem to have `∑ i j` as valid notation yet
-<<<<<<< HEAD
-    Matrix.toLinearMap₂' (R := R) M x y = ∑ i, ∑ j, x i • y j • M i j :=
-=======
     Matrix.toLinearMap₂' R M x y = ∑ i, ∑ j, x i • y j • M i j :=
->>>>>>> 11ef3771
   Finset.sum_congr rfl fun _ _ => Finset.sum_congr rfl fun _ _ => by
     rw [RingHom.id_apply, RingHom.id_apply, smul_comm]
 #align matrix.to_linear_map₂'_apply Matrix.toLinearMap₂'_apply
 
 theorem Matrix.toLinearMap₂'_apply' {T : Type*} [CommSemiring T] (M : Matrix n m T) (v : n → T)
-<<<<<<< HEAD
-    (w : m → T) : Matrix.toLinearMap₂' (R := T) M v w = Matrix.dotProduct v (M *ᵥ w) := by
-=======
     (w : m → T) : Matrix.toLinearMap₂' T M v w = Matrix.dotProduct v (M *ᵥ w) := by
->>>>>>> 11ef3771
   simp_rw [Matrix.toLinearMap₂'_apply, Matrix.dotProduct, Matrix.mulVec, Matrix.dotProduct]
   refine Finset.sum_congr rfl fun _ _ => ?_
   rw [Finset.mul_sum]
@@ -272,109 +214,64 @@
 
 @[simp]
 theorem Matrix.toLinearMapₛₗ₂'_stdBasis (M : Matrix n m N₂) (i : n) (j : m) :
-<<<<<<< HEAD
-    Matrix.toLinearMapₛₗ₂' (R := R) σ₁ σ₂ M (LinearMap.stdBasis R₁ (fun _ => R₁) i 1)
-=======
     Matrix.toLinearMapₛₗ₂' R σ₁ σ₂ M (LinearMap.stdBasis R₁ (fun _ => R₁) i 1)
->>>>>>> 11ef3771
       (LinearMap.stdBasis R₂ (fun _ => R₂) j 1) = M i j :=
   Matrix.toLinearMap₂'Aux_stdBasis σ₁ σ₂ M i j
 #align matrix.to_linear_mapₛₗ₂'_std_basis Matrix.toLinearMapₛₗ₂'_stdBasis
 
 @[simp]
 theorem Matrix.toLinearMap₂'_stdBasis (M : Matrix n m N₂) (i : n) (j : m) :
-<<<<<<< HEAD
-    Matrix.toLinearMap₂' (R := R) M (LinearMap.stdBasis R (fun _ => R) i 1)
-=======
     Matrix.toLinearMap₂' R M (LinearMap.stdBasis R (fun _ => R) i 1)
->>>>>>> 11ef3771
       (LinearMap.stdBasis R (fun _ => R) j 1) = M i j :=
   Matrix.toLinearMap₂'Aux_stdBasis _ _ M i j
 #align matrix.to_linear_map₂'_std_basis Matrix.toLinearMap₂'_stdBasis
 
 @[simp]
 theorem LinearMap.toMatrixₛₗ₂'_symm :
-<<<<<<< HEAD
-    (LinearMap.toMatrixₛₗ₂'.symm : Matrix n m N₂ ≃ₗ[R] _) = Matrix.toLinearMapₛₗ₂' σ₁ σ₂ :=
-=======
     ((LinearMap.toMatrixₛₗ₂' R).symm : Matrix n m N₂ ≃ₗ[R] _) = Matrix.toLinearMapₛₗ₂' R σ₁ σ₂ :=
->>>>>>> 11ef3771
   rfl
 #align linear_map.to_matrixₛₗ₂'_symm LinearMap.toMatrixₛₗ₂'_symm
 
 @[simp]
 theorem Matrix.toLinearMapₛₗ₂'_symm :
-<<<<<<< HEAD
-    ((Matrix.toLinearMapₛₗ₂' σ₁ σ₂).symm : _ ≃ₗ[R] Matrix n m N₂) = LinearMap.toMatrixₛₗ₂' :=
-  LinearMap.toMatrixₛₗ₂'.symm_symm
-=======
     ((Matrix.toLinearMapₛₗ₂' R σ₁ σ₂).symm : _ ≃ₗ[R] Matrix n m N₂) = LinearMap.toMatrixₛₗ₂' R :=
   (LinearMap.toMatrixₛₗ₂' R).symm_symm
->>>>>>> 11ef3771
 #align matrix.to_linear_mapₛₗ₂'_symm Matrix.toLinearMapₛₗ₂'_symm
 
 @[simp]
 theorem Matrix.toLinearMapₛₗ₂'_toMatrix' (B : (n → R₁) →ₛₗ[σ₁] (m → R₂) →ₛₗ[σ₂] N₂) :
-<<<<<<< HEAD
-    Matrix.toLinearMapₛₗ₂' (R := R) σ₁ σ₂ (LinearMap.toMatrixₛₗ₂' (R := R) B) = B :=
-  (Matrix.toLinearMapₛₗ₂' σ₁ σ₂).apply_symm_apply B
-=======
     Matrix.toLinearMapₛₗ₂' R σ₁ σ₂ (LinearMap.toMatrixₛₗ₂' R B) = B :=
   (Matrix.toLinearMapₛₗ₂' R σ₁ σ₂).apply_symm_apply B
->>>>>>> 11ef3771
 #align matrix.to_linear_mapₛₗ₂'_to_matrix' Matrix.toLinearMapₛₗ₂'_toMatrix'
 
 @[simp]
 theorem Matrix.toLinearMap₂'_toMatrix' (B : (n → S₁) →ₗ[S₁] (m → S₂) →ₗ[S₂] N₂) :
-<<<<<<< HEAD
-    Matrix.toLinearMap₂' (R := R) (LinearMap.toMatrix₂' (R := R) B) = B :=
-  Matrix.toLinearMap₂'.apply_symm_apply B
-=======
     Matrix.toLinearMap₂' R (LinearMap.toMatrix₂' R B) = B :=
   (Matrix.toLinearMap₂' R).apply_symm_apply B
->>>>>>> 11ef3771
 #align matrix.to_linear_map₂'_to_matrix' Matrix.toLinearMap₂'_toMatrix'
 
 @[simp]
 theorem LinearMap.toMatrix'_toLinearMapₛₗ₂' (M : Matrix n m N₂) :
-<<<<<<< HEAD
-    LinearMap.toMatrixₛₗ₂' (R := R) (Matrix.toLinearMapₛₗ₂' (R := R) σ₁ σ₂ M) = M :=
-  LinearMap.toMatrixₛₗ₂'.apply_symm_apply M
-=======
     LinearMap.toMatrixₛₗ₂' R (Matrix.toLinearMapₛₗ₂' R σ₁ σ₂ M) = M :=
   (LinearMap.toMatrixₛₗ₂' R).apply_symm_apply M
->>>>>>> 11ef3771
 #align linear_map.to_matrix'_to_linear_mapₛₗ₂' LinearMap.toMatrix'_toLinearMapₛₗ₂'
 
 @[simp]
 theorem LinearMap.toMatrix'_toLinearMap₂' (M : Matrix n m N₂) :
-<<<<<<< HEAD
-    LinearMap.toMatrix₂' (R := R) (Matrix.toLinearMap₂' (R := R) (S₁ := S₁) (S₂ := S₂) M) = M :=
-  LinearMap.toMatrixₛₗ₂'.apply_symm_apply M
-=======
     LinearMap.toMatrix₂' R (Matrix.toLinearMap₂' R (S₁ := S₁) (S₂ := S₂) M) = M :=
   (LinearMap.toMatrixₛₗ₂' R).apply_symm_apply M
->>>>>>> 11ef3771
 #align linear_map.to_matrix'_to_linear_map₂' LinearMap.toMatrix'_toLinearMap₂'
 
 @[simp]
 theorem LinearMap.toMatrixₛₗ₂'_apply (B : (n → R₁) →ₛₗ[σ₁] (m → R₂) →ₛₗ[σ₂] N₂) (i : n) (j : m) :
-<<<<<<< HEAD
-    LinearMap.toMatrixₛₗ₂' (R := R) B i j =
-=======
     LinearMap.toMatrixₛₗ₂' R B i j =
->>>>>>> 11ef3771
       B (stdBasis R₁ (fun _ => R₁) i 1) (stdBasis R₂ (fun _ => R₂) j 1) :=
   rfl
 #align linear_map.to_matrixₛₗ₂'_apply LinearMap.toMatrixₛₗ₂'_apply
 
 @[simp]
 theorem LinearMap.toMatrix₂'_apply (B : (n → S₁) →ₗ[S₁] (m → S₂) →ₗ[S₂] N₂) (i : n) (j : m) :
-<<<<<<< HEAD
-    LinearMap.toMatrix₂' (R := R) B i j =
-=======
     LinearMap.toMatrix₂' R B i j =
->>>>>>> 11ef3771
       B (stdBasis S₁ (fun _ => S₁) i 1) (stdBasis S₂ (fun _ => S₂) j 1) :=
   rfl
 #align linear_map.to_matrix₂'_apply LinearMap.toMatrix₂'_apply
@@ -383,11 +280,7 @@
 
 section CommToMatrix'
 
-<<<<<<< HEAD
--- TODO: Introduce matirx multiplication by matrices of scalars
-=======
 -- TODO: Introduce matrix multiplication by matrices of scalars
->>>>>>> 11ef3771
 
 variable {R : Type*} [CommSemiring R]
 variable [Fintype n] [Fintype m]
@@ -398,11 +291,7 @@
 @[simp]
 theorem LinearMap.toMatrix₂'_compl₁₂ (B : (n → R) →ₗ[R] (m → R) →ₗ[R] R) (l : (n' → R) →ₗ[R] n → R)
     (r : (m' → R) →ₗ[R] m → R) :
-<<<<<<< HEAD
-    toMatrix₂' (R := R) (B.compl₁₂ l r) = (toMatrix' l)ᵀ * toMatrix₂' (R := R) B * toMatrix' r := by
-=======
     toMatrix₂' R (B.compl₁₂ l r) = (toMatrix' l)ᵀ * toMatrix₂' R B * toMatrix' r := by
->>>>>>> 11ef3771
   ext i j
   simp only [LinearMap.toMatrix₂'_apply, LinearMap.compl₁₂_apply, transpose_apply, Matrix.mul_apply,
     LinearMap.toMatrix', LinearEquiv.coe_mk, sum_mul]
@@ -423,65 +312,37 @@
 #align linear_map.to_matrix₂'_compl₁₂ LinearMap.toMatrix₂'_compl₁₂
 
 theorem LinearMap.toMatrix₂'_comp (B : (n → R) →ₗ[R] (m → R) →ₗ[R] R) (f : (n' → R) →ₗ[R] n → R) :
-<<<<<<< HEAD
-    toMatrix₂' (R := R) (B.comp f) = (toMatrix' f)ᵀ * toMatrix₂' (R := R) B := by
-=======
     toMatrix₂' R (B.comp f) = (toMatrix' f)ᵀ * toMatrix₂' R B := by
->>>>>>> 11ef3771
   rw [← LinearMap.compl₂_id (B.comp f), ← LinearMap.compl₁₂]
   simp
 #align linear_map.to_matrix₂'_comp LinearMap.toMatrix₂'_comp
 
 theorem LinearMap.toMatrix₂'_compl₂ (B : (n → R) →ₗ[R] (m → R) →ₗ[R] R) (f : (m' → R) →ₗ[R] m → R) :
-<<<<<<< HEAD
-    toMatrix₂' (R := R) (B.compl₂ f) = toMatrix₂' (R := R) B * toMatrix' f := by
-=======
     toMatrix₂' R (B.compl₂ f) = toMatrix₂' R B * toMatrix' f := by
->>>>>>> 11ef3771
   rw [← LinearMap.comp_id B, ← LinearMap.compl₁₂]
   simp
 #align linear_map.to_matrix₂'_compl₂ LinearMap.toMatrix₂'_compl₂
 
 theorem LinearMap.mul_toMatrix₂'_mul (B : (n → R) →ₗ[R] (m → R) →ₗ[R] R) (M : Matrix n' n R)
     (N : Matrix m m' R) :
-<<<<<<< HEAD
-    M * toMatrix₂' (R := R) B * N = toMatrix₂' (R := R) (B.compl₁₂ (toLin' Mᵀ) (toLin' N)) := by
-=======
     M * toMatrix₂' R B * N = toMatrix₂' R (B.compl₁₂ (toLin' Mᵀ) (toLin' N)) := by
->>>>>>> 11ef3771
   simp
 #align linear_map.mul_to_matrix₂'_mul LinearMap.mul_toMatrix₂'_mul
 
 theorem LinearMap.mul_toMatrix' (B : (n → R) →ₗ[R] (m → R) →ₗ[R] R) (M : Matrix n' n R) :
-<<<<<<< HEAD
-    M * toMatrix₂' (R := R) B = toMatrix₂' (R := R) (B.comp <| toLin' Mᵀ) := by
-=======
     M * toMatrix₂' R B = toMatrix₂' R (B.comp <| toLin' Mᵀ) := by
->>>>>>> 11ef3771
   simp only [B.toMatrix₂'_comp, transpose_transpose, toMatrix'_toLin']
 #align linear_map.mul_to_matrix' LinearMap.mul_toMatrix'
 
 theorem LinearMap.toMatrix₂'_mul (B : (n → R) →ₗ[R] (m → R) →ₗ[R] R) (M : Matrix m m' R) :
-<<<<<<< HEAD
-    toMatrix₂' (R := R) B * M = toMatrix₂' (R := R) (B.compl₂ <| toLin' M) := by
-=======
     toMatrix₂' R B * M = toMatrix₂' R (B.compl₂ <| toLin' M) := by
->>>>>>> 11ef3771
   simp only [B.toMatrix₂'_compl₂, toMatrix'_toLin']
 #align linear_map.to_matrix₂'_mul LinearMap.toMatrix₂'_mul
 
 theorem Matrix.toLinearMap₂'_comp (M : Matrix n m R) (P : Matrix n n' R) (Q : Matrix m m' R) :
-<<<<<<< HEAD
-    LinearMap.compl₁₂ (Matrix.toLinearMap₂' (R := R) M) (toLin' P) (toLin' Q) =
-      toLinearMap₂' (R := R) (Pᵀ * M * Q) :=
-  LinearMap.toMatrix₂'.injective (by
-    rw [toMatrix₂'_compl₁₂, toMatrix'_toLin', toMatrix'_toLinearMap₂', toMatrix'_toLin',
-      toMatrix'_toLinearMap₂'])
-=======
     LinearMap.compl₁₂ (Matrix.toLinearMap₂' R M) (toLin' P) (toLin' Q) =
       toLinearMap₂' R (Pᵀ * M * Q) :=
   (LinearMap.toMatrix₂' R).injective (by simp)
->>>>>>> 11ef3771
 #align matrix.to_linear_map₂'_comp Matrix.toLinearMap₂'_comp
 
 end CommToMatrix'
@@ -510,11 +371,7 @@
 respectively. -/
 noncomputable def LinearMap.toMatrix₂ : (M₁ →ₗ[R] M₂ →ₗ[R] N₂) ≃ₗ[R] Matrix n m N₂ :=
   (b₁.equivFun.arrowCongr (b₂.equivFun.arrowCongr (LinearEquiv.refl R N₂))).trans
-<<<<<<< HEAD
-    LinearMap.toMatrix₂'
-=======
     (LinearMap.toMatrix₂' R)
->>>>>>> 11ef3771
 #align linear_map.to_matrix₂ LinearMap.toMatrix₂
 
 /-- `Matrix.toLinearMap₂ b₁ b₂` is the equivalence between `R`-bilinear maps on `M` and
@@ -527,11 +384,7 @@
 -- We make this and not `LinearMap.toMatrix₂` a `simp` lemma to avoid timeouts
 @[simp]
 theorem LinearMap.toMatrix₂_apply (B : M₁ →ₗ[R] M₂ →ₗ[R] N₂) (i : n) (j : m) :
-<<<<<<< HEAD
-    LinearMap.toMatrix₂ (R := R) b₁ b₂ B i j = B (b₁ i) (b₂ j) := by
-=======
     LinearMap.toMatrix₂ b₁ b₂ B i j = B (b₁ i) (b₂ j) := by
->>>>>>> 11ef3771
   simp only [toMatrix₂, LinearEquiv.trans_apply, toMatrix₂'_apply, LinearEquiv.arrowCongr_apply,
     Basis.equivFun_symm_apply, stdBasis_apply', ite_smul, one_smul, zero_smul, sum_ite_eq, mem_univ,
     ↓reduceIte, LinearEquiv.refl_apply]
@@ -539,26 +392,15 @@
 
 @[simp]
 theorem Matrix.toLinearMap₂_apply (M : Matrix n m N₂) (x : M₁) (y : M₂) :
-<<<<<<< HEAD
-    Matrix.toLinearMap₂ (R := R) b₁ b₂ M x y = ∑ i, ∑ j, b₁.repr x i • b₂.repr y j • M i j := by
-  exact Finset.sum_congr rfl fun _ _ => Finset.sum_congr rfl fun _ _ =>
-        smul_algebra_smul_comm ((RingHom.id R) ((Basis.equivFun b₁) x _))
-          ((RingHom.id R) ((Basis.equivFun b₂) y _)) (M _ _)
-=======
     Matrix.toLinearMap₂ b₁ b₂ M x y = ∑ i, ∑ j, b₁.repr x i • b₂.repr y j • M i j :=
   Finset.sum_congr rfl fun _ _ => Finset.sum_congr rfl fun _ _ =>
     smul_algebra_smul_comm ((RingHom.id R) ((Basis.equivFun b₁) x _))
     ((RingHom.id R) ((Basis.equivFun b₂) y _)) (M _ _)
->>>>>>> 11ef3771
 #align matrix.to_linear_map₂_apply Matrix.toLinearMap₂_apply
 
 -- Not a `simp` lemma since `LinearMap.toMatrix₂` needs an extra argument
 theorem LinearMap.toMatrix₂Aux_eq (B : M₁ →ₗ[R] M₂ →ₗ[R] N₂) :
-<<<<<<< HEAD
-    LinearMap.toMatrix₂Aux R b₁ b₂ B = LinearMap.toMatrix₂ (R := R) b₁ b₂ B :=
-=======
     LinearMap.toMatrix₂Aux R b₁ b₂ B = LinearMap.toMatrix₂ b₁ b₂ B :=
->>>>>>> 11ef3771
   Matrix.ext fun i j => by rw [LinearMap.toMatrix₂_apply, LinearMap.toMatrix₂Aux_apply]
 #align linear_map.to_matrix₂_aux_eq LinearMap.toMatrix₂Aux_eq
 
@@ -575,11 +417,7 @@
 #align matrix.to_linear_map₂_symm Matrix.toLinearMap₂_symm
 
 theorem Matrix.toLinearMap₂_basisFun :
-<<<<<<< HEAD
-    Matrix.toLinearMap₂ (Pi.basisFun R n) (Pi.basisFun R m) = Matrix.toLinearMap₂' (N₂ := N₂) := by
-=======
     Matrix.toLinearMap₂ (Pi.basisFun R n) (Pi.basisFun R m) = Matrix.toLinearMap₂' R (N₂ := N₂) := by
->>>>>>> 11ef3771
   ext M
   simp only [coe_comp, coe_single, Function.comp_apply, toLinearMap₂_apply, Pi.basisFun_repr,
     toLinearMap₂'_apply]
@@ -587,11 +425,7 @@
 
 theorem LinearMap.toMatrix₂_basisFun :
     LinearMap.toMatrix₂ (Pi.basisFun R n) (Pi.basisFun R m) =
-<<<<<<< HEAD
-    LinearMap.toMatrix₂' (N₂ := N₂) := by
-=======
     LinearMap.toMatrix₂' R (N₂ := N₂) := by
->>>>>>> 11ef3771
   ext B
   rw [LinearMap.toMatrix₂_apply, LinearMap.toMatrix₂'_apply, Pi.basisFun_apply, Pi.basisFun_apply]
 #align linear_map.to_matrix₂_basis_fun LinearMap.toMatrix₂_basisFun
@@ -732,29 +566,17 @@
 
 @[simp]
 theorem isAdjointPair_toLinearMap₂' :
-<<<<<<< HEAD
-    LinearMap.IsAdjointPair (Matrix.toLinearMap₂' (R := R) J) (Matrix.toLinearMap₂' (R := R) J')
-=======
     LinearMap.IsAdjointPair (Matrix.toLinearMap₂' R J) (Matrix.toLinearMap₂' R J')
->>>>>>> 11ef3771
         (Matrix.toLin' A) (Matrix.toLin' A') ↔
       Matrix.IsAdjointPair J J' A A' := by
   rw [isAdjointPair_iff_comp_eq_compl₂]
   have h :
     ∀ B B' : (n → R) →ₗ[R] (n' → R) →ₗ[R] R,
-<<<<<<< HEAD
-      B = B' ↔ LinearMap.toMatrix₂' (R := R) B = LinearMap.toMatrix₂' (R := R) B' := by
-    intro B B'
-    constructor <;> intro h
-    · rw [h]
-    · exact LinearMap.toMatrix₂'.injective h
-=======
       B = B' ↔ LinearMap.toMatrix₂' R B = LinearMap.toMatrix₂' R B' := by
     intro B B'
     constructor <;> intro h
     · rw [h]
     · exact (LinearMap.toMatrix₂' R).injective h
->>>>>>> 11ef3771
   simp_rw [h, LinearMap.toMatrix₂'_comp, LinearMap.toMatrix₂'_compl₂,
     LinearMap.toMatrix'_toLin', LinearMap.toMatrix'_toLinearMap₂']
   rfl
@@ -762,13 +584,8 @@
 
 @[simp]
 theorem isAdjointPair_toLinearMap₂ :
-<<<<<<< HEAD
-    LinearMap.IsAdjointPair (Matrix.toLinearMap₂ (R := R) b₁ b₁ J)
-      (Matrix.toLinearMap₂ (R := R) b₂ b₂ J') (Matrix.toLin b₁ b₂ A) (Matrix.toLin b₂ b₁ A') ↔
-=======
     LinearMap.IsAdjointPair (Matrix.toLinearMap₂ b₁ b₁ J)
       (Matrix.toLinearMap₂ b₂ b₂ J') (Matrix.toLin b₁ b₂ A) (Matrix.toLin b₂ b₁ A') ↔
->>>>>>> 11ef3771
       Matrix.IsAdjointPair J J' A A' := by
   rw [isAdjointPair_iff_comp_eq_compl₂]
   have h :
@@ -810,13 +627,8 @@
 /-- The submodule of pair-self-adjoint matrices with respect to bilinear forms corresponding to
 given matrices `J`, `J₂`. -/
 def pairSelfAdjointMatricesSubmodule : Submodule R (Matrix n n R) :=
-<<<<<<< HEAD
-  (isPairSelfAdjointSubmodule (R := R) (Matrix.toLinearMap₂' (R := R) J)
-    (Matrix.toLinearMap₂' (R := R) J₂)).map
-=======
   (isPairSelfAdjointSubmodule (Matrix.toLinearMap₂' R J)
     (Matrix.toLinearMap₂' R J₂)).map
->>>>>>> 11ef3771
     ((LinearMap.toMatrix' : ((n → R) →ₗ[R] n → R) ≃ₗ[R] Matrix n n R) :
       ((n → R) →ₗ[R] n → R) →ₗ[R] Matrix n n R)
 #align pair_self_adjoint_matrices_submodule pairSelfAdjointMatricesSubmodule
@@ -880,13 +692,8 @@
 
 theorem _root_.Matrix.separatingLeft_toLinearMap₂'_iff_separatingLeft_toLinearMap₂
     {M : Matrix ι ι R₁} (b : Basis ι R₁ M₁) :
-<<<<<<< HEAD
-    (Matrix.toLinearMap₂' (R := R₁) M).SeparatingLeft (R := R₁) ↔
-      (Matrix.toLinearMap₂ (R := R₁) b b M).SeparatingLeft :=
-=======
     (Matrix.toLinearMap₂' R₁ M).SeparatingLeft (R := R₁) ↔
       (Matrix.toLinearMap₂ b b M).SeparatingLeft :=
->>>>>>> 11ef3771
   (separatingLeft_congr_iff b.equivFun.symm b.equivFun.symm).symm
 #align matrix.separating_left_to_linear_map₂'_iff_separating_left_to_linear_map₂ Matrix.separatingLeft_toLinearMap₂'_iff_separatingLeft_toLinearMap₂
 
@@ -894,21 +701,13 @@
 
 -- Lemmas transferring nondegeneracy between a matrix and its associated bilinear form
 theorem _root_.Matrix.Nondegenerate.toLinearMap₂' {M : Matrix ι ι R₁} (h : M.Nondegenerate) :
-<<<<<<< HEAD
-    (Matrix.toLinearMap₂' (R := R₁) M).SeparatingLeft (R := R₁) := fun x hx =>
-=======
     (Matrix.toLinearMap₂' R₁ M).SeparatingLeft (R := R₁) := fun x hx =>
->>>>>>> 11ef3771
   h.eq_zero_of_ortho fun y => by simpa only [toLinearMap₂'_apply'] using hx y
 #align matrix.nondegenerate.to_linear_map₂' Matrix.Nondegenerate.toLinearMap₂'
 
 @[simp]
 theorem _root_.Matrix.separatingLeft_toLinearMap₂'_iff {M : Matrix ι ι R₁} :
-<<<<<<< HEAD
-    (Matrix.toLinearMap₂' (R := R₁) M).SeparatingLeft (R := R₁) ↔ M.Nondegenerate :=
-=======
     (Matrix.toLinearMap₂' R₁ M).SeparatingLeft (R := R₁) ↔ M.Nondegenerate :=
->>>>>>> 11ef3771
   ⟨fun h v hv => h v fun w => (M.toLinearMap₂'_apply' _ _).trans <| hv w,
     Matrix.Nondegenerate.toLinearMap₂' (R₁ := R₁)⟩
 #align matrix.separating_left_to_linear_map₂'_iff Matrix.separatingLeft_toLinearMap₂'_iff
@@ -928,21 +727,13 @@
 -- Lemmas transferring nondegeneracy between a bilinear form and its associated matrix
 @[simp]
 theorem nondegenerate_toMatrix₂'_iff {B : (ι → R₁) →ₗ[R₁] (ι → R₁) →ₗ[R₁] R₁} :
-<<<<<<< HEAD
-    (LinearMap.toMatrix₂' (R := R₁) B).Nondegenerate ↔ B.SeparatingLeft :=
-=======
     (LinearMap.toMatrix₂' R₁ B).Nondegenerate ↔ B.SeparatingLeft :=
->>>>>>> 11ef3771
   Matrix.separatingLeft_toLinearMap₂'_iff.symm.trans <|
     (Matrix.toLinearMap₂'_toMatrix' (R := R₁) B).symm ▸ Iff.rfl
 #align linear_map.nondegenerate_to_matrix₂'_iff LinearMap.nondegenerate_toMatrix₂'_iff
 
 theorem SeparatingLeft.toMatrix₂' {B : (ι → R₁) →ₗ[R₁] (ι → R₁) →ₗ[R₁] R₁} (h : B.SeparatingLeft) :
-<<<<<<< HEAD
-    (LinearMap.toMatrix₂' (R := R₁) B).Nondegenerate :=
-=======
     (LinearMap.toMatrix₂' R₁ B).Nondegenerate :=
->>>>>>> 11ef3771
   nondegenerate_toMatrix₂'_iff.mpr h
 #align linear_map.separating_left.to_matrix₂' LinearMap.SeparatingLeft.toMatrix₂'
 
@@ -962,20 +753,12 @@
 variable [IsDomain R₁]
 
 theorem separatingLeft_toLinearMap₂'_iff_det_ne_zero {M : Matrix ι ι R₁} :
-<<<<<<< HEAD
-    (Matrix.toLinearMap₂' (R := R₁) M).SeparatingLeft (R := R₁) ↔ M.det ≠ 0 := by
-=======
     (Matrix.toLinearMap₂' R₁ M).SeparatingLeft (R := R₁) ↔ M.det ≠ 0 := by
->>>>>>> 11ef3771
   rw [Matrix.separatingLeft_toLinearMap₂'_iff, Matrix.nondegenerate_iff_det_ne_zero]
 #align linear_map.separating_left_to_linear_map₂'_iff_det_ne_zero LinearMap.separatingLeft_toLinearMap₂'_iff_det_ne_zero
 
 theorem separatingLeft_toLinearMap₂'_of_det_ne_zero' (M : Matrix ι ι R₁) (h : M.det ≠ 0) :
-<<<<<<< HEAD
-    (Matrix.toLinearMap₂' (R := R₁) M).SeparatingLeft (R := R₁) :=
-=======
     (Matrix.toLinearMap₂' R₁ M).SeparatingLeft (R := R₁) :=
->>>>>>> 11ef3771
   separatingLeft_toLinearMap₂'_iff_det_ne_zero.mpr h
 #align linear_map.separating_left_to_linear_map₂'_of_det_ne_zero' LinearMap.separatingLeft_toLinearMap₂'_of_det_ne_zero'
 
