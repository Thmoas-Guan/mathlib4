--- conflicted
+++ resolved
@@ -149,44 +149,7 @@
 #align nat.bit0_eq_zero Nat.bit0_eq_zero
 
 #align nat.bit_eq_zero_iff Nat.bit_eq_zero_iff
-<<<<<<< HEAD
 #align nat.binary_rec_eq' Nat.binaryRec_eq
-=======
-
-/--
-The same as `binaryRec_eq`,
-but that one unfortunately requires `f` to be the identity when appending `false` to `0`.
-Here, we allow you to explicitly say that that case is not happening,
-i.e. supplying `n = 0 → b = true`. -/
-theorem binaryRec_eq' {C : ℕ → Sort*} {z : C 0} {f : ∀ b n, C n → C (bit b n)} (b n)
-    (h : f false 0 z = z ∨ (n = 0 → b = true)) :
-    binaryRec z f (bit b n) = f b n (binaryRec z f n) := by
-  rw [binaryRec]
-  split_ifs with h'
-  · rcases bit_eq_zero_iff.mp h' with ⟨rfl, rfl⟩
-    rw [binaryRec_zero]
-    simp only [imp_false, or_false_iff, eq_self_iff_true, not_true] at h
-    exact h.symm
-  · dsimp only []
-    generalize_proofs e
-    revert e
-    rw [bodd_bit, div2_bit]
-    intros
-    rfl
-#align nat.binary_rec_eq' Nat.binaryRec_eq'
-
-/-- The same as `binaryRec`, but the induction step can assume that if `n=0`,
-  the bit being appended is `true`-/
-@[elab_as_elim]
-def binaryRec' {C : ℕ → Sort*} (z : C 0) (f : ∀ b n, (n = 0 → b = true) → C n → C (bit b n)) :
-    ∀ n, C n :=
-  binaryRec z fun b n ih =>
-    if h : n = 0 → b = true then f b n h ih
-    else by
-      convert z
-      rw [bit_eq_zero_iff]
-      simpa using h
->>>>>>> 9d89f498
 #align nat.binary_rec' Nat.binaryRec'
 #align nat.binary_rec_from_one Nat.binaryRecFromOne
 
