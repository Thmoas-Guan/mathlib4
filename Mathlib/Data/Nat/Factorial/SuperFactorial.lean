/-
Copyright (c) 2023 Moritz Firsching. All rights reserved.
Released under Apache 2.0 license as described in the file LICENSE.
Authors: Moritz Firsching
-/
import Mathlib.Algebra.BigOperators.Intervals
import Mathlib.Algebra.Polynomial.Monic
import Mathlib.Data.Nat.Factorial.Basic
import Mathlib.LinearAlgebra.Vandermonde
import Mathlib.RingTheory.Polynomial.Pochhammer

/-!
# Superfactorial

This file defines the [superfactorial](https://en.wikipedia.org/wiki/Superfactorial)
`sf n = 1! * 2! * 3! * ... * n!`.

## Main declarations

* `Nat.superFactorial`: The superfactorial, denoted by `sf`.
-/


namespace Nat

/-- `Nat.superFactorial n` is the superfactorial of `n`. -/
def superFactorial : ℕ → ℕ
  | 0 => 1
  | succ n => factorial n.succ * superFactorial n

/-- `sf` notation for superfactorial -/
scoped notation "sf" n:60 => Nat.superFactorial n

section SuperFactorial

variable {n : ℕ}

@[simp]
theorem superFactorial_zero : sf 0 = 1 :=
  rfl

theorem superFactorial_succ (n : ℕ) : (sf n.succ) = (n + 1)! * sf n :=
  rfl

@[simp]
theorem superFactorial_one : sf 1 = 1 :=
  rfl

@[simp]
theorem superFactorial_two : sf 2 = 2 :=
  rfl

open BigOperators Finset

@[simp]
theorem prod_Icc_factorial : ∀ n : ℕ, ∏ x in Icc 1 n, x ! = sf n
  | 0 => rfl
  | n + 1 => by
    rw [← Ico_succ_right 1 n.succ, prod_Ico_succ_top <| Nat.succ_le_succ <| Nat.zero_le n,
    Nat.factorial_succ, Ico_succ_right 1 n, prod_Icc_factorial n, superFactorial, factorial,
    Nat.succ_eq_add_one, mul_comm]

@[simp]
theorem prod_range_factorial_succ (n : ℕ) : ∏ x in range n, (x + 1)! = sf n :=
  (prod_Icc_factorial n) ▸ range_eq_Ico ▸ Finset.prod_Ico_add' _ _ _ _

@[simp]
theorem prod_range_succ_factorial : ∀ n : ℕ, ∏ x in range (n + 1), x ! = sf n
  | 0 => rfl
  | n + 1 => by
    rw [prod_range_succ, prod_range_succ_factorial n, mul_comm, superFactorial]

variable {R : Type*} [CommRing R]

theorem det_vandermonde_id_eq_superFactorial (n : ℕ) :
    (Matrix.vandermonde (fun (i : Fin (n + 1)) ↦ (i : R))).det = Nat.superFactorial n := by
  induction' n with n hn
  · simp [Matrix.det_vandermonde]
  · rw [Nat.superFactorial, Matrix.det_vandermonde, Fin.prod_univ_succAbove _ 0]
    push_cast
    congr
    · simp only [Fin.val_zero, Nat.cast_zero, sub_zero]
      norm_cast
      simp [Fin.prod_univ_eq_prod_range (fun i ↦ (↑i + 1)) (n + 1)]
    · rw [Matrix.det_vandermonde] at hn
      simp [hn]

theorem superFactorial_two_mul : ∀ n : ℕ,
    sf (2 * n) = (∏ i in range n, (2 * i + 1) !) ^ 2 * 2 ^ n * n !
  | 0 => rfl
  | (n + 1) => by
    simp only [prod_range_succ, mul_pow, mul_add, mul_one, superFactorial_succ,
      superFactorial_two_mul n, factorial_succ]
    ring

theorem superFactorial_four_mul (n : ℕ) :
    sf (4 * n) = ((∏ i in range (2 * n), (2 * i + 1) !) * 2 ^ n) ^ 2 * (2 * n) ! :=
  calc
    sf (4 * n) = (∏ i in range (2 * n), (2 * i + 1) !) ^ 2 * 2 ^ (2 * n) * (2 * n) ! := by
<<<<<<< HEAD
      rw [← superFactorial_two_mul, ← mul_assoc]; rfl
=======
      rw [← superFactorial_two_mul, ← mul_assoc, Nat.mul_two]
>>>>>>> 0863b82e
    _ = ((∏ i in range (2 * n), (2 * i + 1) !) * 2 ^ n) ^ 2 * (2 * n) ! := by
      rw [pow_mul', mul_pow]

private theorem matrixOf_eval_descPochhammer_eq_mul_matrixOf_choose {n : ℕ} (v : Fin n → ℕ) :
    (Matrix.of (fun (i j : Fin n) => (descPochhammer ℤ j).eval (v i : ℤ))).det =
    (∏ i : Fin n, Nat.factorial i) *
      (Matrix.of (fun (i j : Fin n) => (Nat.choose (v i) (j : ℕ) : ℤ))).det := by
  convert Matrix.det_mul_row (fun (i : Fin n) => ((Nat.factorial (i : ℕ)):ℤ)) _
  · rw [Matrix.of_apply, descPochhammer_eval_eq_descFactorial ℤ _ _]
    congr
    exact Nat.descFactorial_eq_factorial_mul_choose _ _
  · rw [Nat.cast_prod]

theorem superFactorial_dvd_vandermonde_det {n : ℕ} (v : Fin (n + 1) → ℤ) :
    ↑(Nat.superFactorial n) ∣ (Matrix.vandermonde v).det := by
  let m := inf' univ ⟨0, mem_univ _⟩ v
  let w' := fun i ↦ (v i - m).toNat
  have hw' : ∀ i, (w' i : ℤ) = v i - m := fun i ↦ Int.toNat_sub_of_le (inf'_le _ (mem_univ _))
  have h := Matrix.det_eval_matrixOfPolynomials_eq_det_vandermonde (fun i ↦ ↑(w' i))
      (fun i => descPochhammer ℤ i)
      (fun i => descPochhammer_natDegree ℤ i)
      (fun i => monic_descPochhammer ℤ i)
  conv_lhs at h => simp only [hw', Matrix.det_vandermonde_sub]
  use (Matrix.of (fun (i j : Fin (n + 1)) => (Nat.choose (w' i) (j : ℕ) : ℤ))).det
  simp [h, matrixOf_eval_descPochhammer_eq_mul_matrixOf_choose w', Fin.prod_univ_eq_prod_range]

end SuperFactorial

end Nat<|MERGE_RESOLUTION|>--- conflicted
+++ resolved
@@ -97,11 +97,7 @@
     sf (4 * n) = ((∏ i in range (2 * n), (2 * i + 1) !) * 2 ^ n) ^ 2 * (2 * n) ! :=
   calc
     sf (4 * n) = (∏ i in range (2 * n), (2 * i + 1) !) ^ 2 * 2 ^ (2 * n) * (2 * n) ! := by
-<<<<<<< HEAD
-      rw [← superFactorial_two_mul, ← mul_assoc]; rfl
-=======
       rw [← superFactorial_two_mul, ← mul_assoc, Nat.mul_two]
->>>>>>> 0863b82e
     _ = ((∏ i in range (2 * n), (2 * i + 1) !) * 2 ^ n) ^ 2 * (2 * n) ! := by
       rw [pow_mul', mul_pow]
 
