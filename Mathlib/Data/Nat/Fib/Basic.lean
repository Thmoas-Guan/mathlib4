/-
Copyright (c) 2019 Kevin Kappelmann. All rights reserved.
Released under Apache 2.0 license as described in the file LICENSE.
Authors: Kevin Kappelmann, Kyle Miller, Mario Carneiro
-/
import Mathlib.Algebra.BigOperators.Group.Finset
import Mathlib.Data.Finset.NatAntidiagonal
import Mathlib.Data.Nat.GCD.Basic
import Mathlib.Data.Nat.BinaryRec
import Mathlib.Init.Data.Nat.Lemmas
import Mathlib.Logic.Function.Iterate
import Mathlib.Tactic.Ring
import Mathlib.Tactic.Zify

#align_import data.nat.fib from "leanprover-community/mathlib"@"92ca63f0fb391a9ca5f22d2409a6080e786d99f7"

/-!
# Fibonacci Numbers

This file defines the fibonacci series, proves results about it and introduces
methods to compute it quickly.
-/

/-!
# The Fibonacci Sequence

## Summary

Definition of the Fibonacci sequence `F₀ = 0, F₁ = 1, Fₙ₊₂ = Fₙ + Fₙ₊₁`.

## Main Definitions

- `Nat.fib` returns the stream of Fibonacci numbers.

## Main Statements

- `Nat.fib_add_two`: shows that `fib` indeed satisfies the Fibonacci recurrence `Fₙ₊₂ = Fₙ + Fₙ₊₁.`.
- `Nat.fib_gcd`: `fib n` is a strong divisibility sequence.
- `Nat.fib_succ_eq_sum_choose`: `fib` is given by the sum of `Nat.choose` along an antidiagonal.
- `Nat.fib_succ_eq_succ_sum`: shows that `F₀ + F₁ + ⋯ + Fₙ = Fₙ₊₂ - 1`.
- `Nat.fib_two_mul` and `Nat.fib_two_mul_add_one` are the basis for an efficient algorithm to
  compute `fib` (see `Nat.fastFib`). There are `bit0`/`bit1` variants of these can be used to
  simplify `fib` expressions: `simp only [Nat.fib_bit0, Nat.fib_bit1, Nat.fib_bit0_succ,
  Nat.fib_bit1_succ, Nat.fib_one, Nat.fib_two]`.

## Implementation Notes

For efficiency purposes, the sequence is defined using `Stream.iterate`.

## Tags

fib, fibonacci
-/

namespace Nat



/-- Implementation of the fibonacci sequence satisfying
`fib 0 = 0, fib 1 = 1, fib (n + 2) = fib n + fib (n + 1)`.

*Note:* We use a stream iterator for better performance when compared to the naive recursive
implementation.
-/

@[pp_nodot]
def fib (n : ℕ) : ℕ :=
  ((fun p : ℕ × ℕ => (p.snd, p.fst + p.snd))^[n] (0, 1)).fst
#align nat.fib Nat.fib

@[simp]
theorem fib_zero : fib 0 = 0 :=
  rfl
#align nat.fib_zero Nat.fib_zero

@[simp]
theorem fib_one : fib 1 = 1 :=
  rfl
#align nat.fib_one Nat.fib_one

@[simp]
theorem fib_two : fib 2 = 1 :=
  rfl
#align nat.fib_two Nat.fib_two

/-- Shows that `fib` indeed satisfies the Fibonacci recurrence `Fₙ₊₂ = Fₙ + Fₙ₊₁.` -/
theorem fib_add_two {n : ℕ} : fib (n + 2) = fib n + fib (n + 1) := by
  simp [fib, Function.iterate_succ_apply']
#align nat.fib_add_two Nat.fib_add_two

lemma fib_add_one : ∀ {n}, n ≠ 0 → fib (n + 1) = fib (n - 1) + fib n
  | _n + 1, _ => fib_add_two

theorem fib_le_fib_succ {n : ℕ} : fib n ≤ fib (n + 1) := by cases n <;> simp [fib_add_two]
#align nat.fib_le_fib_succ Nat.fib_le_fib_succ

@[mono]
theorem fib_mono : Monotone fib :=
  monotone_nat_of_le_succ fun _ => fib_le_fib_succ
#align nat.fib_mono Nat.fib_mono

@[simp] lemma fib_eq_zero : ∀ {n}, fib n = 0 ↔ n = 0
| 0 => Iff.rfl
| 1 => Iff.rfl
| n + 2 => by simp [fib_add_two, fib_eq_zero]

@[simp] lemma fib_pos {n : ℕ} : 0 < fib n ↔ 0 < n := by simp [pos_iff_ne_zero]
#align nat.fib_pos Nat.fib_pos

theorem fib_add_two_sub_fib_add_one {n : ℕ} : fib (n + 2) - fib (n + 1) = fib n := by
  rw [fib_add_two, add_tsub_cancel_right]
#align nat.fib_add_two_sub_fib_add_one Nat.fib_add_two_sub_fib_add_one

theorem fib_lt_fib_succ {n : ℕ} (hn : 2 ≤ n) : fib n < fib (n + 1) := by
  rcases exists_add_of_le hn with ⟨n, rfl⟩
  rw [← tsub_pos_iff_lt, add_comm 2, add_right_comm, fib_add_two, add_tsub_cancel_right, fib_pos]
  exact succ_pos n
#align nat.fib_lt_fib_succ Nat.fib_lt_fib_succ

/-- `fib (n + 2)` is strictly monotone. -/
theorem fib_add_two_strictMono : StrictMono fun n => fib (n + 2) := by
  refine strictMono_nat_of_lt_succ fun n => ?_
  rw [add_right_comm]
  exact fib_lt_fib_succ (self_le_add_left _ _)
#align nat.fib_add_two_strict_mono Nat.fib_add_two_strictMono

lemma fib_strictMonoOn : StrictMonoOn fib (Set.Ici 2)
  | _m + 2, _, _n + 2, _, hmn => fib_add_two_strictMono <| lt_of_add_lt_add_right hmn

lemma fib_lt_fib {m : ℕ} (hm : 2 ≤ m) : ∀ {n}, fib m < fib n ↔ m < n
  | 0 => by simp [hm]
  | 1 => by simp [hm]
  | n + 2 => fib_strictMonoOn.lt_iff_lt hm <| by simp

theorem le_fib_self {n : ℕ} (five_le_n : 5 ≤ n) : n ≤ fib n := by
  induction' five_le_n with n five_le_n IH
  ·-- 5 ≤ fib 5
    rfl
  · -- n + 1 ≤ fib (n + 1) for 5 ≤ n
    rw [succ_le_iff]
    calc
      n ≤ fib n := IH
      _ < fib (n + 1) := fib_lt_fib_succ (le_trans (by decide) five_le_n)
#align nat.le_fib_self Nat.le_fib_self

lemma le_fib_add_one : ∀ n, n ≤ fib n + 1
  | 0 => zero_le_one
  | 1 => one_le_two
  | 2 => le_rfl
  | 3 => le_rfl
  | 4 => le_rfl
  | _n + 5 => (le_fib_self le_add_self).trans <| le_succ _

/-- Subsequent Fibonacci numbers are coprime,
  see https://proofwiki.org/wiki/Consecutive_Fibonacci_Numbers_are_Coprime -/
theorem fib_coprime_fib_succ (n : ℕ) : Nat.Coprime (fib n) (fib (n + 1)) := by
  induction' n with n ih
  · simp
  · rw [fib_add_two]
    simp only [coprime_add_self_right]
    simp [Coprime, ih.symm]
#align nat.fib_coprime_fib_succ Nat.fib_coprime_fib_succ

/-- See https://proofwiki.org/wiki/Fibonacci_Number_in_terms_of_Smaller_Fibonacci_Numbers -/
theorem fib_add (m n : ℕ) : fib (m + n + 1) = fib m * fib n + fib (m + 1) * fib (n + 1) := by
  induction' n with n ih generalizing m
  · simp
  · specialize ih (m + 1)
    rw [add_assoc m 1 n, add_comm 1 n] at ih
    simp only [fib_add_two, succ_eq_add_one, ih]
    ring
#align nat.fib_add Nat.fib_add

theorem fib_two_mul (n : ℕ) : fib (2 * n) = fib n * (2 * fib (n + 1) - fib n) := by
  cases n
  · simp
  · rw [two_mul, ← add_assoc, fib_add, fib_add_two, two_mul]
    simp only [← add_assoc, add_tsub_cancel_right]
    ring
#align nat.fib_two_mul Nat.fib_two_mul

theorem fib_two_mul_add_one (n : ℕ) : fib (2 * n + 1) = fib (n + 1) ^ 2 + fib n ^ 2 := by
  rw [two_mul, fib_add]
  ring
#align nat.fib_two_mul_add_one Nat.fib_two_mul_add_one

theorem fib_two_mul_add_two (n : ℕ) :
    fib (2 * n + 2) = fib (n + 1) * (2 * fib n + fib (n + 1)) := by
  rw [fib_add_two, fib_two_mul, fib_two_mul_add_one]
  -- Porting note: A bunch of issues similar to [this zulip thread](https://github.com/leanprover-community/mathlib4/pull/1576) with `zify`
  have : fib n ≤ 2 * fib (n + 1) :=
    le_trans fib_le_fib_succ (mul_comm 2 _ ▸ Nat.le_mul_of_pos_right _ two_pos)
  zify [this]
  ring

#noalign nat.fib_bit0
#noalign nat.fib_bit1
#noalign nat.fib_bit0_succ
#noalign nat.fib_bit1_succ

/-- Computes `(Nat.fib n, Nat.fib (n + 1))` using the binary representation of `n`.
Supports `Nat.fastFib`. -/
def fastFibAux : ℕ → ℕ × ℕ :=
  Nat.binaryRec (fib 0, fib 1) fun b _ p =>
    if b then (p.2 ^ 2 + p.1 ^ 2, p.2 * (2 * p.1 + p.2))
    else (p.1 * (2 * p.2 - p.1), p.2 ^ 2 + p.1 ^ 2)
#align nat.fast_fib_aux Nat.fastFibAux

/-- Computes `Nat.fib n` using the binary representation of `n`.
Proved to be equal to `Nat.fib` in `Nat.fast_fib_eq`. -/
def fastFib (n : ℕ) : ℕ :=
  (fastFibAux n).1
#align nat.fast_fib Nat.fastFib

theorem fast_fib_aux_bit_ff (n : ℕ) :
    fastFibAux (bit false n) =
      let p := fastFibAux n
      (p.1 * (2 * p.2 - p.1), p.2 ^ 2 + p.1 ^ 2) := by
  rw [fastFibAux, binaryRec_eq]
  · rfl
  · simp
#align nat.fast_fib_aux_bit_ff Nat.fast_fib_aux_bit_ff

theorem fast_fib_aux_bit_tt (n : ℕ) :
    fastFibAux (bit true n) =
      let p := fastFibAux n
      (p.2 ^ 2 + p.1 ^ 2, p.2 * (2 * p.1 + p.2)) := by
  rw [fastFibAux, binaryRec_eq]
  · rfl
  · simp
#align nat.fast_fib_aux_bit_tt Nat.fast_fib_aux_bit_tt

theorem fast_fib_aux_eq (n : ℕ) : fastFibAux n = (fib n, fib (n + 1)) := by
  induction n using Nat.binaryRec with
  | z => simp [fastFibAux]
  | f b n' ih =>
    cases b <;>
          simp only [fast_fib_aux_bit_ff, fast_fib_aux_bit_tt, congr_arg Prod.fst ih,
            congr_arg Prod.snd ih, Prod.mk.inj_iff] <;>
<<<<<<< HEAD
          simp [bit_val, fib_two_mul, fib_two_mul_add_one, fib_two_mul_add_two]
=======
          simp [bit, fib_two_mul, fib_two_mul_add_one, fib_two_mul_add_two]
>>>>>>> 8fb3ba55
#align nat.fast_fib_aux_eq Nat.fast_fib_aux_eq

theorem fast_fib_eq (n : ℕ) : fastFib n = fib n := by rw [fastFib, fast_fib_aux_eq]
#align nat.fast_fib_eq Nat.fast_fib_eq

theorem gcd_fib_add_self (m n : ℕ) : gcd (fib m) (fib (n + m)) = gcd (fib m) (fib n) := by
  rcases Nat.eq_zero_or_pos n with h | h
  · rw [h]
    simp
  replace h := Nat.succ_pred_eq_of_pos h; rw [← h, succ_eq_add_one]
  calc
    gcd (fib m) (fib (n.pred + 1 + m)) =
        gcd (fib m) (fib n.pred * fib m + fib (n.pred + 1) * fib (m + 1)) := by
        rw [← fib_add n.pred _]
        ring_nf
    _ = gcd (fib m) (fib (n.pred + 1) * fib (m + 1)) := by
        rw [add_comm, gcd_add_mul_right_right (fib m) _ (fib n.pred)]
    _ = gcd (fib m) (fib (n.pred + 1)) :=
      Coprime.gcd_mul_right_cancel_right (fib (n.pred + 1)) (Coprime.symm (fib_coprime_fib_succ m))
#align nat.gcd_fib_add_self Nat.gcd_fib_add_self

theorem gcd_fib_add_mul_self (m n : ℕ) : ∀ k, gcd (fib m) (fib (n + k * m)) = gcd (fib m) (fib n)
  | 0 => by simp
  | k + 1 => by
    rw [← gcd_fib_add_mul_self m n k,
      add_mul,
      ← add_assoc,
      one_mul,
      gcd_fib_add_self _ _]
#align nat.gcd_fib_add_mul_self Nat.gcd_fib_add_mul_self

/-- `fib n` is a strong divisibility sequence,
  see https://proofwiki.org/wiki/GCD_of_Fibonacci_Numbers -/
theorem fib_gcd (m n : ℕ) : fib (gcd m n) = gcd (fib m) (fib n) := by
  induction m, n using Nat.gcd.induction with
  | H0 => simp
  | H1 m n _ h' =>
    rw [← gcd_rec m n] at h'
    conv_rhs => rw [← mod_add_div' n m]
    rwa [gcd_fib_add_mul_self m (n % m) (n / m), gcd_comm (fib m) _]
#align nat.fib_gcd Nat.fib_gcd

theorem fib_dvd (m n : ℕ) (h : m ∣ n) : fib m ∣ fib n := by
  rwa [gcd_eq_left_iff_dvd, ← fib_gcd, gcd_eq_left_iff_dvd.mp]
#align nat.fib_dvd Nat.fib_dvd

theorem fib_succ_eq_sum_choose :
    ∀ n : ℕ, fib (n + 1) = ∑ p ∈ Finset.antidiagonal n, choose p.1 p.2 :=
  twoStepInduction rfl rfl fun n h1 h2 => by
    rw [fib_add_two, h1, h2, Finset.Nat.antidiagonal_succ_succ', Finset.Nat.antidiagonal_succ']
    simp [choose_succ_succ, Finset.sum_add_distrib, add_left_comm]
#align nat.fib_succ_eq_sum_choose Nat.fib_succ_eq_sum_choose

theorem fib_succ_eq_succ_sum (n : ℕ) : fib (n + 1) = (∑ k ∈ Finset.range n, fib k) + 1 := by
  induction' n with n ih
  · simp
  · calc
      fib (n + 2) = fib n + fib (n + 1) := fib_add_two
      _ = (fib n + ∑ k ∈ Finset.range n, fib k) + 1 := by rw [ih, add_assoc]
      _ = (∑ k ∈ Finset.range (n + 1), fib k) + 1 := by simp [Finset.range_add_one]
#align nat.fib_succ_eq_succ_sum Nat.fib_succ_eq_succ_sum

end Nat<|MERGE_RESOLUTION|>--- conflicted
+++ resolved
@@ -237,11 +237,7 @@
     cases b <;>
           simp only [fast_fib_aux_bit_ff, fast_fib_aux_bit_tt, congr_arg Prod.fst ih,
             congr_arg Prod.snd ih, Prod.mk.inj_iff] <;>
-<<<<<<< HEAD
           simp [bit_val, fib_two_mul, fib_two_mul_add_one, fib_two_mul_add_two]
-=======
-          simp [bit, fib_two_mul, fib_two_mul_add_one, fib_two_mul_add_two]
->>>>>>> 8fb3ba55
 #align nat.fast_fib_aux_eq Nat.fast_fib_aux_eq
 
 theorem fast_fib_eq (n : ℕ) : fastFib n = fib n := by rw [fastFib, fast_fib_aux_eq]
