/-
Copyright (c) 2019 Johannes Hölzl. All rights reserved.
Released under Apache 2.0 license as described in the file LICENSE.
Authors: Johannes Hölzl, Mario Carneiro
-/
import Mathlib.Algebra.Field.Rat
import Mathlib.Algebra.Group.Commute.Basic
import Mathlib.Algebra.GroupWithZero.Units.Lemmas
import Mathlib.Algebra.Order.Field.Rat
import Mathlib.Data.Int.Cast.Lemmas
import Mathlib.Data.Rat.Lemmas


/-!
# Casts for Rational Numbers

## Summary

We define the canonical injection from ℚ into an arbitrary division ring and prove various
casting lemmas showing the well-behavedness of this injection.

## Notations

- `/.` is infix notation for `Rat.divInt`.

## Tags

rat, rationals, field, ℚ, numerator, denominator, num, denom, cast, coercion, casting
-/

variable {F ι α β : Type*}

namespace NNRat
variable [DivisionSemiring α] {q r : ℚ≥0}

@[simp, norm_cast] lemma cast_natCast (n : ℕ) : ((n : ℚ≥0) : α) = n := by simp [cast_def]

-- See note [no_index around OfNat.ofNat]
@[simp, norm_cast] lemma cast_ofNat (n : ℕ) [n.AtLeastTwo] :
    no_index (OfNat.ofNat n : ℚ≥0) = (OfNat.ofNat n : α) := cast_natCast _

@[simp, norm_cast] lemma cast_zero : ((0 : ℚ≥0) : α) = 0 := (cast_natCast _).trans Nat.cast_zero
@[simp, norm_cast] lemma cast_one : ((1 : ℚ≥0) : α) = 1 := (cast_natCast _).trans Nat.cast_one

lemma cast_commute (q : ℚ≥0) (a : α) : Commute (↑q) a := by
  simpa only [cast_def] using (q.num.cast_commute a).div_left (q.den.cast_commute a)

lemma commute_cast (a : α) (q : ℚ≥0) : Commute a q := (cast_commute ..).symm

lemma cast_comm (q : ℚ≥0) (a : α) : q * a = a * q := cast_commute _ _

@[norm_cast] lemma cast_divNat_of_ne_zero (a : ℕ) {b : ℕ} (hb : (b : α) ≠ 0) :
    divNat a b = (a / b : α) := by
  rcases e : divNat a b with ⟨⟨n, d, h, c⟩, hn⟩
  rw [← Rat.num_nonneg] at hn
  lift n to ℕ using hn
  have hd : (d : α) ≠ 0 := by
    refine fun hd ↦ hb ?_
    have : Rat.divInt a b = _ := congr_arg NNRat.cast e
    obtain ⟨k, rfl⟩ : d ∣ b := by simpa [Int.natCast_dvd_natCast, this] using Rat.den_dvd a b
    simp [*]
  have hb' : b ≠ 0 := by rintro rfl; exact hb Nat.cast_zero
  have hd' : d ≠ 0 := by rintro rfl; exact hd Nat.cast_zero
  simp_rw [Rat.mk'_eq_divInt, mk_divInt, divNat_inj hb' hd'] at e
  rw [cast_def]
  dsimp
  rw [Commute.div_eq_div_iff _ hd hb]
  · norm_cast
    rw [e]
  exact b.commute_cast _

@[norm_cast]
lemma cast_add_of_ne_zero (hq : (q.den : α) ≠ 0) (hr : (r.den : α) ≠ 0) :
    ↑(q + r) = (q + r : α) := by
  rw [add_def, cast_divNat_of_ne_zero, cast_def, cast_def, mul_comm _ q.den,
    (Nat.commute_cast _ _).div_add_div (Nat.commute_cast _ _) hq hr]
  · push_cast
    rfl
  · push_cast
    exact mul_ne_zero hq hr

@[norm_cast]
lemma cast_mul_of_ne_zero (hq : (q.den : α) ≠ 0) (hr : (r.den : α) ≠ 0) :
    ↑(q * r) = (q * r : α) := by
  rw [mul_def, cast_divNat_of_ne_zero, cast_def, cast_def,
    (Nat.commute_cast _ _).div_mul_div_comm (Nat.commute_cast _ _)]
  · push_cast
    rfl
  · push_cast
    exact mul_ne_zero hq hr

@[norm_cast]
lemma cast_inv_of_ne_zero (hq : (q.num : α) ≠ 0) : (q⁻¹ : ℚ≥0) = (q⁻¹ : α) := by
  rw [inv_def, cast_divNat_of_ne_zero _ hq, cast_def, inv_div]

@[norm_cast]
lemma cast_div_of_ne_zero (hq : (q.den : α) ≠ 0) (hr : (r.num : α) ≠ 0) :
    ↑(q / r) = (q / r : α) := by
  rw [div_def, cast_divNat_of_ne_zero, cast_def, cast_def, div_eq_mul_inv (_ / _),
    inv_div, (Nat.commute_cast _ _).div_mul_div_comm (Nat.commute_cast _ _)]
  · push_cast
    rfl
  · push_cast
    exact mul_ne_zero hq hr

end NNRat

namespace Rat

variable [DivisionRing α] {p q : ℚ}

@[simp, norm_cast]
theorem cast_intCast (n : ℤ) : ((n : ℚ) : α) = n :=
  (cast_def _).trans <| show (n / (1 : ℕ) : α) = n by rw [Nat.cast_one, div_one]

@[simp, norm_cast]
theorem cast_natCast (n : ℕ) : ((n : ℚ) : α) = n := by
  rw [← Int.cast_natCast, cast_intCast, Int.cast_natCast]
<<<<<<< HEAD
#align rat.cast_coe_nat Rat.cast_natCast
=======
>>>>>>> 59de845a

@[deprecated (since := "2024-03-21")] alias cast_coe_int := cast_intCast
@[deprecated (since := "2024-03-21")] alias cast_coe_nat := cast_natCast

-- See note [no_index around OfNat.ofNat]
@[simp, norm_cast] lemma cast_ofNat (n : ℕ) [n.AtLeastTwo] :
    ((no_index (OfNat.ofNat n : ℚ)) : α) = (OfNat.ofNat n : α) := by
  simp [cast_def]

@[simp, norm_cast]
theorem cast_zero : ((0 : ℚ) : α) = 0 :=
  (cast_intCast _).trans Int.cast_zero

@[simp, norm_cast]
theorem cast_one : ((1 : ℚ) : α) = 1 :=
  (cast_intCast _).trans Int.cast_one

theorem cast_commute (r : ℚ) (a : α) : Commute (↑r) a := by
  simpa only [cast_def] using (r.1.cast_commute a).div_left (r.2.cast_commute a)

theorem cast_comm (r : ℚ) (a : α) : (r : α) * a = a * r :=
  (cast_commute r a).eq

theorem commute_cast (a : α) (r : ℚ) : Commute a r :=
  (r.cast_commute a).symm

@[norm_cast]
lemma cast_divInt_of_ne_zero (a : ℤ) {b : ℤ} (b0 : (b : α) ≠ 0) : (a /. b : α) = a / b := by
  have b0' : b ≠ 0 := by
    refine mt ?_ b0
    simp (config := { contextual := true })
  cases' e : a /. b with n d h c
  have d0 : (d : α) ≠ 0 := by
    intro d0
    have dd := den_dvd a b
    cases' show (d : ℤ) ∣ b by rwa [e] at dd with k ke
    have : (b : α) = (d : α) * (k : α) := by rw [ke, Int.cast_mul, Int.cast_natCast]
    rw [d0, zero_mul] at this
    contradiction
  rw [mk'_eq_divInt] at e
  have := congr_arg ((↑) : ℤ → α)
    ((divInt_eq_iff b0' <| ne_of_gt <| Int.natCast_pos.2 h.bot_lt).1 e)
  rw [Int.cast_mul, Int.cast_mul, Int.cast_natCast] at this
<<<<<<< HEAD
  -- Porting note: was `symm`
  apply Eq.symm
  rw [cast_def, div_eq_mul_inv, eq_div_iff_mul_eq d0, mul_assoc, (d.commute_cast _).eq, ← mul_assoc,
    this, mul_assoc, mul_inv_cancel b0, mul_one]
#align rat.cast_mk_of_ne_zero Rat.cast_mk_of_ne_zero

@[norm_cast]
theorem cast_add_of_ne_zero :
    ∀ {m n : ℚ}, (m.den : α) ≠ 0 → (n.den : α) ≠ 0 → ((m + n : ℚ) : α) = m + n
  | ⟨n₁, d₁, h₁, c₁⟩, ⟨n₂, d₂, h₂, c₂⟩ => fun (d₁0 : (d₁ : α) ≠ 0) (d₂0 : (d₂ : α) ≠ 0) => by
    have d₁0' : (d₁ : ℤ) ≠ 0 :=
      Int.natCast_ne_zero.2 fun e => by rw [e] at d₁0; exact d₁0 Nat.cast_zero
    have d₂0' : (d₂ : ℤ) ≠ 0 :=
      Int.natCast_ne_zero.2 fun e => by rw [e] at d₂0; exact d₂0 Nat.cast_zero
    rw [num_den', num_den', add_def'' d₁0' d₂0']
    suffices (n₁ * (d₂ * ((d₂ : α)⁻¹ * (d₁ : α)⁻¹)) + n₂ * (d₁ * (d₂ : α)⁻¹) * (d₁ : α)⁻¹ : α)
        = n₁ * (d₁ : α)⁻¹ + n₂ * (d₂ : α)⁻¹ by
      rw [cast_mk_of_ne_zero, cast_mk_of_ne_zero, cast_mk_of_ne_zero]
      · simpa [division_def, left_distrib, right_distrib, mul_inv_rev, d₁0, d₂0, mul_assoc]
      all_goals simp [d₁0, d₂0]
    rw [← mul_assoc (d₂ : α), mul_inv_cancel d₂0, one_mul, (Nat.cast_commute _ _).eq]
    simp [d₁0, mul_assoc]
#align rat.cast_add_of_ne_zero Rat.cast_add_of_ne_zero

@[simp, norm_cast]
theorem cast_neg : ∀ n, ((-n : ℚ) : α) = -n
  | ⟨n, d, h, c⟩ => by
    simpa only [cast_def] using
      show (↑(-n) / d : α) = -(n / d) by
        rw [div_eq_mul_inv, div_eq_mul_inv, Int.cast_neg, neg_mul_eq_neg_mul]
#align rat.cast_neg Rat.cast_neg
=======
  rw [eq_comm, cast_def, div_eq_mul_inv, eq_div_iff_mul_eq d0, mul_assoc, (d.commute_cast _).eq,
    ← mul_assoc, this, mul_assoc, mul_inv_cancel b0, mul_one]
>>>>>>> 59de845a

@[norm_cast]
lemma cast_mkRat_of_ne_zero (a : ℤ) {b : ℕ} (hb : (b : α) ≠ 0) : (mkRat a b : α) = a / b := by
  rw [Rat.mkRat_eq_divInt, cast_divInt_of_ne_zero, Int.cast_natCast]; rwa [Int.cast_natCast]

@[norm_cast]
<<<<<<< HEAD
theorem cast_mul_of_ne_zero :
    ∀ {m n : ℚ}, (m.den : α) ≠ 0 → (n.den : α) ≠ 0 → ((m * n : ℚ) : α) = m * n
  | ⟨n₁, d₁, h₁, c₁⟩, ⟨n₂, d₂, h₂, c₂⟩ => fun (d₁0 : (d₁ : α) ≠ 0) (d₂0 : (d₂ : α) ≠ 0) => by
    have d₁0' : (d₁ : ℤ) ≠ 0 :=
      Int.natCast_ne_zero.2 fun e => by rw [e] at d₁0; exact d₁0 Nat.cast_zero
    have d₂0' : (d₂ : ℤ) ≠ 0 :=
      Int.natCast_ne_zero.2 fun e => by rw [e] at d₂0; exact d₂0 Nat.cast_zero
    rw [num_den', num_den', mul_def' d₁0' d₂0']
    suffices (n₁ * (n₂ * (d₂ : α)⁻¹ * (d₁ : α)⁻¹) : α) = n₁ * ((d₁ : α)⁻¹ * (n₂ * (d₂ : α)⁻¹)) by
      rw [cast_mk_of_ne_zero, cast_mk_of_ne_zero, cast_mk_of_ne_zero]
      · simpa [division_def, mul_inv_rev, d₁0, d₂0, mul_assoc]
      all_goals simp [d₁0, d₂0]
    rw [(d₁.commute_cast (_ : α)).inv_right₀.eq]
#align rat.cast_mul_of_ne_zero Rat.cast_mul_of_ne_zero

@[norm_cast]
theorem cast_inv_of_ne_zero :
    ∀ {n : ℚ}, (n.num : α) ≠ 0 → (n.den : α) ≠ 0 → ((n⁻¹ : ℚ) : α) = (n : α)⁻¹
  | ⟨n, d, h, c⟩ => fun (n0 : (n : α) ≠ 0) (d0 : (d : α) ≠ 0) => by
    rw [num_den', inv_def']
    rw [cast_mk_of_ne_zero, cast_mk_of_ne_zero, inv_div] <;> simp [n0, d0]
#align rat.cast_inv_of_ne_zero Rat.cast_inv_of_ne_zero

@[norm_cast]
theorem cast_div_of_ne_zero {m n : ℚ} (md : (m.den : α) ≠ 0) (nn : (n.num : α) ≠ 0)
    (nd : (n.den : α) ≠ 0) : ((m / n : ℚ) : α) = m / n := by
  have : (n⁻¹.den : ℤ) ∣ n.num := by
    conv in n⁻¹.den => rw [← @num_den n, inv_def']
    apply den_dvd
  have : (n⁻¹.den : α) = 0 → (n.num : α) = 0 := fun h => by
    let ⟨k, e⟩ := this
    have := congr_arg ((↑) : ℤ → α) e; rwa [Int.cast_mul, Int.cast_natCast, h, zero_mul] at this
  rw [division_def, cast_mul_of_ne_zero md (mt this nn), cast_inv_of_ne_zero nn nd, division_def]
#align rat.cast_div_of_ne_zero Rat.cast_div_of_ne_zero

end WithDivRing

-- Porting note: statement made more explicit
@[norm_cast]
theorem cast_id (n : ℚ) : Rat.cast n = n := rfl
#align rat.cast_id Rat.cast_id

@[simp]
theorem cast_eq_id : ((↑) : ℚ → ℚ) = id :=
  funext fun _ => rfl
#align rat.cast_eq_id Rat.cast_eq_id
=======
lemma cast_add_of_ne_zero {q r : ℚ} (hq : (q.den : α) ≠ 0) (hr : (r.den : α) ≠ 0) :
    (q + r : ℚ) = (q + r : α) := by
  rw [add_def', cast_mkRat_of_ne_zero, cast_def, cast_def, mul_comm r.num,
    (Nat.cast_commute _ _).div_add_div (Nat.commute_cast _ _) hq hr]
  · push_cast
    rfl
  · push_cast
    exact mul_ne_zero hq hr

@[simp, norm_cast] lemma cast_neg (q : ℚ) : ↑(-q) = (-q : α) := by simp [cast_def, neg_div]

@[norm_cast] lemma cast_sub_of_ne_zero (hp : (p.den : α) ≠ 0) (hq : (q.den : α) ≠ 0) :
    ↑(p - q) = (p - q : α) := by simp [sub_eq_add_neg, cast_add_of_ne_zero, hp, hq]

@[norm_cast] lemma cast_mul_of_ne_zero (hp : (p.den : α) ≠ 0) (hq : (q.den : α) ≠ 0) :
    ↑(p * q) = (p * q : α) := by
  rw [mul_eq_mkRat, cast_mkRat_of_ne_zero, cast_def, cast_def,
    (Nat.commute_cast _ _).div_mul_div_comm (Int.commute_cast _ _)]
  · push_cast
    rfl
  · push_cast
    exact mul_ne_zero hp hq

@[norm_cast]
lemma cast_inv_of_ne_zero (hq : (q.num : α) ≠ 0) : ↑(q⁻¹) = (q⁻¹ : α) := by
  rw [inv_def', cast_divInt_of_ne_zero _ hq, cast_def, inv_div, Int.cast_natCast]

@[norm_cast] lemma cast_div_of_ne_zero (hp : (p.den : α) ≠ 0) (hq : (q.num : α) ≠ 0) :
    ↑(p / q) = (p / q : α) := by
  rw [div_def', cast_divInt_of_ne_zero, cast_def, cast_def, div_eq_mul_inv (_ / _), inv_div,
    (Int.commute_cast _ _).div_mul_div_comm (Nat.commute_cast _ _)]
  · push_cast
    rfl
  · push_cast
    exact mul_ne_zero hp hq
>>>>>>> 59de845a

end Rat

open Rat

variable [FunLike F α β]

@[simp] lemma map_nnratCast [DivisionSemiring α] [DivisionSemiring β] [RingHomClass F α β] (f : F)
    (q : ℚ≥0) : f q = q := by simp_rw [NNRat.cast_def, map_div₀, map_natCast]

@[simp]
lemma eq_nnratCast [DivisionSemiring α] [FunLike F ℚ≥0 α] [RingHomClass F ℚ≥0 α] (f : F) (q : ℚ≥0) :
    f q = q := by rw [← map_nnratCast f, NNRat.cast_id]

@[simp]
theorem map_ratCast [DivisionRing α] [DivisionRing β] [RingHomClass F α β] (f : F) (q : ℚ) :
    f q = q := by rw [cast_def, map_div₀, map_intCast, map_natCast, cast_def]

@[simp] lemma eq_ratCast [DivisionRing α] [FunLike F ℚ α] [RingHomClass F ℚ α] (f : F) (q : ℚ) :
    f q = q := by rw [← map_ratCast f, Rat.cast_id]

namespace MonoidWithZeroHom

variable {M₀ : Type*} [MonoidWithZero M₀] [FunLike F ℚ M₀] [MonoidWithZeroHomClass F ℚ M₀]
variable {f g : F}

/-- If `f` and `g` agree on the integers then they are equal `φ`. -/
theorem ext_rat' (h : ∀ m : ℤ, f m = g m) : f = g :=
  (DFunLike.ext f g) fun r => by
    rw [← r.num_div_den, div_eq_mul_inv, map_mul, map_mul, h, ← Int.cast_natCast,
      eq_on_inv₀ f g]
    apply h

/-- If `f` and `g` agree on the integers then they are equal `φ`.

See note [partially-applied ext lemmas] for why `comp` is used here. -/
@[ext]
theorem ext_rat {f g : ℚ →*₀ M₀}
    (h : f.comp (Int.castRingHom ℚ : ℤ →*₀ ℚ) = g.comp (Int.castRingHom ℚ)) : f = g :=
  ext_rat' <| DFunLike.congr_fun h

/-- Positive integer values of a morphism `φ` and its value on `-1` completely determine `φ`. -/
theorem ext_rat_on_pnat (same_on_neg_one : f (-1) = g (-1))
    (same_on_pnat : ∀ n : ℕ, 0 < n → f n = g n) : f = g :=
  ext_rat' <|
    DFunLike.congr_fun <|
      show
        (f : ℚ →*₀ M₀).comp (Int.castRingHom ℚ : ℤ →*₀ ℚ) =
          (g : ℚ →*₀ M₀).comp (Int.castRingHom ℚ : ℤ →*₀ ℚ)
        from ext_int' (by simpa) (by simpa)

end MonoidWithZeroHom

/-- Any two ring homomorphisms from `ℚ` to a semiring are equal. If the codomain is a division ring,
then this lemma follows from `eq_ratCast`. -/
theorem RingHom.ext_rat {R : Type*} [Semiring R] [FunLike F ℚ R] [RingHomClass F ℚ R] (f g : F) :
    f = g :=
  MonoidWithZeroHom.ext_rat' <|
    RingHom.congr_fun <|
      ((f : ℚ →+* R).comp (Int.castRingHom ℚ)).ext_int ((g : ℚ →+* R).comp (Int.castRingHom ℚ))

instance Rat.subsingleton_ringHom {R : Type*} [Semiring R] : Subsingleton (ℚ →+* R) :=
  ⟨RingHom.ext_rat⟩

/-! ### Scalar multiplication -/

namespace NNRat
variable [DivisionSemiring α]

instance (priority := 100) instDistribSMul : DistribSMul ℚ≥0 α where
  smul_zero a := by rw [smul_def, mul_zero]
  smul_add a x y := by rw [smul_def, smul_def, smul_def, mul_add]

instance instIsScalarTowerRight : IsScalarTower ℚ≥0 α α where
  smul_assoc a x y := by simp only [smul_def, smul_eq_mul, mul_assoc]

end NNRat

namespace Rat
variable [DivisionRing α]

instance (priority := 100) instDistribSMul : DistribSMul ℚ α where
  smul_zero a := by rw [smul_def, mul_zero]
  smul_add a x y := by rw [smul_def, smul_def, smul_def, mul_add]

instance instIsScalarTowerRight : IsScalarTower ℚ α α where
  smul_assoc a x y := by simp only [smul_def, smul_eq_mul, mul_assoc]

end Rat<|MERGE_RESOLUTION|>--- conflicted
+++ resolved
@@ -116,10 +116,6 @@
 @[simp, norm_cast]
 theorem cast_natCast (n : ℕ) : ((n : ℚ) : α) = n := by
   rw [← Int.cast_natCast, cast_intCast, Int.cast_natCast]
-<<<<<<< HEAD
-#align rat.cast_coe_nat Rat.cast_natCast
-=======
->>>>>>> 59de845a
 
 @[deprecated (since := "2024-03-21")] alias cast_coe_int := cast_intCast
 @[deprecated (since := "2024-03-21")] alias cast_coe_nat := cast_natCast
@@ -163,96 +159,14 @@
   have := congr_arg ((↑) : ℤ → α)
     ((divInt_eq_iff b0' <| ne_of_gt <| Int.natCast_pos.2 h.bot_lt).1 e)
   rw [Int.cast_mul, Int.cast_mul, Int.cast_natCast] at this
-<<<<<<< HEAD
-  -- Porting note: was `symm`
-  apply Eq.symm
-  rw [cast_def, div_eq_mul_inv, eq_div_iff_mul_eq d0, mul_assoc, (d.commute_cast _).eq, ← mul_assoc,
-    this, mul_assoc, mul_inv_cancel b0, mul_one]
-#align rat.cast_mk_of_ne_zero Rat.cast_mk_of_ne_zero
-
-@[norm_cast]
-theorem cast_add_of_ne_zero :
-    ∀ {m n : ℚ}, (m.den : α) ≠ 0 → (n.den : α) ≠ 0 → ((m + n : ℚ) : α) = m + n
-  | ⟨n₁, d₁, h₁, c₁⟩, ⟨n₂, d₂, h₂, c₂⟩ => fun (d₁0 : (d₁ : α) ≠ 0) (d₂0 : (d₂ : α) ≠ 0) => by
-    have d₁0' : (d₁ : ℤ) ≠ 0 :=
-      Int.natCast_ne_zero.2 fun e => by rw [e] at d₁0; exact d₁0 Nat.cast_zero
-    have d₂0' : (d₂ : ℤ) ≠ 0 :=
-      Int.natCast_ne_zero.2 fun e => by rw [e] at d₂0; exact d₂0 Nat.cast_zero
-    rw [num_den', num_den', add_def'' d₁0' d₂0']
-    suffices (n₁ * (d₂ * ((d₂ : α)⁻¹ * (d₁ : α)⁻¹)) + n₂ * (d₁ * (d₂ : α)⁻¹) * (d₁ : α)⁻¹ : α)
-        = n₁ * (d₁ : α)⁻¹ + n₂ * (d₂ : α)⁻¹ by
-      rw [cast_mk_of_ne_zero, cast_mk_of_ne_zero, cast_mk_of_ne_zero]
-      · simpa [division_def, left_distrib, right_distrib, mul_inv_rev, d₁0, d₂0, mul_assoc]
-      all_goals simp [d₁0, d₂0]
-    rw [← mul_assoc (d₂ : α), mul_inv_cancel d₂0, one_mul, (Nat.cast_commute _ _).eq]
-    simp [d₁0, mul_assoc]
-#align rat.cast_add_of_ne_zero Rat.cast_add_of_ne_zero
-
-@[simp, norm_cast]
-theorem cast_neg : ∀ n, ((-n : ℚ) : α) = -n
-  | ⟨n, d, h, c⟩ => by
-    simpa only [cast_def] using
-      show (↑(-n) / d : α) = -(n / d) by
-        rw [div_eq_mul_inv, div_eq_mul_inv, Int.cast_neg, neg_mul_eq_neg_mul]
-#align rat.cast_neg Rat.cast_neg
-=======
   rw [eq_comm, cast_def, div_eq_mul_inv, eq_div_iff_mul_eq d0, mul_assoc, (d.commute_cast _).eq,
     ← mul_assoc, this, mul_assoc, mul_inv_cancel b0, mul_one]
->>>>>>> 59de845a
 
 @[norm_cast]
 lemma cast_mkRat_of_ne_zero (a : ℤ) {b : ℕ} (hb : (b : α) ≠ 0) : (mkRat a b : α) = a / b := by
   rw [Rat.mkRat_eq_divInt, cast_divInt_of_ne_zero, Int.cast_natCast]; rwa [Int.cast_natCast]
 
 @[norm_cast]
-<<<<<<< HEAD
-theorem cast_mul_of_ne_zero :
-    ∀ {m n : ℚ}, (m.den : α) ≠ 0 → (n.den : α) ≠ 0 → ((m * n : ℚ) : α) = m * n
-  | ⟨n₁, d₁, h₁, c₁⟩, ⟨n₂, d₂, h₂, c₂⟩ => fun (d₁0 : (d₁ : α) ≠ 0) (d₂0 : (d₂ : α) ≠ 0) => by
-    have d₁0' : (d₁ : ℤ) ≠ 0 :=
-      Int.natCast_ne_zero.2 fun e => by rw [e] at d₁0; exact d₁0 Nat.cast_zero
-    have d₂0' : (d₂ : ℤ) ≠ 0 :=
-      Int.natCast_ne_zero.2 fun e => by rw [e] at d₂0; exact d₂0 Nat.cast_zero
-    rw [num_den', num_den', mul_def' d₁0' d₂0']
-    suffices (n₁ * (n₂ * (d₂ : α)⁻¹ * (d₁ : α)⁻¹) : α) = n₁ * ((d₁ : α)⁻¹ * (n₂ * (d₂ : α)⁻¹)) by
-      rw [cast_mk_of_ne_zero, cast_mk_of_ne_zero, cast_mk_of_ne_zero]
-      · simpa [division_def, mul_inv_rev, d₁0, d₂0, mul_assoc]
-      all_goals simp [d₁0, d₂0]
-    rw [(d₁.commute_cast (_ : α)).inv_right₀.eq]
-#align rat.cast_mul_of_ne_zero Rat.cast_mul_of_ne_zero
-
-@[norm_cast]
-theorem cast_inv_of_ne_zero :
-    ∀ {n : ℚ}, (n.num : α) ≠ 0 → (n.den : α) ≠ 0 → ((n⁻¹ : ℚ) : α) = (n : α)⁻¹
-  | ⟨n, d, h, c⟩ => fun (n0 : (n : α) ≠ 0) (d0 : (d : α) ≠ 0) => by
-    rw [num_den', inv_def']
-    rw [cast_mk_of_ne_zero, cast_mk_of_ne_zero, inv_div] <;> simp [n0, d0]
-#align rat.cast_inv_of_ne_zero Rat.cast_inv_of_ne_zero
-
-@[norm_cast]
-theorem cast_div_of_ne_zero {m n : ℚ} (md : (m.den : α) ≠ 0) (nn : (n.num : α) ≠ 0)
-    (nd : (n.den : α) ≠ 0) : ((m / n : ℚ) : α) = m / n := by
-  have : (n⁻¹.den : ℤ) ∣ n.num := by
-    conv in n⁻¹.den => rw [← @num_den n, inv_def']
-    apply den_dvd
-  have : (n⁻¹.den : α) = 0 → (n.num : α) = 0 := fun h => by
-    let ⟨k, e⟩ := this
-    have := congr_arg ((↑) : ℤ → α) e; rwa [Int.cast_mul, Int.cast_natCast, h, zero_mul] at this
-  rw [division_def, cast_mul_of_ne_zero md (mt this nn), cast_inv_of_ne_zero nn nd, division_def]
-#align rat.cast_div_of_ne_zero Rat.cast_div_of_ne_zero
-
-end WithDivRing
-
--- Porting note: statement made more explicit
-@[norm_cast]
-theorem cast_id (n : ℚ) : Rat.cast n = n := rfl
-#align rat.cast_id Rat.cast_id
-
-@[simp]
-theorem cast_eq_id : ((↑) : ℚ → ℚ) = id :=
-  funext fun _ => rfl
-#align rat.cast_eq_id Rat.cast_eq_id
-=======
 lemma cast_add_of_ne_zero {q r : ℚ} (hq : (q.den : α) ≠ 0) (hr : (r.den : α) ≠ 0) :
     (q + r : ℚ) = (q + r : α) := by
   rw [add_def', cast_mkRat_of_ne_zero, cast_def, cast_def, mul_comm r.num,
@@ -288,7 +202,6 @@
     rfl
   · push_cast
     exact mul_ne_zero hp hq
->>>>>>> 59de845a
 
 end Rat
 
