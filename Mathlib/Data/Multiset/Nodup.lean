/-
Copyright (c) 2015 Microsoft Corporation. All rights reserved.
Released under Apache 2.0 license as described in the file LICENSE.
Authors: Mario Carneiro
-/
import Mathlib.Data.List.Range
import Mathlib.Data.Multiset.Range

/-!
# The `Nodup` predicate for multisets without duplicate elements.
-/


namespace Multiset

open Function List

variable {α β γ : Type*} {r : α → α → Prop} {s t : Multiset α} {a : α}

-- nodup
/-- `Nodup s` means that `s` has no duplicates, i.e. the multiplicity of
  any element is at most 1. -/
def Nodup (s : Multiset α) : Prop :=
  Quot.liftOn s List.Nodup fun _ _ p => propext p.nodup_iff

@[simp]
theorem coe_nodup {l : List α} : @Nodup α l ↔ l.Nodup :=
  Iff.rfl

@[simp]
theorem nodup_zero : @Nodup α 0 :=
  Pairwise.nil

@[simp]
theorem nodup_cons {a : α} {s : Multiset α} : Nodup (a ::ₘ s) ↔ a ∉ s ∧ Nodup s :=
  Quot.induction_on s fun _ => List.nodup_cons

theorem Nodup.cons (m : a ∉ s) (n : Nodup s) : Nodup (a ::ₘ s) :=
  nodup_cons.2 ⟨m, n⟩

@[simp]
theorem nodup_singleton : ∀ a : α, Nodup ({a} : Multiset α) :=
  List.nodup_singleton

theorem Nodup.of_cons (h : Nodup (a ::ₘ s)) : Nodup s :=
  (nodup_cons.1 h).2

theorem Nodup.not_mem (h : Nodup (a ::ₘ s)) : a ∉ s :=
  (nodup_cons.1 h).1

theorem nodup_of_le {s t : Multiset α} (h : s ≤ t) : Nodup t → Nodup s :=
  Multiset.leInductionOn h fun {_ _} => Nodup.sublist

theorem not_nodup_pair : ∀ a : α, ¬Nodup (a ::ₘ a ::ₘ 0) :=
  List.not_nodup_pair

theorem nodup_iff_le {s : Multiset α} : Nodup s ↔ ∀ a : α, ¬a ::ₘ a ::ₘ 0 ≤ s :=
  Quot.induction_on s fun _ =>
    nodup_iff_sublist.trans <| forall_congr' fun a => not_congr (@replicate_le_coe _ a 2 _).symm

theorem nodup_iff_ne_cons_cons {s : Multiset α} : s.Nodup ↔ ∀ a t, s ≠ a ::ₘ a ::ₘ t :=
  nodup_iff_le.trans
    ⟨fun h a t s_eq => h a (s_eq.symm ▸ cons_le_cons a (cons_le_cons a (zero_le _))), fun h a le =>
      let ⟨t, s_eq⟩ := le_iff_exists_add.mp le
      h a t (by rwa [cons_add, cons_add, zero_add] at s_eq)⟩

theorem nodup_iff_count_le_one [DecidableEq α] {s : Multiset α} : Nodup s ↔ ∀ a, count a s ≤ 1 :=
  Quot.induction_on s fun _l => by
    simp only [quot_mk_to_coe'', coe_nodup, mem_coe, coe_count]
    exact List.nodup_iff_count_le_one

theorem nodup_iff_count_eq_one [DecidableEq α] : Nodup s ↔ ∀ a ∈ s, count a s = 1 :=
  Quot.induction_on s fun _l => by simpa using List.nodup_iff_count_eq_one

@[simp]
theorem count_eq_one_of_mem [DecidableEq α] {a : α} {s : Multiset α} (d : Nodup s) (h : a ∈ s) :
    count a s = 1 :=
  nodup_iff_count_eq_one.mp d a h

theorem count_eq_of_nodup [DecidableEq α] {a : α} {s : Multiset α} (d : Nodup s) :
    count a s = if a ∈ s then 1 else 0 := by
  split_ifs with h
  · exact count_eq_one_of_mem d h
  · exact count_eq_zero_of_not_mem h

theorem nodup_iff_pairwise {α} {s : Multiset α} : Nodup s ↔ Pairwise (· ≠ ·) s :=
  Quotient.inductionOn s fun _ => (pairwise_coe_iff_pairwise fun _ _ => Ne.symm).symm

protected theorem Nodup.pairwise : (∀ a ∈ s, ∀ b ∈ s, a ≠ b → r a b) → Nodup s → Pairwise r s :=
  Quotient.inductionOn s fun l h hl => ⟨l, rfl, hl.imp_of_mem fun {a b} ha hb => h a ha b hb⟩

theorem Pairwise.forall (H : Symmetric r) (hs : Pairwise r s) :
    ∀ ⦃a⦄, a ∈ s → ∀ ⦃b⦄, b ∈ s → a ≠ b → r a b :=
  let ⟨_, hl₁, hl₂⟩ := hs
  hl₁.symm ▸ hl₂.forall H

theorem nodup_add {s t : Multiset α} : Nodup (s + t) ↔ Nodup s ∧ Nodup t ∧ Disjoint s t :=
  Quotient.inductionOn₂ s t fun _ _ => nodup_append

theorem disjoint_of_nodup_add {s t : Multiset α} (d : Nodup (s + t)) : Disjoint s t :=
  (nodup_add.1 d).2.2

theorem Nodup.add_iff (d₁ : Nodup s) (d₂ : Nodup t) : Nodup (s + t) ↔ Disjoint s t := by
  simp [nodup_add, d₁, d₂]

theorem Nodup.of_map (f : α → β) : Nodup (map f s) → Nodup s :=
  Quot.induction_on s fun _ => List.Nodup.of_map f

theorem Nodup.map_on {f : α → β} :
    (∀ x ∈ s, ∀ y ∈ s, f x = f y → x = y) → Nodup s → Nodup (map f s) :=
  Quot.induction_on s fun _ => List.Nodup.map_on

theorem Nodup.map {f : α → β} {s : Multiset α} (hf : Injective f) : Nodup s → Nodup (map f s) :=
  Nodup.map_on fun _ _ _ _ h => hf h

theorem nodup_map_iff_of_inj_on {f : α → β} (d : ∀ x ∈ s, ∀ y ∈ s, f x = f y → x = y) :
    Nodup (map f s) ↔ Nodup s :=
  ⟨Nodup.of_map _, fun h => h.map_on d⟩

theorem nodup_map_iff_of_injective {f : α → β} (d : Function.Injective f) :
    Nodup (map f s) ↔ Nodup s :=
  ⟨Nodup.of_map _, fun h => h.map d⟩

theorem inj_on_of_nodup_map {f : α → β} {s : Multiset α} :
    Nodup (map f s) → ∀ x ∈ s, ∀ y ∈ s, f x = f y → x = y :=
  Quot.induction_on s fun _ => List.inj_on_of_nodup_map

theorem nodup_map_iff_inj_on {f : α → β} {s : Multiset α} (d : Nodup s) :
    Nodup (map f s) ↔ ∀ x ∈ s, ∀ y ∈ s, f x = f y → x = y :=
  ⟨inj_on_of_nodup_map, fun h => d.map_on h⟩

theorem Nodup.filter (p : α → Prop) [DecidablePred p] {s} : Nodup s → Nodup (filter p s) :=
  Quot.induction_on s fun _ => List.Nodup.filter (p ·)

@[simp]
theorem nodup_attach {s : Multiset α} : Nodup (attach s) ↔ Nodup s :=
  Quot.induction_on s fun _ => List.nodup_attach

protected alias ⟨_, Nodup.attach⟩ := nodup_attach

theorem Nodup.pmap {p : α → Prop} {f : ∀ a, p a → β} {s : Multiset α} {H}
    (hf : ∀ a ha b hb, f a ha = f b hb → a = b) : Nodup s → Nodup (pmap f s H) :=
  Quot.induction_on s (fun _ _ => List.Nodup.pmap hf) H

instance nodupDecidable [DecidableEq α] (s : Multiset α) : Decidable (Nodup s) :=
  Quotient.recOnSubsingleton s fun l => l.nodupDecidable

theorem Nodup.erase_eq_filter [DecidableEq α] (a : α) {s} :
    Nodup s → s.erase a = Multiset.filter (· ≠ a) s :=
  Quot.induction_on s fun _ d =>
<<<<<<< HEAD
    congr_arg ((↑) : List α → Multiset α) <| by simpa using List.Nodup.erase_eq_filter d a
#align multiset.nodup.erase_eq_filter Multiset.Nodup.erase_eq_filter
=======
    congr_arg ((↑) : List α → Multiset α) <| List.Nodup.erase_eq_filter d a
>>>>>>> 2fc87a94

theorem Nodup.erase [DecidableEq α] (a : α) {l} : Nodup l → Nodup (l.erase a) :=
  nodup_of_le (erase_le _ _)

theorem Nodup.mem_erase_iff [DecidableEq α] {a b : α} {l} (d : Nodup l) :
    a ∈ l.erase b ↔ a ≠ b ∧ a ∈ l := by
  rw [d.erase_eq_filter b, mem_filter, and_comm]

theorem Nodup.not_mem_erase [DecidableEq α] {a : α} {s} (h : Nodup s) : a ∉ s.erase a := fun ha =>
  (h.mem_erase_iff.1 ha).1 rfl

protected theorem Nodup.filterMap (f : α → Option β) (H : ∀ a a' b, b ∈ f a → b ∈ f a' → a = a') :
    Nodup s → Nodup (filterMap f s) :=
  Quot.induction_on s fun _ => List.Nodup.filterMap H

theorem nodup_range (n : ℕ) : Nodup (range n) :=
  List.nodup_range _

theorem Nodup.inter_left [DecidableEq α] (t) : Nodup s → Nodup (s ∩ t) :=
  nodup_of_le <| inter_le_left _ _

theorem Nodup.inter_right [DecidableEq α] (s) : Nodup t → Nodup (s ∩ t) :=
  nodup_of_le <| inter_le_right _ _

@[simp]
theorem nodup_union [DecidableEq α] {s t : Multiset α} : Nodup (s ∪ t) ↔ Nodup s ∧ Nodup t :=
  ⟨fun h => ⟨nodup_of_le (le_union_left _ _) h, nodup_of_le (le_union_right _ _) h⟩, fun ⟨h₁, h₂⟩ =>
    nodup_iff_count_le_one.2 fun a => by
      rw [count_union]
      exact max_le (nodup_iff_count_le_one.1 h₁ a) (nodup_iff_count_le_one.1 h₂ a)⟩

theorem Nodup.ext {s t : Multiset α} : Nodup s → Nodup t → (s = t ↔ ∀ a, a ∈ s ↔ a ∈ t) :=
  Quotient.inductionOn₂ s t fun _ _ d₁ d₂ => Quotient.eq.trans <| perm_ext_iff_of_nodup d₁ d₂

theorem le_iff_subset {s t : Multiset α} : Nodup s → (s ≤ t ↔ s ⊆ t) :=
  Quotient.inductionOn₂ s t fun _ _ d => ⟨subset_of_le, d.subperm⟩

theorem range_le {m n : ℕ} : range m ≤ range n ↔ m ≤ n :=
  (le_iff_subset (nodup_range _)).trans range_subset

theorem mem_sub_of_nodup [DecidableEq α] {a : α} {s t : Multiset α} (d : Nodup s) :
    a ∈ s - t ↔ a ∈ s ∧ a ∉ t :=
  ⟨fun h =>
    ⟨mem_of_le tsub_le_self h, fun h' => by
      refine count_eq_zero.1 ?_ h
      rw [count_sub a s t, Nat.sub_eq_zero_iff_le]
      exact le_trans (nodup_iff_count_le_one.1 d _) (count_pos.2 h')⟩,
    fun ⟨h₁, h₂⟩ => Or.resolve_right (mem_add.1 <| mem_of_le le_tsub_add h₁) h₂⟩

theorem map_eq_map_of_bij_of_nodup (f : α → γ) (g : β → γ) {s : Multiset α} {t : Multiset β}
    (hs : s.Nodup) (ht : t.Nodup) (i : ∀ a ∈ s, β) (hi : ∀ a ha, i a ha ∈ t)
    (i_inj : ∀ a₁ ha₁ a₂ ha₂, i a₁ ha₁ = i a₂ ha₂ → a₁ = a₂)
    (i_surj : ∀ b ∈ t, ∃ a ha, i a ha = b) (h : ∀ a ha, f a = g (i a ha)) : s.map f = t.map g := by
  have : t = s.attach.map fun x => i x.1 x.2 := by
    rw [ht.ext]
    · aesop
    · exact hs.attach.map fun x y hxy ↦ Subtype.ext <| i_inj _ x.2 _ y.2 hxy
  calc
    s.map f = s.pmap (fun x _ => f x) fun _ => id := by rw [pmap_eq_map]
    _ = s.attach.map fun x => f x.1 := by rw [pmap_eq_map_attach]
    _ = t.map g := by rw [this, Multiset.map_map]; exact map_congr rfl fun x _ => h _ _

end Multiset<|MERGE_RESOLUTION|>--- conflicted
+++ resolved
@@ -148,12 +148,7 @@
 theorem Nodup.erase_eq_filter [DecidableEq α] (a : α) {s} :
     Nodup s → s.erase a = Multiset.filter (· ≠ a) s :=
   Quot.induction_on s fun _ d =>
-<<<<<<< HEAD
-    congr_arg ((↑) : List α → Multiset α) <| by simpa using List.Nodup.erase_eq_filter d a
-#align multiset.nodup.erase_eq_filter Multiset.Nodup.erase_eq_filter
-=======
     congr_arg ((↑) : List α → Multiset α) <| List.Nodup.erase_eq_filter d a
->>>>>>> 2fc87a94
 
 theorem Nodup.erase [DecidableEq α] (a : α) {l} : Nodup l → Nodup (l.erase a) :=
   nodup_of_le (erase_le _ _)
