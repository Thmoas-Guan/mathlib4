--- conflicted
+++ resolved
@@ -756,23 +756,12 @@
     | trans _ _ _ _ _ h₁₂ h₂₃ => exact h.trans h₁₂ h₂₃
   · exact Quot.sound
 
-<<<<<<< HEAD
 lemma congr_liftFun {α β : Type} {R : α → α → Prop} {S : β → β → Prop} {f : α → β}
     (h : ∀ x y, R x y → S (f x) (f y)) : ((R · ·) ⇒ (S · ·)) f f := h
 
-lemma equiv_liftFun₂ {α β γ : Type} {R : α → α → Prop} {S : β → β → Prop}
+lemma congr_liftFun₂ {α β γ : Type} {R : α → α → Prop} {S : β → β → Prop}
   {T : γ → γ → Prop} {f : α → β → γ}
   (h : ∀ (x₁ x₂ : α) (y₁ y₂ : β), R x₁ x₂ → S y₁ y₂ → T (f x₁ y₁)  (f x₂ y₂)) :
     ((R · ·) ⇒ (S · ·) ⇒ (T · ·)) f f := by
   intro x₁ x₂ hx y₁ y₂ hy
-  exact h x₁ x₂ y₁ y₂ hx hy
-=======
-lemma congr_liftFun {α β : Type} [HasEquiv α] [HasEquiv β] {f : α → β}
-    (h : ∀ x y, x ≈ y → f x ≈ f y) : ((· ≈ ·) ⇒ (· ≈ ·)) f f := by
-  intro x y hxy; exact h x y hxy
-
-lemma congr_liftFun₂ {α β γ : Type} [HasEquiv α] [HasEquiv β] [HasEquiv γ] {f : α → β → γ}
-    (h : ∀ (x₁ x₂ : α) (y₁ y₂ : β), x₁ ≈ x₂ → y₁ ≈ y₂ → f x₁ y₁ ≈ f x₂ y₂) :
- ((· ≈ ·) ⇒ (· ≈ ·) ⇒ (· ≈ ·)) f f := by
-  intro x₁ x₂ hx y₁ y₂ hy; exact h x₁ x₂ y₁ y₂ hx hy
->>>>>>> 14b50a07
+  exact h x₁ x₂ y₁ y₂ hx hy