/-
Copyright (c) 2017 Johannes Hölzl. All rights reserved.
Released under Apache 2.0 license as described in the file LICENSE.
Authors: Johannes Hölzl, Yury Kudryashov
-/
import Mathlib.Algebra.BigOperators.WithTop
import Mathlib.Algebra.GroupWithZero.Divisibility
import Mathlib.Data.ENNReal.Basic

/-!
# Properties of addition, multiplication and subtraction on extended non-negative real numbers

In this file we prove elementary properties of algebraic operations on `ℝ≥0∞`, including addition,
multiplication, natural powers and truncated subtraction, as well as how these interact with the
order structure on `ℝ≥0∞`. Notably excluded from this list are inversion and division, the
definitions and properties of which can be found in `Data.ENNReal.Inv`.

Note: the definitions of the operations included in this file can be found in `Data.ENNReal.Basic`.
-/

open Set NNReal ENNReal

namespace ENNReal

variable {a b c d : ℝ≥0∞} {r p q : ℝ≥0}

section Mul

-- Porting note (#11215): TODO: generalize to `WithTop`
@[mono, gcongr]
theorem mul_lt_mul (ac : a < c) (bd : b < d) : a * b < c * d := by
  rcases lt_iff_exists_nnreal_btwn.1 ac with ⟨a', aa', a'c⟩
  lift a to ℝ≥0 using ne_top_of_lt aa'
  rcases lt_iff_exists_nnreal_btwn.1 bd with ⟨b', bb', b'd⟩
  lift b to ℝ≥0 using ne_top_of_lt bb'
  norm_cast at *
  calc
    ↑(a * b) < ↑(a' * b') := coe_lt_coe.2 (mul_lt_mul₀ aa' bb')
    _ ≤ c * d := mul_le_mul' a'c.le b'd.le

-- TODO: generalize to `CovariantClass α α (· * ·) (· ≤ ·)`
theorem mul_left_mono : Monotone (a * ·) := fun _ _ => mul_le_mul' le_rfl

-- TODO: generalize to `CovariantClass α α (swap (· * ·)) (· ≤ ·)`
theorem mul_right_mono : Monotone (· * a) := fun _ _ h => mul_le_mul' h le_rfl

-- Porting note (#11215): TODO: generalize to `WithTop`
theorem pow_strictMono : ∀ {n : ℕ}, n ≠ 0 → StrictMono fun x : ℝ≥0∞ => x ^ n
  | 0, h => absurd rfl h
  | 1, _ => by simpa only [pow_one] using strictMono_id
  | n + 2, _ => fun x y h ↦ by
    simp_rw [pow_succ _ (n + 1)]; exact mul_lt_mul (pow_strictMono n.succ_ne_zero h) h

@[gcongr] protected theorem pow_lt_pow_left (h : a < b) {n : ℕ} (hn : n ≠ 0) :
    a ^ n < b ^ n :=
  ENNReal.pow_strictMono hn h

theorem max_mul : max a b * c = max (a * c) (b * c) := mul_right_mono.map_max

theorem mul_max : a * max b c = max (a * b) (a * c) := mul_left_mono.map_max

-- Porting note (#11215): TODO: generalize to `WithTop`
theorem mul_left_strictMono (h0 : a ≠ 0) (hinf : a ≠ ∞) : StrictMono (a * ·) := by
  lift a to ℝ≥0 using hinf
  rw [coe_ne_zero] at h0
  intro x y h
  contrapose! h
  simpa only [← mul_assoc, ← coe_mul, inv_mul_cancel h0, coe_one, one_mul]
    using mul_le_mul_left' h (↑a⁻¹)

@[gcongr] protected theorem mul_lt_mul_left' (h0 : a ≠ 0) (hinf : a ≠ ⊤) (bc : b < c) :
    a * b < a * c :=
  ENNReal.mul_left_strictMono h0 hinf bc

@[gcongr] protected theorem mul_lt_mul_right' (h0 : a ≠ 0) (hinf : a ≠ ⊤) (bc : b < c) :
    b * a < c * a :=
  mul_comm b a ▸ mul_comm c a ▸ ENNReal.mul_left_strictMono h0 hinf bc

-- Porting note (#11215): TODO: generalize to `WithTop`
theorem mul_eq_mul_left (h0 : a ≠ 0) (hinf : a ≠ ∞) : a * b = a * c ↔ b = c :=
  (mul_left_strictMono h0 hinf).injective.eq_iff

-- Porting note (#11215): TODO: generalize to `WithTop`
theorem mul_eq_mul_right : c ≠ 0 → c ≠ ∞ → (a * c = b * c ↔ a = b) :=
  mul_comm c a ▸ mul_comm c b ▸ mul_eq_mul_left

-- Porting note (#11215): TODO: generalize to `WithTop`
theorem mul_le_mul_left (h0 : a ≠ 0) (hinf : a ≠ ∞) : a * b ≤ a * c ↔ b ≤ c :=
  (mul_left_strictMono h0 hinf).le_iff_le

-- Porting note (#11215): TODO: generalize to `WithTop`
theorem mul_le_mul_right : c ≠ 0 → c ≠ ∞ → (a * c ≤ b * c ↔ a ≤ b) :=
  mul_comm c a ▸ mul_comm c b ▸ mul_le_mul_left

-- Porting note (#11215): TODO: generalize to `WithTop`
theorem mul_lt_mul_left (h0 : a ≠ 0) (hinf : a ≠ ∞) : a * b < a * c ↔ b < c :=
  (mul_left_strictMono h0 hinf).lt_iff_lt

-- Porting note (#11215): TODO: generalize to `WithTop`
theorem mul_lt_mul_right : c ≠ 0 → c ≠ ∞ → (a * c < b * c ↔ a < b) :=
  mul_comm c a ▸ mul_comm c b ▸ mul_lt_mul_left

end Mul

section OperationsAndOrder

protected theorem pow_pos : 0 < a → ∀ n : ℕ, 0 < a ^ n :=
  CanonicallyOrderedCommSemiring.pow_pos

protected theorem pow_ne_zero : a ≠ 0 → ∀ n : ℕ, a ^ n ≠ 0 := by
  simpa only [pos_iff_ne_zero] using ENNReal.pow_pos

theorem not_lt_zero : ¬a < 0 := by simp

protected theorem le_of_add_le_add_left : a ≠ ∞ → a + b ≤ a + c → b ≤ c :=
  WithTop.le_of_add_le_add_left

protected theorem le_of_add_le_add_right : a ≠ ∞ → b + a ≤ c + a → b ≤ c :=
  WithTop.le_of_add_le_add_right

@[gcongr] protected theorem add_lt_add_left : a ≠ ∞ → b < c → a + b < a + c :=
  WithTop.add_lt_add_left

@[gcongr] protected theorem add_lt_add_right : a ≠ ∞ → b < c → b + a < c + a :=
  WithTop.add_lt_add_right

protected theorem add_le_add_iff_left : a ≠ ∞ → (a + b ≤ a + c ↔ b ≤ c) :=
  WithTop.add_le_add_iff_left

protected theorem add_le_add_iff_right : a ≠ ∞ → (b + a ≤ c + a ↔ b ≤ c) :=
  WithTop.add_le_add_iff_right

protected theorem add_lt_add_iff_left : a ≠ ∞ → (a + b < a + c ↔ b < c) :=
  WithTop.add_lt_add_iff_left

protected theorem add_lt_add_iff_right : a ≠ ∞ → (b + a < c + a ↔ b < c) :=
  WithTop.add_lt_add_iff_right

protected theorem add_lt_add_of_le_of_lt : a ≠ ∞ → a ≤ b → c < d → a + c < b + d :=
  WithTop.add_lt_add_of_le_of_lt

protected theorem add_lt_add_of_lt_of_le : c ≠ ∞ → a < b → c ≤ d → a + c < b + d :=
  WithTop.add_lt_add_of_lt_of_le

instance contravariantClass_add_lt : ContravariantClass ℝ≥0∞ ℝ≥0∞ (· + ·) (· < ·) :=
  WithTop.contravariantClass_add_lt

theorem lt_add_right (ha : a ≠ ∞) (hb : b ≠ 0) : a < a + b := by
  rwa [← pos_iff_ne_zero, ← ENNReal.add_lt_add_iff_left ha, add_zero] at hb

end OperationsAndOrder

section OperationsAndInfty

variable {α : Type*}

@[simp] theorem add_eq_top : a + b = ∞ ↔ a = ∞ ∨ b = ∞ := WithTop.add_eq_top

@[simp] theorem add_lt_top : a + b < ∞ ↔ a < ∞ ∧ b < ∞ := WithTop.add_lt_top

theorem toNNReal_add {r₁ r₂ : ℝ≥0∞} (h₁ : r₁ ≠ ∞) (h₂ : r₂ ≠ ∞) :
    (r₁ + r₂).toNNReal = r₁.toNNReal + r₂.toNNReal := by
  lift r₁ to ℝ≥0 using h₁
  lift r₂ to ℝ≥0 using h₂
  rfl

theorem not_lt_top {x : ℝ≥0∞} : ¬x < ∞ ↔ x = ∞ := by rw [lt_top_iff_ne_top, Classical.not_not]

theorem add_ne_top : a + b ≠ ∞ ↔ a ≠ ∞ ∧ b ≠ ∞ := by simpa only [lt_top_iff_ne_top] using add_lt_top

theorem mul_top' : a * ∞ = if a = 0 then 0 else ∞ := by convert WithTop.mul_top' a

-- Porting note: added because `simp` no longer uses `WithTop` lemmas for `ℝ≥0∞`
@[simp] theorem mul_top (h : a ≠ 0) : a * ∞ = ∞ := WithTop.mul_top h

theorem top_mul' : ∞ * a = if a = 0 then 0 else ∞ := by convert WithTop.top_mul' a

-- Porting note: added because `simp` no longer uses `WithTop` lemmas for `ℝ≥0∞`
@[simp] theorem top_mul (h : a ≠ 0) : ∞ * a = ∞ := WithTop.top_mul h

theorem top_mul_top : ∞ * ∞ = ∞ := WithTop.top_mul_top

-- Porting note (#11215): TODO: assume `n ≠ 0` instead of `0 < n`
theorem top_pow {n : ℕ} (n_pos : 0 < n) : (∞ : ℝ≥0∞) ^ n = ∞ := WithTop.top_pow n_pos

theorem mul_eq_top : a * b = ∞ ↔ a ≠ 0 ∧ b = ∞ ∨ a = ∞ ∧ b ≠ 0 :=
  WithTop.mul_eq_top_iff

theorem mul_lt_top : a ≠ ∞ → b ≠ ∞ → a * b < ∞ := WithTop.mul_lt_top

theorem mul_ne_top : a ≠ ∞ → b ≠ ∞ → a * b ≠ ∞ := by simpa only [lt_top_iff_ne_top] using mul_lt_top

theorem lt_top_of_mul_ne_top_left (h : a * b ≠ ∞) (hb : b ≠ 0) : a < ∞ :=
  lt_top_iff_ne_top.2 fun ha => h <| mul_eq_top.2 (Or.inr ⟨ha, hb⟩)

theorem lt_top_of_mul_ne_top_right (h : a * b ≠ ∞) (ha : a ≠ 0) : b < ∞ :=
  lt_top_of_mul_ne_top_left (by rwa [mul_comm]) ha

theorem mul_lt_top_iff {a b : ℝ≥0∞} : a * b < ∞ ↔ a < ∞ ∧ b < ∞ ∨ a = 0 ∨ b = 0 := by
  constructor
  · intro h
    rw [← or_assoc, or_iff_not_imp_right, or_iff_not_imp_right]
    intro hb ha
    exact ⟨lt_top_of_mul_ne_top_left h.ne hb, lt_top_of_mul_ne_top_right h.ne ha⟩
  · rintro (⟨ha, hb⟩ | rfl | rfl) <;> [exact mul_lt_top ha.ne hb.ne; simp; simp]

theorem mul_self_lt_top_iff {a : ℝ≥0∞} : a * a < ⊤ ↔ a < ⊤ := by
  rw [ENNReal.mul_lt_top_iff, and_self, or_self, or_iff_left_iff_imp]
  rintro rfl
  exact zero_lt_top

theorem mul_pos_iff : 0 < a * b ↔ 0 < a ∧ 0 < b :=
  CanonicallyOrderedCommSemiring.mul_pos

theorem mul_pos (ha : a ≠ 0) (hb : b ≠ 0) : 0 < a * b :=
  mul_pos_iff.2 ⟨pos_iff_ne_zero.2 ha, pos_iff_ne_zero.2 hb⟩

-- Porting note (#11215): TODO: generalize to `WithTop`
@[simp] theorem pow_eq_top_iff {n : ℕ} : a ^ n = ∞ ↔ a = ∞ ∧ n ≠ 0 := by
  rcases n.eq_zero_or_pos with rfl | (hn : 0 < n)
  · simp
  · induction a
    · simp only [Ne, hn.ne', top_pow hn, not_false_eq_true, and_self]
    · simp only [← coe_pow, coe_ne_top, false_and]

theorem pow_eq_top (n : ℕ) (h : a ^ n = ∞) : a = ∞ :=
  (pow_eq_top_iff.1 h).1

theorem pow_ne_top (h : a ≠ ∞) {n : ℕ} : a ^ n ≠ ∞ :=
  mt (pow_eq_top n) h

theorem pow_lt_top : a < ∞ → ∀ n : ℕ, a ^ n < ∞ := by
  simpa only [lt_top_iff_ne_top] using pow_ne_top

@[simp, norm_cast]
theorem coe_finset_sum {s : Finset α} {f : α → ℝ≥0} : ↑(∑ a ∈ s, f a) = ∑ a ∈ s, (f a : ℝ≥0∞) :=
  map_sum ofNNRealHom f s

@[simp, norm_cast]
theorem coe_finset_prod {s : Finset α} {f : α → ℝ≥0} : ↑(∏ a ∈ s, f a) = ∏ a ∈ s, (f a : ℝ≥0∞) :=
  map_prod ofNNRealHom f s

end OperationsAndInfty

-- Porting note (#11215): TODO: generalize to `WithTop`
@[gcongr] theorem add_lt_add (ac : a < c) (bd : b < d) : a + b < c + d := by
  lift a to ℝ≥0 using ac.ne_top
  lift b to ℝ≥0 using bd.ne_top
  cases c; · simp
  cases d; · simp
  simp only [← coe_add, some_eq_coe, coe_lt_coe] at *
  exact add_lt_add ac bd

section Cancel

-- Porting note (#11215): TODO: generalize to `WithTop`
/-- An element `a` is `AddLECancellable` if `a + b ≤ a + c` implies `b ≤ c` for all `b` and `c`.
  This is true in `ℝ≥0∞` for all elements except `∞`. -/
theorem addLECancellable_iff_ne {a : ℝ≥0∞} : AddLECancellable a ↔ a ≠ ∞ := by
  constructor
  · rintro h rfl
    refine zero_lt_one.not_le (h ?_)
    simp
  · rintro h b c hbc
    apply ENNReal.le_of_add_le_add_left h hbc

/-- This lemma has an abbreviated name because it is used frequently. -/
theorem cancel_of_ne {a : ℝ≥0∞} (h : a ≠ ∞) : AddLECancellable a :=
  addLECancellable_iff_ne.mpr h

/-- This lemma has an abbreviated name because it is used frequently. -/
theorem cancel_of_lt {a : ℝ≥0∞} (h : a < ∞) : AddLECancellable a :=
  cancel_of_ne h.ne

/-- This lemma has an abbreviated name because it is used frequently. -/
theorem cancel_of_lt' {a b : ℝ≥0∞} (h : a < b) : AddLECancellable a :=
  cancel_of_ne h.ne_top

/-- This lemma has an abbreviated name because it is used frequently. -/
theorem cancel_coe {a : ℝ≥0} : AddLECancellable (a : ℝ≥0∞) :=
  cancel_of_ne coe_ne_top

theorem add_right_inj (h : a ≠ ∞) : a + b = a + c ↔ b = c :=
  (cancel_of_ne h).inj

theorem add_left_inj (h : a ≠ ∞) : b + a = c + a ↔ b = c :=
  (cancel_of_ne h).inj_left

end Cancel

section Sub

theorem sub_eq_sInf {a b : ℝ≥0∞} : a - b = sInf { d | a ≤ d + b } :=
  le_antisymm (le_sInf fun _ h => tsub_le_iff_right.mpr h) <| sInf_le <| mem_setOf.2 le_tsub_add

/-- This is a special case of `WithTop.coe_sub` in the `ENNReal` namespace -/
@[simp] theorem coe_sub : (↑(r - p) : ℝ≥0∞) = ↑r - ↑p := WithTop.coe_sub

/-- This is a special case of `WithTop.top_sub_coe` in the `ENNReal` namespace -/
@[simp] theorem top_sub_coe : ∞ - ↑r = ∞ := WithTop.top_sub_coe

/-- This is a special case of `WithTop.sub_top` in the `ENNReal` namespace -/
theorem sub_top : a - ∞ = 0 := WithTop.sub_top

-- Porting note: added `@[simp]`
@[simp] theorem sub_eq_top_iff : a - b = ∞ ↔ a = ∞ ∧ b ≠ ∞ := WithTop.sub_eq_top_iff

theorem sub_ne_top (ha : a ≠ ∞) : a - b ≠ ∞ := mt sub_eq_top_iff.mp <| mt And.left ha

@[simp, norm_cast]
<<<<<<< HEAD
theorem nat_cast_sub (m n : ℕ) : ↑(m - n) = (m - n : ℝ≥0∞) := by
  rw [← coe_natCast, Nat.cast_tsub, coe_sub, coe_natCast, coe_natCast]
#align ennreal.nat_cast_sub ENNReal.nat_cast_sub
=======
theorem natCast_sub (m n : ℕ) : ↑(m - n) = (m - n : ℝ≥0∞) := by
  rw [← coe_natCast, Nat.cast_tsub, coe_sub, coe_natCast, coe_natCast]

@[deprecated (since := "2024-04-17")]
alias nat_cast_sub := natCast_sub
>>>>>>> 59de845a

protected theorem sub_eq_of_eq_add (hb : b ≠ ∞) : a = c + b → a - b = c :=
  (cancel_of_ne hb).tsub_eq_of_eq_add

protected theorem eq_sub_of_add_eq (hc : c ≠ ∞) : a + c = b → a = b - c :=
  (cancel_of_ne hc).eq_tsub_of_add_eq

protected theorem sub_eq_of_eq_add_rev (hb : b ≠ ∞) : a = b + c → a - b = c :=
  (cancel_of_ne hb).tsub_eq_of_eq_add_rev

theorem sub_eq_of_add_eq (hb : b ≠ ∞) (hc : a + b = c) : c - b = a :=
  ENNReal.sub_eq_of_eq_add hb hc.symm

@[simp]
protected theorem add_sub_cancel_left (ha : a ≠ ∞) : a + b - a = b :=
  (cancel_of_ne ha).add_tsub_cancel_left

@[simp]
protected theorem add_sub_cancel_right (hb : b ≠ ∞) : a + b - b = a :=
  (cancel_of_ne hb).add_tsub_cancel_right

protected theorem lt_add_of_sub_lt_left (h : a ≠ ∞ ∨ b ≠ ∞) : a - b < c → a < b + c := by
  obtain rfl | hb := eq_or_ne b ∞
  · rw [top_add, lt_top_iff_ne_top]
    exact fun _ => h.resolve_right (Classical.not_not.2 rfl)
  · exact (cancel_of_ne hb).lt_add_of_tsub_lt_left

protected theorem lt_add_of_sub_lt_right (h : a ≠ ∞ ∨ c ≠ ∞) : a - c < b → a < b + c :=
  add_comm c b ▸ ENNReal.lt_add_of_sub_lt_left h

theorem le_sub_of_add_le_left (ha : a ≠ ∞) : a + b ≤ c → b ≤ c - a :=
  (cancel_of_ne ha).le_tsub_of_add_le_left

theorem le_sub_of_add_le_right (hb : b ≠ ∞) : a + b ≤ c → a ≤ c - b :=
  (cancel_of_ne hb).le_tsub_of_add_le_right

protected theorem sub_lt_of_lt_add (hac : c ≤ a) (h : a < b + c) : a - c < b :=
  ((cancel_of_lt' <| hac.trans_lt h).tsub_lt_iff_right hac).mpr h

protected theorem sub_lt_iff_lt_right (hb : b ≠ ∞) (hab : b ≤ a) : a - b < c ↔ a < c + b :=
  (cancel_of_ne hb).tsub_lt_iff_right hab

protected theorem sub_lt_self (ha : a ≠ ∞) (ha₀ : a ≠ 0) (hb : b ≠ 0) : a - b < a :=
  (cancel_of_ne ha).tsub_lt_self (pos_iff_ne_zero.2 ha₀) (pos_iff_ne_zero.2 hb)

protected theorem sub_lt_self_iff (ha : a ≠ ∞) : a - b < a ↔ 0 < a ∧ 0 < b :=
  (cancel_of_ne ha).tsub_lt_self_iff

theorem sub_lt_of_sub_lt (h₂ : c ≤ a) (h₃ : a ≠ ∞ ∨ b ≠ ∞) (h₁ : a - b < c) : a - c < b :=
  ENNReal.sub_lt_of_lt_add h₂ (add_comm c b ▸ ENNReal.lt_add_of_sub_lt_right h₃ h₁)

theorem sub_sub_cancel (h : a ≠ ∞) (h2 : b ≤ a) : a - (a - b) = b :=
  (cancel_of_ne <| sub_ne_top h).tsub_tsub_cancel_of_le h2

theorem sub_right_inj {a b c : ℝ≥0∞} (ha : a ≠ ∞) (hb : b ≤ a) (hc : c ≤ a) :
    a - b = a - c ↔ b = c :=
  (cancel_of_ne ha).tsub_right_inj (cancel_of_ne <| ne_top_of_le_ne_top ha hb)
    (cancel_of_ne <| ne_top_of_le_ne_top ha hc) hb hc

theorem sub_mul (h : 0 < b → b < a → c ≠ ∞) : (a - b) * c = a * c - b * c := by
  rcases le_or_lt a b with hab | hab; · simp [hab, mul_right_mono hab]
  rcases eq_or_lt_of_le (zero_le b) with (rfl | hb); · simp
  exact (cancel_of_ne <| mul_ne_top hab.ne_top (h hb hab)).tsub_mul

theorem mul_sub (h : 0 < c → c < b → a ≠ ∞) : a * (b - c) = a * b - a * c := by
  simp only [mul_comm a]
  exact sub_mul h

theorem sub_le_sub_iff_left (h : c ≤ a) (h' : a ≠ ∞) :
    (a - b ≤ a - c) ↔ c ≤ b :=
  (cancel_of_ne h').tsub_le_tsub_iff_left (cancel_of_ne (ne_top_of_le_ne_top h' h)) h

end Sub

section Sum

open Finset

variable {α : Type*}

/-- A product of finite numbers is still finite -/
theorem prod_lt_top {s : Finset α} {f : α → ℝ≥0∞} (h : ∀ a ∈ s, f a ≠ ∞) : ∏ a ∈ s, f a < ∞ :=
  WithTop.prod_lt_top h

/-- A sum of finite numbers is still finite -/
theorem sum_lt_top {s : Finset α} {f : α → ℝ≥0∞} (h : ∀ a ∈ s, f a ≠ ∞) : ∑ a ∈ s, f a < ∞ :=
  WithTop.sum_lt_top h

/-- A sum of finite numbers is still finite -/
theorem sum_lt_top_iff {s : Finset α} {f : α → ℝ≥0∞} : ∑ a ∈ s, f a < ∞ ↔ ∀ a ∈ s, f a < ∞ :=
  WithTop.sum_lt_top_iff

/-- A sum of numbers is infinite iff one of them is infinite -/
theorem sum_eq_top_iff {s : Finset α} {f : α → ℝ≥0∞} : ∑ x ∈ s, f x = ∞ ↔ ∃ a ∈ s, f a = ∞ :=
  WithTop.sum_eq_top_iff

theorem lt_top_of_sum_ne_top {s : Finset α} {f : α → ℝ≥0∞} (h : ∑ x ∈ s, f x ≠ ∞) {a : α}
    (ha : a ∈ s) : f a < ∞ :=
  sum_lt_top_iff.1 h.lt_top a ha

/-- Seeing `ℝ≥0∞` as `ℝ≥0` does not change their sum, unless one of the `ℝ≥0∞` is
infinity -/
theorem toNNReal_sum {s : Finset α} {f : α → ℝ≥0∞} (hf : ∀ a ∈ s, f a ≠ ∞) :
    ENNReal.toNNReal (∑ a ∈ s, f a) = ∑ a ∈ s, ENNReal.toNNReal (f a) := by
  rw [← coe_inj, coe_toNNReal, coe_finset_sum, sum_congr rfl]
  · intro x hx
    exact (coe_toNNReal (hf x hx)).symm
  · exact (sum_lt_top hf).ne

/-- seeing `ℝ≥0∞` as `Real` does not change their sum, unless one of the `ℝ≥0∞` is infinity -/
theorem toReal_sum {s : Finset α} {f : α → ℝ≥0∞} (hf : ∀ a ∈ s, f a ≠ ∞) :
    ENNReal.toReal (∑ a ∈ s, f a) = ∑ a ∈ s, ENNReal.toReal (f a) := by
  rw [ENNReal.toReal, toNNReal_sum hf, NNReal.coe_sum]
  rfl

theorem ofReal_sum_of_nonneg {s : Finset α} {f : α → ℝ} (hf : ∀ i, i ∈ s → 0 ≤ f i) :
    ENNReal.ofReal (∑ i ∈ s, f i) = ∑ i ∈ s, ENNReal.ofReal (f i) := by
  simp_rw [ENNReal.ofReal, ← coe_finset_sum, coe_inj]
  exact Real.toNNReal_sum_of_nonneg hf

theorem sum_lt_sum_of_nonempty {s : Finset α} (hs : s.Nonempty) {f g : α → ℝ≥0∞}
    (Hlt : ∀ i ∈ s, f i < g i) : ∑ i ∈ s, f i < ∑ i ∈ s, g i := by
  induction hs using Finset.Nonempty.cons_induction with
  | singleton => simp [Hlt _ (Finset.mem_singleton_self _)]
  | cons _ _ _ _ ih =>
    simp only [Finset.sum_cons, forall_mem_cons] at Hlt ⊢
    exact ENNReal.add_lt_add Hlt.1 (ih Hlt.2)

theorem exists_le_of_sum_le {s : Finset α} (hs : s.Nonempty) {f g : α → ℝ≥0∞}
    (Hle : ∑ i ∈ s, f i ≤ ∑ i ∈ s, g i) : ∃ i ∈ s, f i ≤ g i := by
  contrapose! Hle
  apply ENNReal.sum_lt_sum_of_nonempty hs Hle

end Sum

section Interval

variable {x y z : ℝ≥0∞} {ε ε₁ ε₂ : ℝ≥0∞} {s : Set ℝ≥0∞}

protected theorem Ico_eq_Iio : Ico 0 y = Iio y :=
  Ico_bot

theorem mem_Iio_self_add : x ≠ ∞ → ε ≠ 0 → x ∈ Iio (x + ε) := fun xt ε0 => lt_add_right xt ε0

theorem mem_Ioo_self_sub_add : x ≠ ∞ → x ≠ 0 → ε₁ ≠ 0 → ε₂ ≠ 0 → x ∈ Ioo (x - ε₁) (x + ε₂) :=
  fun xt x0 ε0 ε0' => ⟨ENNReal.sub_lt_self xt x0 ε0, lt_add_right xt ε0'⟩

end Interval

-- TODO: generalize some of these to `WithTop α`
section Actions

/-- A `MulAction` over `ℝ≥0∞` restricts to a `MulAction` over `ℝ≥0`. -/
noncomputable instance {M : Type*} [MulAction ℝ≥0∞ M] : MulAction ℝ≥0 M :=
  MulAction.compHom M ofNNRealHom.toMonoidHom

theorem smul_def {M : Type*} [MulAction ℝ≥0∞ M] (c : ℝ≥0) (x : M) : c • x = (c : ℝ≥0∞) • x :=
  rfl

instance {M N : Type*} [MulAction ℝ≥0∞ M] [MulAction ℝ≥0∞ N] [SMul M N] [IsScalarTower ℝ≥0∞ M N] :
    IsScalarTower ℝ≥0 M N where smul_assoc r := (smul_assoc (r : ℝ≥0∞) : _)

instance smulCommClass_left {M N : Type*} [MulAction ℝ≥0∞ N] [SMul M N] [SMulCommClass ℝ≥0∞ M N] :
    SMulCommClass ℝ≥0 M N where smul_comm r := (smul_comm (r : ℝ≥0∞) : _)

instance smulCommClass_right {M N : Type*} [MulAction ℝ≥0∞ N] [SMul M N] [SMulCommClass M ℝ≥0∞ N] :
    SMulCommClass M ℝ≥0 N where smul_comm m r := (smul_comm m (r : ℝ≥0∞) : _)

/-- A `DistribMulAction` over `ℝ≥0∞` restricts to a `DistribMulAction` over `ℝ≥0`. -/
noncomputable instance {M : Type*} [AddMonoid M] [DistribMulAction ℝ≥0∞ M] :
    DistribMulAction ℝ≥0 M :=
  DistribMulAction.compHom M ofNNRealHom.toMonoidHom

/-- A `Module` over `ℝ≥0∞` restricts to a `Module` over `ℝ≥0`. -/
noncomputable instance {M : Type*} [AddCommMonoid M] [Module ℝ≥0∞ M] : Module ℝ≥0 M :=
  Module.compHom M ofNNRealHom

/-- An `Algebra` over `ℝ≥0∞` restricts to an `Algebra` over `ℝ≥0`. -/
noncomputable instance {A : Type*} [Semiring A] [Algebra ℝ≥0∞ A] : Algebra ℝ≥0 A where
  smul := (· • ·)
  commutes' r x := by simp [Algebra.commutes]
  smul_def' r x := by simp [← Algebra.smul_def (r : ℝ≥0∞) x, smul_def]
  toRingHom := (algebraMap ℝ≥0∞ A).comp (ofNNRealHom : ℝ≥0 →+* ℝ≥0∞)

-- verify that the above produces instances we might care about
noncomputable example : Algebra ℝ≥0 ℝ≥0∞ := inferInstance

noncomputable example : DistribMulAction ℝ≥0ˣ ℝ≥0∞ := inferInstance

theorem coe_smul {R} (r : R) (s : ℝ≥0) [SMul R ℝ≥0] [SMul R ℝ≥0∞] [IsScalarTower R ℝ≥0 ℝ≥0]
    [IsScalarTower R ℝ≥0 ℝ≥0∞] : (↑(r • s) : ℝ≥0∞) = (r : R) • (s : ℝ≥0∞) := by
  rw [← smul_one_smul ℝ≥0 r (s : ℝ≥0∞), smul_def, smul_eq_mul, ← ENNReal.coe_mul, smul_mul_assoc,
    one_mul]

-- Porting note: added missing `DecidableEq R`
theorem smul_top {R} [Zero R] [SMulWithZero R ℝ≥0∞] [IsScalarTower R ℝ≥0∞ ℝ≥0∞]
    [NoZeroSMulDivisors R ℝ≥0∞] [DecidableEq R] (c : R) :
    c • ∞ = if c = 0 then 0 else ∞ := by
  rw [← smul_one_mul, mul_top']
  -- Porting note: need the primed version of `one_ne_zero` now
  simp_rw [smul_eq_zero, or_iff_left (one_ne_zero' ℝ≥0∞)]

end Actions

end ENNReal<|MERGE_RESOLUTION|>--- conflicted
+++ resolved
@@ -308,17 +308,11 @@
 theorem sub_ne_top (ha : a ≠ ∞) : a - b ≠ ∞ := mt sub_eq_top_iff.mp <| mt And.left ha
 
 @[simp, norm_cast]
-<<<<<<< HEAD
-theorem nat_cast_sub (m n : ℕ) : ↑(m - n) = (m - n : ℝ≥0∞) := by
-  rw [← coe_natCast, Nat.cast_tsub, coe_sub, coe_natCast, coe_natCast]
-#align ennreal.nat_cast_sub ENNReal.nat_cast_sub
-=======
 theorem natCast_sub (m n : ℕ) : ↑(m - n) = (m - n : ℝ≥0∞) := by
   rw [← coe_natCast, Nat.cast_tsub, coe_sub, coe_natCast, coe_natCast]
 
 @[deprecated (since := "2024-04-17")]
 alias nat_cast_sub := natCast_sub
->>>>>>> 59de845a
 
 protected theorem sub_eq_of_eq_add (hb : b ≠ ∞) : a = c + b → a - b = c :=
   (cancel_of_ne hb).tsub_eq_of_eq_add
