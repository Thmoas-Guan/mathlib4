/-
Copyright (c) 2022 Yury Kudryashov. All rights reserved.
Released under Apache 2.0 license as described in the file LICENSE.
Authors: Yury Kudryashov
-/
import Mathlib.Data.Nat.Lattice
import Mathlib.Data.ENat.Basic

/-!
# Extended natural numbers form a complete linear order

This instance is not in `Data.ENat.Basic` to avoid dependency on `Finset`s.

We also restate some lemmas about `WithTop` for `ENat` to have versions that use `Nat.cast` instead
of `WithTop.some`.
-/

open Set

-- Porting note: was `deriving instance` but "default handlers have not been implemented yet"
-- Porting note: `noncomputable` through 'Nat.instConditionallyCompleteLinearOrderBotNat'
noncomputable instance : CompleteLinearOrder ENat :=
  inferInstanceAs (CompleteLinearOrder (WithTop ℕ))

<<<<<<< HEAD
-- open Order in
-- lemma WithTop.supₛ_lt_coe {α : Type _} [ConditionallyCompleteLinearOrderBot α] [PredOrder α]
--     {s : Set (WithTop α)} {a : α} (h : s.Nonempty ∨ a ≠ ⊥) : supₛ s < a ↔ ∀ x ∈ s, x < a := by
--   refine ⟨fun h x hx => (le_supₛ hx).trans_lt h, fun hs => ?_⟩
--   calc supₛ s ≤ pred a := supₛ_le fun x hx => by
--   { rcases lt_iff_exists_coe.1 (hs x hx) with ⟨x, rfl, hx'⟩
--     exact coe_le_coe.2 (le_pred_of_lt <| coe_lt_coe.1 hx') }
--   _ < a := coe_lt_coe.2 <| pred_lt_iff_ne_bot.2 <| h.symm.elim id <| by
--   { rintro ⟨x, hx⟩ rfl; exact not_lt_bot (hs x hx) }

-- namespace ENat

-- lemma supₛ_lt_coe {s : Set ℕ∞} {n : ℕ} (h : s.Nonempty ∨ n ≠ 0) : supₛ s < n ↔ ∀ k ∈ s, k < n := by
--   refine ⟨fun h k hk => (le_supₛ hk).trans_lt h, fun hs => ?_⟩
--   have hn : 0 < n := h.elim (fun ⟨k, hk⟩ => WithTop.coe_pos.1 (bot_le.trans_lt (hs k hk)))
--     Nat.pos_of_ne_zero


-- lemma coe_le_supₛ {s : Set ℕ∞} {n : ℕ} : ↑n ≤ supₛ s ↔ ∃ k ∈ s, ↑n ≤ k := by
--   _

-- end ENat
=======
namespace ENat
variable {ι : Sort*} {f : ι → ℕ} {s : Set ℕ}

lemma iSup_coe_eq_top : ⨆ i, (f i : ℕ∞) = ⊤ ↔ ¬ BddAbove (range f) := WithTop.iSup_coe_eq_top
lemma iSup_coe_ne_top : ⨆ i, (f i : ℕ∞) ≠ ⊤ ↔ BddAbove (range f) := iSup_coe_eq_top.not_left
lemma iSup_coe_lt_top : ⨆ i, (f i : ℕ∞) < ⊤ ↔ BddAbove (range f) := WithTop.iSup_coe_lt_top
lemma iInf_coe_eq_top : ⨅ i, (f i : ℕ∞) = ⊤ ↔ IsEmpty ι := WithTop.iInf_coe_eq_top
lemma iInf_coe_ne_top : ⨅ i, (f i : ℕ∞) ≠ ⊤ ↔ Nonempty ι := by
  rw [Ne, iInf_coe_eq_top, not_isEmpty_iff]
lemma iInf_coe_lt_top : ⨅ i, (f i : ℕ∞) < ⊤ ↔ Nonempty ι := WithTop.iInf_coe_lt_top

lemma coe_sSup : BddAbove s → ↑(sSup s) = ⨆ a ∈ s, (a : ℕ∞) := WithTop.coe_sSup

lemma coe_sInf (hs : s.Nonempty) : ↑(sInf s) = ⨅ a ∈ s, (a : ℕ∞) :=
  WithTop.coe_sInf hs (OrderBot.bddBelow s)

lemma coe_iSup : BddAbove (range f) → ↑(⨆ i, f i) = ⨆ i, (f i : ℕ∞) := WithTop.coe_iSup _

@[norm_cast] lemma coe_iInf [Nonempty ι] : ↑(⨅ i, f i) = ⨅ i, (f i : ℕ∞) :=
  WithTop.coe_iInf (OrderBot.bddBelow _)

@[simp]
lemma iInf_eq_top_of_isEmpty [IsEmpty ι] : ⨅ i, (f i : ℕ∞) = ⊤ :=
  iInf_coe_eq_top.mpr ‹_›

lemma iInf_toNat : (⨅ i, (f i : ℕ∞)).toNat = ⨅ i, f i := by
  cases isEmpty_or_nonempty ι
  · simp
  · norm_cast

lemma iInf_eq_zero : ⨅ i, (f i : ℕ∞) = 0 ↔ ∃ i, f i = 0 := by
  cases isEmpty_or_nonempty ι
  · simp
  · norm_cast
    rw [iInf, Nat.sInf_eq_zero]
    exact ⟨fun h ↦ by simp_all, .inl⟩

variable {f : ι → ℕ∞} {s : Set ℕ∞}

lemma sSup_eq_zero : sSup s = 0 ↔ ∀ a ∈ s, a = 0 :=
  sSup_eq_bot

lemma sInf_eq_zero : sInf s = 0 ↔ 0 ∈ s := by
  rw [← lt_one_iff_eq_zero]
  simp only [sInf_lt_iff, lt_one_iff_eq_zero, exists_eq_right]

lemma sSup_eq_zero' : sSup s = 0 ↔ s = ∅ ∨ s = {0} :=
  sSup_eq_bot'

lemma sSup_eq_top_of_infinite (h : s.Infinite) : sSup s = ⊤ := by
  apply (sSup_eq_top ..).mpr
  intro x hx
  cases x with
  | top => simp at hx
  | coe x =>
    contrapose! h
    simp only [not_infinite]
    apply Finite.subset <| Finite.Set.finite_image {n : ℕ | n ≤ x} (fun (n : ℕ) => (n : ℕ∞))
    intro y hy
    specialize h y hy
    have hxt : y < ⊤ := lt_of_le_of_lt h hx
    use y.toNat
    simp [toNat_le_of_le_coe h, LT.lt.ne_top hxt]

lemma finite_of_sSup_lt_top (h : sSup s < ⊤) : s.Finite := by
  contrapose! h
  simp only [top_le_iff]
  exact sSup_eq_top_of_infinite h

lemma sSup_mem_of_Nonempty_of_lt_top [Nonempty s] (hs' : sSup s < ⊤) : sSup s ∈ s :=
  Nonempty.csSup_mem nonempty_of_nonempty_subtype (finite_of_sSup_lt_top hs')

end ENat
>>>>>>> 10a631f1
<|MERGE_RESOLUTION|>--- conflicted
+++ resolved
@@ -22,7 +22,6 @@
 noncomputable instance : CompleteLinearOrder ENat :=
   inferInstanceAs (CompleteLinearOrder (WithTop ℕ))
 
-<<<<<<< HEAD
 -- open Order in
 -- lemma WithTop.supₛ_lt_coe {α : Type _} [ConditionallyCompleteLinearOrderBot α] [PredOrder α]
 --     {s : Set (WithTop α)} {a : α} (h : s.Nonempty ∨ a ≠ ⊥) : supₛ s < a ↔ ∀ x ∈ s, x < a := by
@@ -45,7 +44,7 @@
 --   _
 
 -- end ENat
-=======
+
 namespace ENat
 variable {ι : Sort*} {f : ι → ℕ} {s : Set ℕ}
 
@@ -118,5 +117,4 @@
 lemma sSup_mem_of_Nonempty_of_lt_top [Nonempty s] (hs' : sSup s < ⊤) : sSup s ∈ s :=
   Nonempty.csSup_mem nonempty_of_nonempty_subtype (finite_of_sSup_lt_top hs')
 
-end ENat
->>>>>>> 10a631f1
+end ENat