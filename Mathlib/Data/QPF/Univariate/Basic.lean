--- conflicted
+++ resolved
@@ -53,13 +53,8 @@
   abs : ∀ {α}, P α → F α
   repr : ∀ {α}, F α → P α
   abs_repr : ∀ {α} (x : F α), abs (repr x) = x
-<<<<<<< HEAD
   abs_map : ∀ {α β} (f : α → β) (p : P α), abs (f <$> p) = f <$> abs p
-#align qpf Qpf
-=======
-  abs_map : ∀ {α β} (f : α → β) (p : P.Obj α), abs (f <$> p) = f <$> abs p
 #align qpf QPF
->>>>>>> eea0ff09
 
 namespace QPF
 
@@ -525,13 +520,8 @@
 variable {F₁ : Type u → Type u} [Functor F₁] [q₁ : QPF F₁]
 
 /-- composition of qpfs gives another qpf -/
-<<<<<<< HEAD
-def comp : Qpf (Functor.Comp F₂ F₁) where
+def comp : QPF (Functor.Comp F₂ F₁) where
   P := PFunctor.Comp q₂.P q₁.P
-=======
-def comp : QPF (Functor.Comp F₂ F₁) where
-  P := PFunctor.comp q₂.P q₁.P
->>>>>>> eea0ff09
   abs {α} := by
     dsimp [Functor.Comp]
     intro p
@@ -670,23 +660,13 @@
 
 /-- does `abs` preserve `Liftp`? -/
 def LiftpPreservation : Prop :=
-<<<<<<< HEAD
   ∀ ⦃α⦄ (p : α → Prop) (x : q.P α), Liftp p (abs x) ↔ Liftp p x
-#align qpf.liftp_preservation Qpf.LiftpPreservation
+#align qpf.liftp_preservation QPF.LiftpPreservation
 
 /-- does `abs` preserve `supp`? -/
 def SuppPreservation : Prop :=
   ∀ ⦃α⦄ (x : q.P α), supp (abs x) = supp x
-#align qpf.supp_preservation Qpf.SuppPreservation
-=======
-  ∀ ⦃α⦄ (p : α → Prop) (x : q.P.Obj α), Liftp p (abs x) ↔ Liftp p x
-#align qpf.liftp_preservation QPF.LiftpPreservation
-
-/-- does `abs` preserve `supp`? -/
-def SuppPreservation : Prop :=
-  ∀ ⦃α⦄ (x : q.P.Obj α), supp (abs x) = supp x
 #align qpf.supp_preservation QPF.SuppPreservation
->>>>>>> eea0ff09
 
 theorem supp_eq_of_isUniform (h : q.IsUniform) {α : Type u} (a : q.P.A) (f : q.P.B a → α) :
     supp (abs ⟨a, f⟩) = f '' univ := by
