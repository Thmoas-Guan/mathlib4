--- conflicted
+++ resolved
@@ -52,10 +52,6 @@
 @[simp, norm_cast]
 theorem cast_to_int [AddGroupWithOne α] (n : PosNum) : ((n : ℤ) : α) = n := by
   rw [← to_nat_to_int, Int.cast_natCast, cast_to_nat]
-<<<<<<< HEAD
-#align pos_num.cast_to_int PosNum.cast_to_int
-=======
->>>>>>> 59de845a
 
 theorem succ_to_nat : ∀ n, (succ n : ℕ) = n + 1
   | 1 => rfl
@@ -414,10 +410,6 @@
 @[simp, norm_cast]
 theorem cast_to_int {α} [AddGroupWithOne α] (n : Num) : ((n : ℤ) : α) = n := by
   rw [← to_nat_to_int, Int.cast_natCast, cast_to_nat]
-<<<<<<< HEAD
-#align num.cast_to_int Num.cast_to_int
-=======
->>>>>>> 59de845a
 
 theorem to_of_nat : ∀ n : ℕ, ((n : Num) : ℕ) = n
   | 0 => by rw [Nat.cast_zero, cast_zero]
@@ -722,10 +714,6 @@
 
 theorem le_iff_cmp {m n} : m ≤ n ↔ cmp m n ≠ Ordering.gt :=
   not_congr <| lt_iff_cmp.trans <| by rw [← cmp_swap]; cases cmp m n <;> decide
-<<<<<<< HEAD
-#align pos_num.le_iff_cmp PosNum.le_iff_cmp
-=======
->>>>>>> 59de845a
 
 end PosNum
 
@@ -772,10 +760,6 @@
 
 theorem le_iff_cmp {m n} : m ≤ n ↔ cmp m n ≠ Ordering.gt :=
   not_congr <| lt_iff_cmp.trans <| by rw [← cmp_swap]; cases cmp m n <;> decide
-<<<<<<< HEAD
-#align num.le_iff_cmp Num.le_iff_cmp
-=======
->>>>>>> 59de845a
 
 theorem castNum_eq_bitwise {f : Num → Num → Num} {g : Bool → Bool → Bool}
     (p : PosNum → PosNum → Num)
@@ -1377,17 +1361,11 @@
 alias of_int_cast := of_intCast
 
 @[simp, norm_cast]
-<<<<<<< HEAD
-theorem of_nat_cast [AddGroupWithOne α] (n : ℕ) : ((n : ZNum) : α) = n := by
-  rw [← Int.cast_natCast, of_int_cast, Int.cast_natCast]
-#align znum.of_nat_cast ZNum.of_nat_cast
-=======
 theorem of_natCast [AddGroupWithOne α] (n : ℕ) : ((n : ZNum) : α) = n := by
   rw [← Int.cast_natCast, of_intCast, Int.cast_natCast]
 
 @[deprecated (since := "2024-04-17")]
 alias of_nat_cast := of_natCast
->>>>>>> 59de845a
 
 @[simp, norm_cast]
 theorem dvd_to_int (m n : ZNum) : (m : ℤ) ∣ n ↔ m ∣ n :=
