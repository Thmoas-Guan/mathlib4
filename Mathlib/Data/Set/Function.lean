--- conflicted
+++ resolved
@@ -33,11 +33,7 @@
   and the codomain to `t`.
 -/
 
-<<<<<<< HEAD
-variable {α β γ δ : Type _} {ι : Sort _} {π : α → Type _}
-=======
-variable {α β γ : Type*} {ι : Sort*} {π : α → Type*}
->>>>>>> d567f7cf
+variable {α β γ δ : Type*} {ι : Sort*} {π : α → Type*}
 
 open Equiv Equiv.Perm Function
 
