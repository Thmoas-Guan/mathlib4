/-
Copyright (c) 2023 Peter Nelson. All rights reserved.
Released under Apache 2.0 license as described in the file LICENSE.
Authors: Peter Nelson
-/
import Mathlib.SetTheory.Cardinal.Finite

#align_import data.set.ncard from "leanprover-community/mathlib"@"74c2af38a828107941029b03839882c5c6f87a04"

/-!
# Noncomputable Set Cardinality

We define the cardinality of set `s` as a term `Set.encard s : ℕ∞` and a term `Set.ncard s : ℕ`.
The latter takes the junk value of zero if `s` is infinite. Both functions are noncomputable, and
are defined in terms of `PartENat.card` (which takes a type as its argument); this file can be seen
as an API for the same function in the special case where the type is a coercion of a `Set`,
allowing for smoother interactions with the `Set` API.

`Set.encard` never takes junk values, so is more mathematically natural than `Set.ncard`, even
though it takes values in a less convenient type. It is probably the right choice in settings where
one is concerned with the cardinalities of sets that may or may not be infinite.

`Set.ncard` has a nicer codomain, but when using it, `Set.Finite` hypotheses are normally needed to
make sure its values are meaningful.  More generally, `Set.ncard` is intended to be used over the
obvious alternative `Finset.card` when finiteness is 'propositional' rather than  'structural'.
When working with sets that are finite by virtue of their definition, then `Finset.card` probably
makes more sense. One setting where `Set.ncard` works nicely is in a type `α` with `[Finite α]`,
where every set is automatically finite. In this setting, we use default arguments and a simple
tactic so that finiteness goals are discharged automatically in `Set.ncard` theorems.

## Main Definitions

* `Set.encard s` is the cardinality of the set `s` as an extended natural number, with value `⊤` if
    `s` is infinite.
* `Set.ncard s` is the cardinality of the set `s` as a natural number, provided `s` is Finite.
  If `s` is Infinite, then `Set.ncard s = 0`.
* `toFinite_tac` is a tactic that tries to synthesize a `Set.Finite s` argument with
  `Set.toFinite`. This will work for `s : Set α` where there is a `Finite α` instance.

## Implementation Notes

The theorems in this file are very similar to those in `Data.Finset.Card`, but with `Set` operations
instead of `Finset`. We first prove all the theorems for `Set.encard`, and then derive most of the
`Set.ncard` results as a consequence. Things are done this way to avoid reliance on the `Finset` API
for theorems about infinite sets, and to allow for a refactor that removes or modifies `Set.ncard`
in the future.

Nearly all the theorems for `Set.ncard` require finiteness of one or more of their arguments. We
provide this assumption with a default argument of the form `(hs : s.Finite := by toFinite_tac)`,
where `toFinite_tac` will find an `s.Finite` term in the cases where `s` is a set in a `Finite`
type.

Often, where there are two set arguments `s` and `t`, the finiteness of one follows from the other
in the context of the theorem, in which case we only include the ones that are needed, and derive
the other inside the proof. A few of the theorems, such as `ncard_union_le` do not require
finiteness arguments; they are true by coincidence due to junk values.
-/

namespace Set

variable {α β : Type*} {s t : Set α}

/-- The cardinality of a set as a term in `ℕ∞` -/
noncomputable def encard (s : Set α) : ℕ∞ := PartENat.withTopEquiv (PartENat.card s)

@[simp] theorem encard_univ_coe (s : Set α) : encard (univ : Set s) = encard s := by
  rw [encard, encard, PartENat.card_congr (Equiv.Set.univ ↑s)]

theorem encard_univ (α : Type*) :
    encard (univ : Set α) = PartENat.withTopEquiv (PartENat.card α) := by
  rw [encard, PartENat.card_congr (Equiv.Set.univ α)]

theorem Finite.encard_eq_coe_toFinset_card (h : s.Finite) : s.encard = h.toFinset.card := by
  have := h.fintype
  rw [encard, PartENat.card_eq_coe_fintype_card,
    PartENat.withTopEquiv_natCast, toFinite_toFinset, toFinset_card]

theorem encard_eq_coe_toFinset_card (s : Set α) [Fintype s] : encard s = s.toFinset.card := by
  have h := toFinite s
  rw [h.encard_eq_coe_toFinset_card, toFinite_toFinset]

theorem encard_coe_eq_coe_finsetCard (s : Finset α) : encard (s : Set α) = s.card := by
  rw [Finite.encard_eq_coe_toFinset_card (Finset.finite_toSet s)]; simp

theorem Infinite.encard_eq {s : Set α} (h : s.Infinite) : s.encard = ⊤ := by
  have := h.to_subtype
  rw [encard, ← PartENat.withTopEquiv.symm.injective.eq_iff, Equiv.symm_apply_apply,
    PartENat.withTopEquiv_symm_top, PartENat.card_eq_top_of_infinite]

@[simp] theorem encard_eq_zero : s.encard = 0 ↔ s = ∅ := by
  rw [encard, ← PartENat.withTopEquiv.symm.injective.eq_iff, Equiv.symm_apply_apply,
    PartENat.withTopEquiv_symm_zero, PartENat.card_eq_zero_iff_empty, isEmpty_subtype,
    eq_empty_iff_forall_not_mem]

@[simp] theorem encard_empty : (∅ : Set α).encard = 0 := by
  rw [encard_eq_zero]

theorem nonempty_of_encard_ne_zero (h : s.encard ≠ 0) : s.Nonempty := by
  rwa [nonempty_iff_ne_empty, Ne, ← encard_eq_zero]

theorem encard_ne_zero : s.encard ≠ 0 ↔ s.Nonempty := by
  rw [ne_eq, encard_eq_zero, nonempty_iff_ne_empty]

@[simp] theorem encard_pos : 0 < s.encard ↔ s.Nonempty := by
  rw [pos_iff_ne_zero, encard_ne_zero]

@[simp] theorem encard_singleton (e : α) : ({e} : Set α).encard = 1 := by
  rw [encard, ← PartENat.withTopEquiv.symm.injective.eq_iff, Equiv.symm_apply_apply,
    PartENat.card_eq_coe_fintype_card, Fintype.card_ofSubsingleton, Nat.cast_one]; rfl

theorem encard_union_eq (h : Disjoint s t) : (s ∪ t).encard = s.encard + t.encard := by
  classical
  have e := (Equiv.Set.union (by rwa [subset_empty_iff, ← disjoint_iff_inter_eq_empty])).symm
  simp [encard, ← PartENat.card_congr e, PartENat.card_sum, PartENat.withTopEquiv]

theorem encard_insert_of_not_mem {a : α} (has : a ∉ s) : (insert a s).encard = s.encard + 1 := by
  rw [← union_singleton, encard_union_eq (by simpa), encard_singleton]

theorem Finite.encard_lt_top (h : s.Finite) : s.encard < ⊤ := by
  refine h.induction_on (by simp) ?_
  rintro a t hat _ ht'
  rw [encard_insert_of_not_mem hat]
  exact lt_tsub_iff_right.1 ht'

theorem Finite.encard_eq_coe (h : s.Finite) : s.encard = ENat.toNat s.encard :=
  (ENat.coe_toNat h.encard_lt_top.ne).symm

theorem Finite.exists_encard_eq_coe (h : s.Finite) : ∃ (n : ℕ), s.encard = n :=
  ⟨_, h.encard_eq_coe⟩

@[simp] theorem encard_lt_top_iff : s.encard < ⊤ ↔ s.Finite :=
  ⟨fun h ↦ by_contra fun h' ↦ h.ne (Infinite.encard_eq h'), Finite.encard_lt_top⟩

@[simp] theorem encard_eq_top_iff : s.encard = ⊤ ↔ s.Infinite := by
  rw [← not_iff_not, ← Ne, ← lt_top_iff_ne_top, encard_lt_top_iff, not_infinite]

theorem encard_ne_top_iff : s.encard ≠ ⊤ ↔ s.Finite := by
  simp

theorem finite_of_encard_le_coe {k : ℕ} (h : s.encard ≤ k) : s.Finite := by
  rw [← encard_lt_top_iff]; exact h.trans_lt (WithTop.coe_lt_top _)

theorem finite_of_encard_eq_coe {k : ℕ} (h : s.encard = k) : s.Finite :=
  finite_of_encard_le_coe h.le

theorem encard_le_coe_iff {k : ℕ} : s.encard ≤ k ↔ s.Finite ∧ ∃ (n₀ : ℕ), s.encard = n₀ ∧ n₀ ≤ k :=
  ⟨fun h ↦ ⟨finite_of_encard_le_coe h, by rwa [ENat.le_coe_iff] at h⟩,
    fun ⟨_,⟨n₀,hs, hle⟩⟩ ↦ by rwa [hs, Nat.cast_le]⟩

section Lattice

theorem encard_le_card (h : s ⊆ t) : s.encard ≤ t.encard := by
  rw [← union_diff_cancel h, encard_union_eq disjoint_sdiff_right]; exact le_self_add

theorem encard_mono {α : Type*} : Monotone (encard : Set α → ℕ∞) :=
  fun _ _ ↦ encard_le_card

theorem encard_diff_add_encard_of_subset (h : s ⊆ t) : (t \ s).encard + s.encard = t.encard := by
  rw [← encard_union_eq disjoint_sdiff_left, diff_union_self, union_eq_self_of_subset_right h]

@[simp] theorem one_le_encard_iff_nonempty : 1 ≤ s.encard ↔ s.Nonempty := by
  rw [nonempty_iff_ne_empty, Ne, ← encard_eq_zero, ENat.one_le_iff_ne_zero]

theorem encard_diff_add_encard_inter (s t : Set α) :
    (s \ t).encard + (s ∩ t).encard = s.encard := by
  rw [← encard_union_eq (disjoint_of_subset_right inter_subset_right disjoint_sdiff_left),
    diff_union_inter]

theorem encard_union_add_encard_inter (s t : Set α) :
    (s ∪ t).encard + (s ∩ t).encard = s.encard + t.encard := by
  rw [← diff_union_self, encard_union_eq disjoint_sdiff_left, add_right_comm,
    encard_diff_add_encard_inter]

theorem encard_eq_encard_iff_encard_diff_eq_encard_diff (h : (s ∩ t).Finite) :
    s.encard = t.encard ↔ (s \ t).encard = (t \ s).encard := by
  rw [← encard_diff_add_encard_inter s t, ← encard_diff_add_encard_inter t s, inter_comm t s,
    WithTop.add_right_cancel_iff h.encard_lt_top.ne]

theorem encard_le_encard_iff_encard_diff_le_encard_diff (h : (s ∩ t).Finite) :
    s.encard ≤ t.encard ↔ (s \ t).encard ≤ (t \ s).encard := by
  rw [← encard_diff_add_encard_inter s t, ← encard_diff_add_encard_inter t s, inter_comm t s,
    WithTop.add_le_add_iff_right h.encard_lt_top.ne]

theorem encard_lt_encard_iff_encard_diff_lt_encard_diff (h : (s ∩ t).Finite) :
    s.encard < t.encard ↔ (s \ t).encard < (t \ s).encard := by
  rw [← encard_diff_add_encard_inter s t, ← encard_diff_add_encard_inter t s, inter_comm t s,
    WithTop.add_lt_add_iff_right h.encard_lt_top.ne]

theorem encard_union_le (s t : Set α) : (s ∪ t).encard ≤ s.encard + t.encard := by
  rw [← encard_union_add_encard_inter]; exact le_self_add

theorem finite_iff_finite_of_encard_eq_encard (h : s.encard = t.encard) : s.Finite ↔ t.Finite := by
  rw [← encard_lt_top_iff, ← encard_lt_top_iff, h]

theorem infinite_iff_infinite_of_encard_eq_encard (h : s.encard = t.encard) :
    s.Infinite ↔ t.Infinite := by rw [← encard_eq_top_iff, h, encard_eq_top_iff]

theorem Finite.finite_of_encard_le {s : Set α} {t : Set β} (hs : s.Finite)
    (h : t.encard ≤ s.encard) : t.Finite :=
  encard_lt_top_iff.1 (h.trans_lt hs.encard_lt_top)

theorem Finite.eq_of_subset_of_encard_le (ht : t.Finite) (hst : s ⊆ t) (hts : t.encard ≤ s.encard) :
    s = t := by
  rw [← zero_add (a := encard s), ← encard_diff_add_encard_of_subset hst] at hts
  have hdiff := WithTop.le_of_add_le_add_right (ht.subset hst).encard_lt_top.ne hts
  rw [nonpos_iff_eq_zero, encard_eq_zero, diff_eq_empty] at hdiff
  exact hst.antisymm hdiff

theorem Finite.eq_of_subset_of_encard_le' (hs : s.Finite) (hst : s ⊆ t)
    (hts : t.encard ≤ s.encard) : s = t :=
  (hs.finite_of_encard_le hts).eq_of_subset_of_encard_le hst hts

theorem Finite.encard_lt_encard (ht : t.Finite) (h : s ⊂ t) : s.encard < t.encard :=
  (encard_mono h.subset).lt_of_ne (fun he ↦ h.ne (ht.eq_of_subset_of_encard_le h.subset he.symm.le))

theorem encard_strictMono [Finite α] : StrictMono (encard : Set α → ℕ∞) :=
  fun _ _ h ↦ (toFinite _).encard_lt_encard h

theorem encard_diff_add_encard (s t : Set α) : (s \ t).encard + t.encard = (s ∪ t).encard := by
  rw [← encard_union_eq disjoint_sdiff_left, diff_union_self]

theorem encard_le_encard_diff_add_encard (s t : Set α) : s.encard ≤ (s \ t).encard + t.encard :=
  (encard_mono subset_union_left).trans_eq (encard_diff_add_encard _ _).symm

theorem tsub_encard_le_encard_diff (s t : Set α) : s.encard - t.encard ≤ (s \ t).encard := by
  rw [tsub_le_iff_left, add_comm]; apply encard_le_encard_diff_add_encard

theorem encard_add_encard_compl (s : Set α) : s.encard + sᶜ.encard = (univ : Set α).encard := by
  rw [← encard_union_eq disjoint_compl_right, union_compl_self]

end Lattice

section InsertErase

variable {a b : α}

theorem encard_insert_le (s : Set α) (x : α) : (insert x s).encard ≤ s.encard + 1 := by
  rw [← union_singleton, ← encard_singleton x]; apply encard_union_le

theorem encard_singleton_inter (s : Set α) (x : α) : ({x} ∩ s).encard ≤ 1 := by
  rw [← encard_singleton x]; exact encard_le_card inter_subset_left

theorem encard_diff_singleton_add_one (h : a ∈ s) :
    (s \ {a}).encard + 1 = s.encard := by
  rw [← encard_insert_of_not_mem (fun h ↦ h.2 rfl), insert_diff_singleton, insert_eq_of_mem h]

theorem encard_diff_singleton_of_mem (h : a ∈ s) :
    (s \ {a}).encard = s.encard - 1 := by
  rw [← encard_diff_singleton_add_one h, ← WithTop.add_right_cancel_iff WithTop.one_ne_top,
    tsub_add_cancel_of_le (self_le_add_left _ _)]

theorem encard_tsub_one_le_encard_diff_singleton (s : Set α) (x : α) :
    s.encard - 1 ≤ (s \ {x}).encard := by
  rw [← encard_singleton x]; apply tsub_encard_le_encard_diff

theorem encard_exchange (ha : a ∉ s) (hb : b ∈ s) : (insert a (s \ {b})).encard = s.encard := by
  rw [encard_insert_of_not_mem, encard_diff_singleton_add_one hb]
  simp_all only [not_true, mem_diff, mem_singleton_iff, false_and, not_false_eq_true]

theorem encard_exchange' (ha : a ∉ s) (hb : b ∈ s) : (insert a s \ {b}).encard = s.encard := by
  rw [← insert_diff_singleton_comm (by rintro rfl; exact ha hb), encard_exchange ha hb]

theorem encard_eq_add_one_iff {k : ℕ∞} :
    s.encard = k + 1 ↔ (∃ a t, ¬a ∈ t ∧ insert a t = s ∧ t.encard = k) := by
  refine ⟨fun h ↦ ?_, ?_⟩
  · obtain ⟨a, ha⟩ := nonempty_of_encard_ne_zero (s := s) (by simp [h])
    refine ⟨a, s \ {a}, fun h ↦ h.2 rfl, by rwa [insert_diff_singleton, insert_eq_of_mem], ?_⟩
    rw [← WithTop.add_right_cancel_iff WithTop.one_ne_top, ← h,
      encard_diff_singleton_add_one ha]
  rintro ⟨a, t, h, rfl, rfl⟩
  rw [encard_insert_of_not_mem h]

/-- Every set is either empty, infinite, or can have its `encard` reduced by a removal. Intended
  for well-founded induction on the value of `encard`. -/
theorem eq_empty_or_encard_eq_top_or_encard_diff_singleton_lt (s : Set α) :
    s = ∅ ∨ s.encard = ⊤ ∨ ∃ a ∈ s, (s \ {a}).encard < s.encard := by
  refine s.eq_empty_or_nonempty.elim Or.inl (Or.inr ∘ fun ⟨a,ha⟩ ↦
    (s.finite_or_infinite.elim (fun hfin ↦ Or.inr ⟨a, ha, ?_⟩) (Or.inl ∘ Infinite.encard_eq)))
  rw [← encard_diff_singleton_add_one ha]; nth_rw 1 [← add_zero (encard _)]
  exact WithTop.add_lt_add_left (hfin.diff _).encard_lt_top.ne zero_lt_one

end InsertErase

section SmallSets

theorem encard_pair {x y : α} (hne : x ≠ y) : ({x, y} : Set α).encard = 2 := by
  rw [encard_insert_of_not_mem (by simpa), ← one_add_one_eq_two,
    WithTop.add_right_cancel_iff WithTop.one_ne_top, encard_singleton]

theorem encard_eq_one : s.encard = 1 ↔ ∃ x, s = {x} := by
  refine ⟨fun h ↦ ?_, fun ⟨x, hx⟩ ↦ by rw [hx, encard_singleton]⟩
  obtain ⟨x, hx⟩ := nonempty_of_encard_ne_zero (s := s) (by rw [h]; simp)
  exact ⟨x, ((finite_singleton x).eq_of_subset_of_encard_le' (by simpa) (by simp [h])).symm⟩

theorem encard_le_one_iff_eq : s.encard ≤ 1 ↔ s = ∅ ∨ ∃ x, s = {x} := by
  rw [le_iff_lt_or_eq, lt_iff_not_le, ENat.one_le_iff_ne_zero, not_not, encard_eq_zero,
    encard_eq_one]

theorem encard_le_one_iff : s.encard ≤ 1 ↔ ∀ a b, a ∈ s → b ∈ s → a = b := by
  rw [encard_le_one_iff_eq, or_iff_not_imp_left, ← Ne, ← nonempty_iff_ne_empty]
  refine ⟨fun h a b has hbs ↦ ?_,
    fun h ⟨x, hx⟩ ↦ ⟨x, ((singleton_subset_iff.2 hx).antisymm' (fun y hy ↦ h _ _ hy hx))⟩⟩
  obtain ⟨x, rfl⟩ := h ⟨_, has⟩
  rw [(has : a = x), (hbs : b = x)]

theorem one_lt_encard_iff : 1 < s.encard ↔ ∃ a b, a ∈ s ∧ b ∈ s ∧ a ≠ b := by
  rw [← not_iff_not, not_exists, not_lt, encard_le_one_iff]; aesop

theorem exists_ne_of_one_lt_encard (h : 1 < s.encard) (a : α) : ∃ b ∈ s, b ≠ a := by
  by_contra! h'
  obtain ⟨b, b', hb, hb', hne⟩ := one_lt_encard_iff.1 h
  apply hne
  rw [h' b hb, h' b' hb']

theorem encard_eq_two : s.encard = 2 ↔ ∃ x y, x ≠ y ∧ s = {x, y} := by
  refine ⟨fun h ↦ ?_, fun ⟨x, y, hne, hs⟩ ↦ by rw [hs, encard_pair hne]⟩
  obtain ⟨x, hx⟩ := nonempty_of_encard_ne_zero (s := s) (by rw [h]; simp)
  rw [← insert_eq_of_mem hx, ← insert_diff_singleton, encard_insert_of_not_mem (fun h ↦ h.2 rfl),
    ← one_add_one_eq_two, WithTop.add_right_cancel_iff (WithTop.one_ne_top), encard_eq_one] at h
  obtain ⟨y, h⟩ := h
  refine ⟨x, y, by rintro rfl; exact (h.symm.subset rfl).2 rfl, ?_⟩
  rw [← h, insert_diff_singleton, insert_eq_of_mem hx]

theorem encard_eq_three {α : Type u_1} {s : Set α} :
    encard s = 3 ↔ ∃ x y z, x ≠ y ∧ x ≠ z ∧ y ≠ z ∧ s = {x, y, z} := by
  refine ⟨fun h ↦ ?_, fun ⟨x, y, z, hxy, hyz, hxz, hs⟩ ↦ ?_⟩
  · obtain ⟨x, hx⟩ := nonempty_of_encard_ne_zero (s := s) (by rw [h]; simp)
    rw [← insert_eq_of_mem hx, ← insert_diff_singleton,
      encard_insert_of_not_mem (fun h ↦ h.2 rfl), (by exact rfl : (3 : ℕ∞) = 2 + 1),
      WithTop.add_right_cancel_iff WithTop.one_ne_top, encard_eq_two] at h
    obtain ⟨y, z, hne, hs⟩ := h
    refine ⟨x, y, z, ?_, ?_, hne, ?_⟩
    · rintro rfl; exact (hs.symm.subset (Or.inl rfl)).2 rfl
    · rintro rfl; exact (hs.symm.subset (Or.inr rfl)).2 rfl
    rw [← hs, insert_diff_singleton, insert_eq_of_mem hx]
  rw [hs, encard_insert_of_not_mem, encard_insert_of_not_mem, encard_singleton] <;> aesop

theorem Nat.encard_range (k : ℕ) : {i | i < k}.encard = k := by
  convert encard_coe_eq_coe_finsetCard (Finset.range k) using 1
  · rw [Finset.coe_range, Iio_def]
  rw [Finset.card_range]

end SmallSets

theorem Finite.eq_insert_of_subset_of_encard_eq_succ (hs : s.Finite) (h : s ⊆ t)
    (hst : t.encard = s.encard + 1) : ∃ a, t = insert a s := by
  rw [← encard_diff_add_encard_of_subset h, add_comm,
    WithTop.add_left_cancel_iff hs.encard_lt_top.ne, encard_eq_one] at hst
  obtain ⟨x, hx⟩ := hst; use x; rw [← diff_union_of_subset h, hx, singleton_union]

theorem exists_subset_encard_eq {k : ℕ∞} (hk : k ≤ s.encard) : ∃ t, t ⊆ s ∧ t.encard = k := by
  revert hk
  refine ENat.nat_induction k (fun _ ↦ ⟨∅, empty_subset _, by simp⟩) (fun n IH hle ↦ ?_) ?_
  · obtain ⟨t₀, ht₀s, ht₀⟩ := IH (le_trans (by simp) hle)
    simp only [Nat.cast_succ] at *
    have hne : t₀ ≠ s := by
      rintro rfl; rw [ht₀, ← Nat.cast_one, ← Nat.cast_add, Nat.cast_le] at hle; simp at hle
    obtain ⟨x, hx⟩ := exists_of_ssubset (ht₀s.ssubset_of_ne hne)
    exact ⟨insert x t₀, insert_subset hx.1 ht₀s, by rw [encard_insert_of_not_mem hx.2, ht₀]⟩
  simp only [top_le_iff, encard_eq_top_iff]
  exact fun _ hi ↦ ⟨s, Subset.rfl, hi⟩

theorem exists_superset_subset_encard_eq {k : ℕ∞}
    (hst : s ⊆ t) (hsk : s.encard ≤ k) (hkt : k ≤ t.encard) :
    ∃ r, s ⊆ r ∧ r ⊆ t ∧ r.encard = k := by
  obtain (hs | hs) := eq_or_ne s.encard ⊤
  · rw [hs, top_le_iff] at hsk; subst hsk; exact ⟨s, Subset.rfl, hst, hs⟩
  obtain ⟨k, rfl⟩ := exists_add_of_le hsk
  obtain ⟨k', hk'⟩ := exists_add_of_le hkt
  have hk : k ≤ encard (t \ s) := by
    rw [← encard_diff_add_encard_of_subset hst, add_comm] at hkt
    exact WithTop.le_of_add_le_add_right hs hkt
  obtain ⟨r', hr', rfl⟩ := exists_subset_encard_eq hk
<<<<<<< HEAD
  refine ⟨s ∪ r', subset_union_left _ _, union_subset hst (hr'.trans (diff_subset _ _)), ?_⟩
=======
  refine ⟨s ∪ r', subset_union_left, union_subset hst (hr'.trans diff_subset), ?_⟩
>>>>>>> d97a437a
  rw [encard_union_eq (disjoint_of_subset_right hr' disjoint_sdiff_right)]

section Function

variable {s : Set α} {t : Set β} {f : α → β}

theorem InjOn.encard_image (h : InjOn f s) : (f '' s).encard = s.encard := by
  rw [encard, PartENat.card_image_of_injOn h, encard]

theorem encard_congr (e : s ≃ t) : s.encard = t.encard := by
  rw [← encard_univ_coe, ← encard_univ_coe t, encard_univ, encard_univ, PartENat.card_congr e]

theorem _root_.Function.Injective.encard_image (hf : f.Injective) (s : Set α) :
    (f '' s).encard = s.encard :=
  hf.injOn.encard_image

theorem _root_.Function.Embedding.enccard_le (e : s ↪ t) : s.encard ≤ t.encard := by
  rw [← encard_univ_coe, ← e.injective.encard_image, ← Subtype.coe_injective.encard_image]
  exact encard_mono (by simp)

theorem encard_image_le (f : α → β) (s : Set α) : (f '' s).encard ≤ s.encard := by
  obtain (h | h) := isEmpty_or_nonempty α
  · rw [s.eq_empty_of_isEmpty]; simp
  rw [← (f.invFunOn_injOn_image s).encard_image]
  apply encard_le_card
  exact f.invFunOn_image_image_subset s

theorem Finite.injOn_of_encard_image_eq (hs : s.Finite) (h : (f '' s).encard = s.encard) :
    InjOn f s := by
  obtain (h' | hne) := isEmpty_or_nonempty α
  · rw [s.eq_empty_of_isEmpty]; simp
  rw [← (f.invFunOn_injOn_image s).encard_image] at h
  rw [injOn_iff_invFunOn_image_image_eq_self]
  exact hs.eq_of_subset_of_encard_le (f.invFunOn_image_image_subset s) h.symm.le

theorem encard_preimage_of_injective_subset_range (hf : f.Injective) (ht : t ⊆ range f) :
    (f ⁻¹' t).encard = t.encard := by
  rw [← hf.encard_image, image_preimage_eq_inter_range, inter_eq_self_of_subset_left ht]

theorem encard_le_encard_of_injOn (hf : MapsTo f s t) (f_inj : InjOn f s) :
    s.encard ≤ t.encard := by
  rw [← f_inj.encard_image]; apply encard_le_card; rintro _ ⟨x, hx, rfl⟩; exact hf hx

theorem Finite.exists_injOn_of_encard_le [Nonempty β] {s : Set α} {t : Set β} (hs : s.Finite)
    (hle : s.encard ≤ t.encard) : ∃ (f : α → β), s ⊆ f ⁻¹' t ∧ InjOn f s := by
  classical
  obtain (rfl | h | ⟨a, has, -⟩) := s.eq_empty_or_encard_eq_top_or_encard_diff_singleton_lt
  · simp
  · exact (encard_ne_top_iff.mpr hs h).elim
  obtain ⟨b, hbt⟩ := encard_pos.1 ((encard_pos.2 ⟨_, has⟩).trans_le hle)
  have hle' : (s \ {a}).encard ≤ (t \ {b}).encard := by
    rwa [← WithTop.add_le_add_iff_right WithTop.one_ne_top,
    encard_diff_singleton_add_one has, encard_diff_singleton_add_one hbt]

  obtain ⟨f₀, hf₀s, hinj⟩ := exists_injOn_of_encard_le (hs.diff {a}) hle'
  simp only [preimage_diff, subset_def, mem_diff, mem_singleton_iff, mem_preimage, and_imp] at hf₀s

  use Function.update f₀ a b
  rw [← insert_eq_of_mem has, ← insert_diff_singleton, injOn_insert (fun h ↦ h.2 rfl)]
  simp only [mem_diff, mem_singleton_iff, not_true, and_false, insert_diff_singleton, subset_def,
    mem_insert_iff, mem_preimage, ne_eq, Function.update_apply, forall_eq_or_imp, ite_true, and_imp,
    mem_image, ite_eq_left_iff, not_exists, not_and, not_forall, exists_prop, and_iff_right hbt]

  refine ⟨?_, ?_, fun x hxs hxa ↦ ⟨hxa, (hf₀s x hxs hxa).2⟩⟩
  · rintro x hx; split_ifs with h
    · assumption
    · exact (hf₀s x hx h).1
  exact InjOn.congr hinj (fun x ⟨_, hxa⟩ ↦ by rwa [Function.update_noteq])
termination_by encard s

theorem Finite.exists_bijOn_of_encard_eq [Nonempty β] (hs : s.Finite) (h : s.encard = t.encard) :
    ∃ (f : α → β), BijOn f s t := by
  obtain ⟨f, hf, hinj⟩ := hs.exists_injOn_of_encard_le h.le; use f
  convert hinj.bijOn_image
  rw [(hs.image f).eq_of_subset_of_encard_le' (image_subset_iff.mpr hf)
    (h.symm.trans hinj.encard_image.symm).le]

end Function

section ncard

open Nat

/-- A tactic (for use in default params) that applies `Set.toFinite` to synthesize a `Set.Finite`
  term. -/
syntax "toFinite_tac" : tactic

macro_rules
  | `(tactic| toFinite_tac) => `(tactic| apply Set.toFinite)

/-- A tactic useful for transferring proofs for `encard` to their corresponding `card` statements -/
syntax "to_encard_tac" : tactic

macro_rules
  | `(tactic| to_encard_tac) => `(tactic|
      simp only [← Nat.cast_le (α := ℕ∞), ← Nat.cast_inj (R := ℕ∞), Nat.cast_add, Nat.cast_one])


/-- The cardinality of `s : Set α` . Has the junk value `0` if `s` is infinite -/
noncomputable def ncard (s : Set α) : ℕ := ENat.toNat s.encard
#align set.ncard Set.ncard

theorem ncard_def (s : Set α) : s.ncard = ENat.toNat s.encard := rfl

theorem Finite.cast_ncard_eq (hs : s.Finite) : s.ncard = s.encard := by
  rwa [ncard, ENat.coe_toNat_eq_self, ne_eq, encard_eq_top_iff, Set.Infinite, not_not]

theorem Nat.card_coe_set_eq (s : Set α) : Nat.card s = s.ncard := by
  obtain (h | h) := s.finite_or_infinite
  · have := h.fintype
    rw [ncard, h.encard_eq_coe_toFinset_card, Nat.card_eq_fintype_card,
      toFinite_toFinset, toFinset_card, ENat.toNat_coe]
  have := infinite_coe_iff.2 h
  rw [ncard, h.encard_eq, Nat.card_eq_zero_of_infinite, ENat.toNat_top]
#align set.nat.card_coe_set_eq Set.Nat.card_coe_set_eq

theorem ncard_eq_toFinset_card (s : Set α) (hs : s.Finite := by toFinite_tac) :
    s.ncard = hs.toFinset.card := by
  rw [← Nat.card_coe_set_eq, @Nat.card_eq_fintype_card _ hs.fintype,
    @Finite.card_toFinset _ _ hs.fintype hs]
#align set.ncard_eq_to_finset_card Set.ncard_eq_toFinset_card

theorem ncard_eq_toFinset_card' (s : Set α) [Fintype s] :
    s.ncard = s.toFinset.card := by
  simp [← Nat.card_coe_set_eq, Nat.card_eq_fintype_card]

theorem encard_le_coe_iff_finite_ncard_le {k : ℕ} : s.encard ≤ k ↔ s.Finite ∧ s.ncard ≤ k := by
  rw [encard_le_coe_iff, and_congr_right_iff]
  exact fun hfin ↦ ⟨fun ⟨n₀, hn₀, hle⟩ ↦ by rwa [ncard_def, hn₀, ENat.toNat_coe],
    fun h ↦ ⟨s.ncard, by rw [hfin.cast_ncard_eq], h⟩⟩

theorem Infinite.ncard (hs : s.Infinite) : s.ncard = 0 := by
  rw [← Nat.card_coe_set_eq, @Nat.card_eq_zero_of_infinite _ hs.to_subtype]
#align set.infinite.ncard Set.Infinite.ncard

theorem ncard_le_ncard (hst : s ⊆ t) (ht : t.Finite := by toFinite_tac) :
    s.ncard ≤ t.ncard := by
  rw [← Nat.cast_le (α := ℕ∞), ht.cast_ncard_eq, (ht.subset hst).cast_ncard_eq]
  exact encard_mono hst
#align set.ncard_le_of_subset Set.ncard_le_ncard

theorem ncard_mono [Finite α] : @Monotone (Set α) _ _ _ ncard := fun _ _ ↦ ncard_le_ncard
#align set.ncard_mono Set.ncard_mono

@[simp] theorem ncard_eq_zero (hs : s.Finite := by toFinite_tac) :
    s.ncard = 0 ↔ s = ∅ := by
  rw [← Nat.cast_inj (R := ℕ∞), hs.cast_ncard_eq, Nat.cast_zero, encard_eq_zero]
#align set.ncard_eq_zero Set.ncard_eq_zero

@[simp] theorem ncard_coe_Finset (s : Finset α) : (s : Set α).ncard = s.card := by
  rw [ncard_eq_toFinset_card _, Finset.finite_toSet_toFinset]
#align set.ncard_coe_finset Set.ncard_coe_Finset

theorem ncard_univ (α : Type*) : (univ : Set α).ncard = Nat.card α := by
  cases' finite_or_infinite α with h h
  · have hft := Fintype.ofFinite α
    rw [ncard_eq_toFinset_card, Finite.toFinset_univ, Finset.card_univ, Nat.card_eq_fintype_card]
  rw [Nat.card_eq_zero_of_infinite, Infinite.ncard]
  exact infinite_univ
#align set.ncard_univ Set.ncard_univ

@[simp] theorem ncard_empty (α : Type*) : (∅ : Set α).ncard = 0 := by
  rw [ncard_eq_zero]
#align set.ncard_empty Set.ncard_empty

theorem ncard_pos (hs : s.Finite := by toFinite_tac) : 0 < s.ncard ↔ s.Nonempty := by
  rw [pos_iff_ne_zero, Ne, ncard_eq_zero hs, nonempty_iff_ne_empty]
#align set.ncard_pos Set.ncard_pos

theorem ncard_ne_zero_of_mem {a : α} (h : a ∈ s) (hs : s.Finite := by toFinite_tac) : s.ncard ≠ 0 :=
  ((ncard_pos hs).mpr ⟨a, h⟩).ne.symm
#align set.ncard_ne_zero_of_mem Set.ncard_ne_zero_of_mem

theorem finite_of_ncard_ne_zero (hs : s.ncard ≠ 0) : s.Finite :=
  s.finite_or_infinite.elim id fun h ↦ (hs h.ncard).elim
#align set.finite_of_ncard_ne_zero Set.finite_of_ncard_ne_zero

theorem finite_of_ncard_pos (hs : 0 < s.ncard) : s.Finite :=
  finite_of_ncard_ne_zero hs.ne.symm
#align set.finite_of_ncard_pos Set.finite_of_ncard_pos

theorem nonempty_of_ncard_ne_zero (hs : s.ncard ≠ 0) : s.Nonempty := by
  rw [nonempty_iff_ne_empty]; rintro rfl; simp at hs
#align set.nonempty_of_ncard_ne_zero Set.nonempty_of_ncard_ne_zero

@[simp] theorem ncard_singleton (a : α) : ({a} : Set α).ncard = 1 := by
  simp [ncard, ncard_eq_toFinset_card]
#align set.ncard_singleton Set.ncard_singleton

theorem ncard_singleton_inter (a : α) (s : Set α) : ({a} ∩ s).ncard ≤ 1 := by
  rw [← Nat.cast_le (α := ℕ∞), (toFinite _).cast_ncard_eq, Nat.cast_one]
  apply encard_singleton_inter
#align set.ncard_singleton_inter Set.ncard_singleton_inter
section InsertErase

@[simp] theorem ncard_insert_of_not_mem {a : α} (h : a ∉ s) (hs : s.Finite := by toFinite_tac) :
    (insert a s).ncard = s.ncard + 1 := by
  rw [← Nat.cast_inj (R := ℕ∞), (hs.insert a).cast_ncard_eq, Nat.cast_add, Nat.cast_one,
    hs.cast_ncard_eq, encard_insert_of_not_mem h]
#align set.ncard_insert_of_not_mem Set.ncard_insert_of_not_mem

theorem ncard_insert_of_mem {a : α} (h : a ∈ s) : ncard (insert a s) = s.ncard := by
    rw [insert_eq_of_mem h]
#align set.ncard_insert_of_mem Set.ncard_insert_of_mem

theorem ncard_insert_le (a : α) (s : Set α) : (insert a s).ncard ≤ s.ncard + 1 := by
  obtain hs | hs := s.finite_or_infinite
  · to_encard_tac; rw [hs.cast_ncard_eq, (hs.insert _).cast_ncard_eq]; apply encard_insert_le
  rw [(hs.mono (subset_insert a s)).ncard]
  exact Nat.zero_le _
#align set.ncard_insert_le Set.ncard_insert_le

theorem ncard_insert_eq_ite {a : α} [Decidable (a ∈ s)] (hs : s.Finite := by toFinite_tac) :
    ncard (insert a s) = if a ∈ s then s.ncard else s.ncard + 1 := by
  by_cases h : a ∈ s
  · rw [ncard_insert_of_mem h, if_pos h]
  · rw [ncard_insert_of_not_mem h hs, if_neg h]
#align set.ncard_insert_eq_ite Set.ncard_insert_eq_ite

theorem ncard_le_ncard_insert (a : α) (s : Set α) : s.ncard ≤ (insert a s).ncard := by
  classical
  refine
    s.finite_or_infinite.elim (fun h ↦ ?_) (fun h ↦ by (rw [h.ncard]; exact Nat.zero_le _))
  rw [ncard_insert_eq_ite h]; split_ifs <;> simp
#align set.ncard_le_ncard_insert Set.ncard_le_ncard_insert

@[simp] theorem ncard_pair {a b : α} (h : a ≠ b) : ({a, b} : Set α).ncard = 2 := by
  rw [ncard_insert_of_not_mem, ncard_singleton]; simpa
#align set.card_doubleton Set.ncard_pair

@[simp] theorem ncard_diff_singleton_add_one {a : α} (h : a ∈ s)
    (hs : s.Finite := by toFinite_tac) : (s \ {a}).ncard + 1 = s.ncard := by
  to_encard_tac; rw [hs.cast_ncard_eq, (hs.diff _).cast_ncard_eq,
    encard_diff_singleton_add_one h]
#align set.ncard_diff_singleton_add_one Set.ncard_diff_singleton_add_one

@[simp] theorem ncard_diff_singleton_of_mem {a : α} (h : a ∈ s) (hs : s.Finite := by toFinite_tac) :
    (s \ {a}).ncard = s.ncard - 1 :=
  eq_tsub_of_add_eq (ncard_diff_singleton_add_one h hs)
#align set.ncard_diff_singleton_of_mem Set.ncard_diff_singleton_of_mem

theorem ncard_diff_singleton_lt_of_mem {a : α} (h : a ∈ s) (hs : s.Finite := by toFinite_tac) :
    (s \ {a}).ncard < s.ncard := by
  rw [← ncard_diff_singleton_add_one h hs]; apply lt_add_one
#align set.ncard_diff_singleton_lt_of_mem Set.ncard_diff_singleton_lt_of_mem

theorem ncard_diff_singleton_le (s : Set α) (a : α) : (s \ {a}).ncard ≤ s.ncard := by
  obtain hs | hs := s.finite_or_infinite
  · apply ncard_le_ncard diff_subset hs
  convert @zero_le ℕ _ _
  exact (hs.diff (by simp : Set.Finite {a})).ncard
#align set.ncard_diff_singleton_le Set.ncard_diff_singleton_le

theorem pred_ncard_le_ncard_diff_singleton (s : Set α) (a : α) : s.ncard - 1 ≤ (s \ {a}).ncard := by
  cases' s.finite_or_infinite with hs hs
  · by_cases h : a ∈ s
    · rw [ncard_diff_singleton_of_mem h hs]
    rw [diff_singleton_eq_self h]
    apply Nat.pred_le
  convert Nat.zero_le _
  rw [hs.ncard]
#align set.pred_ncard_le_ncard_diff_singleton Set.pred_ncard_le_ncard_diff_singleton

theorem ncard_exchange {a b : α} (ha : a ∉ s) (hb : b ∈ s) : (insert a (s \ {b})).ncard = s.ncard :=
  congr_arg ENat.toNat <| encard_exchange ha hb
#align set.ncard_exchange Set.ncard_exchange

theorem ncard_exchange' {a b : α} (ha : a ∉ s) (hb : b ∈ s) :
    (insert a s \ {b}).ncard = s.ncard := by
  rw [← ncard_exchange ha hb, ← singleton_union, ← singleton_union, union_diff_distrib,
    @diff_singleton_eq_self _ b {a} fun h ↦ ha (by rwa [← mem_singleton_iff.mp h])]
#align set.ncard_exchange' Set.ncard_exchange'

end InsertErase

variable {f : α → β}

theorem ncard_image_le (hs : s.Finite := by toFinite_tac) : (f '' s).ncard ≤ s.ncard := by
  to_encard_tac; rw [hs.cast_ncard_eq, (hs.image _).cast_ncard_eq]; apply encard_image_le
#align set.ncard_image_le Set.ncard_image_le

theorem ncard_image_of_injOn (H : Set.InjOn f s) : (f '' s).ncard = s.ncard :=
  congr_arg ENat.toNat <| H.encard_image
#align set.ncard_image_of_inj_on Set.ncard_image_of_injOn

theorem injOn_of_ncard_image_eq (h : (f '' s).ncard = s.ncard) (hs : s.Finite := by toFinite_tac) :
    Set.InjOn f s := by
  rw [← Nat.cast_inj (R := ℕ∞), hs.cast_ncard_eq, (hs.image _).cast_ncard_eq] at h
  exact hs.injOn_of_encard_image_eq h
#align set.inj_on_of_ncard_image_eq Set.injOn_of_ncard_image_eq

theorem ncard_image_iff (hs : s.Finite := by toFinite_tac) :
    (f '' s).ncard = s.ncard ↔ Set.InjOn f s :=
  ⟨fun h ↦ injOn_of_ncard_image_eq h hs, ncard_image_of_injOn⟩
#align set.ncard_image_iff Set.ncard_image_iff

theorem ncard_image_of_injective (s : Set α) (H : f.Injective) : (f '' s).ncard = s.ncard :=
  ncard_image_of_injOn fun _ _ _ _ h ↦ H h
#align set.ncard_image_of_injective Set.ncard_image_of_injective

theorem ncard_preimage_of_injective_subset_range {s : Set β} (H : f.Injective)
    (hs : s ⊆ Set.range f) :
    (f ⁻¹' s).ncard = s.ncard := by
  rw [← ncard_image_of_injective _ H, image_preimage_eq_iff.mpr hs]
#align set.ncard_preimage_of_injective_subset_range Set.ncard_preimage_of_injective_subset_range

theorem fiber_ncard_ne_zero_iff_mem_image {y : β} (hs : s.Finite := by toFinite_tac) :
    { x ∈ s | f x = y }.ncard ≠ 0 ↔ y ∈ f '' s := by
  refine ⟨nonempty_of_ncard_ne_zero, ?_⟩
  rintro ⟨z, hz, rfl⟩
  exact @ncard_ne_zero_of_mem _ ({ x ∈ s | f x = f z }) z (mem_sep hz rfl)
    (hs.subset (sep_subset _ _))
#align set.fiber_ncard_ne_zero_iff_mem_image Set.fiber_ncard_ne_zero_iff_mem_image

@[simp] theorem ncard_map (f : α ↪ β) : (f '' s).ncard = s.ncard :=
  ncard_image_of_injective _ f.inj'
#align set.ncard_map Set.ncard_map

@[simp] theorem ncard_subtype (P : α → Prop) (s : Set α) :
    { x : Subtype P | (x : α) ∈ s }.ncard = (s ∩ setOf P).ncard := by
  convert (ncard_image_of_injective _ (@Subtype.coe_injective _ P)).symm
  ext x
  simp [← and_assoc, exists_eq_right]
#align set.ncard_subtype Set.ncard_subtype

theorem ncard_inter_le_ncard_left (s t : Set α) (hs : s.Finite := by toFinite_tac) :
    (s ∩ t).ncard ≤ s.ncard :=
  ncard_le_ncard inter_subset_left hs
#align set.ncard_inter_le_ncard_left Set.ncard_inter_le_ncard_left

theorem ncard_inter_le_ncard_right (s t : Set α) (ht : t.Finite := by toFinite_tac) :
    (s ∩ t).ncard ≤ t.ncard :=
  ncard_le_ncard inter_subset_right ht
#align set.ncard_inter_le_ncard_right Set.ncard_inter_le_ncard_right

theorem eq_of_subset_of_ncard_le (h : s ⊆ t) (h' : t.ncard ≤ s.ncard)
    (ht : t.Finite := by toFinite_tac) : s = t :=
  ht.eq_of_subset_of_encard_le h
    (by rwa [← Nat.cast_le (α := ℕ∞), ht.cast_ncard_eq, (ht.subset h).cast_ncard_eq] at h')
#align set.eq_of_subset_of_ncard_le Set.eq_of_subset_of_ncard_le

theorem subset_iff_eq_of_ncard_le (h : t.ncard ≤ s.ncard) (ht : t.Finite := by toFinite_tac) :
    s ⊆ t ↔ s = t :=
  ⟨fun hst ↦ eq_of_subset_of_ncard_le hst h ht, Eq.subset'⟩
#align set.subset_iff_eq_of_ncard_le Set.subset_iff_eq_of_ncard_le

theorem map_eq_of_subset {f : α ↪ α} (h : f '' s ⊆ s) (hs : s.Finite := by toFinite_tac) :
    f '' s = s :=
  eq_of_subset_of_ncard_le h (ncard_map _).ge hs
#align set.map_eq_of_subset Set.map_eq_of_subset

theorem sep_of_ncard_eq {a : α} {P : α → Prop} (h : { x ∈ s | P x }.ncard = s.ncard) (ha : a ∈ s)
    (hs : s.Finite := by toFinite_tac) : P a :=
  sep_eq_self_iff_mem_true.mp (eq_of_subset_of_ncard_le (by simp) h.symm.le hs) _ ha
#align set.sep_of_ncard_eq Set.sep_of_ncard_eq

theorem ncard_lt_ncard (h : s ⊂ t) (ht : t.Finite := by toFinite_tac) :
    s.ncard < t.ncard := by
  rw [← Nat.cast_lt (α := ℕ∞), ht.cast_ncard_eq, (ht.subset h.subset).cast_ncard_eq]
  exact ht.encard_lt_encard h
#align set.ncard_lt_ncard Set.ncard_lt_ncard

theorem ncard_strictMono [Finite α] : @StrictMono (Set α) _ _ _ ncard :=
  fun _ _ h ↦ ncard_lt_ncard h
#align set.ncard_strict_mono Set.ncard_strictMono

theorem ncard_eq_of_bijective {n : ℕ} (f : ∀ i, i < n → α)
    (hf : ∀ a ∈ s, ∃ i, ∃ h : i < n, f i h = a) (hf' : ∀ (i) (h : i < n), f i h ∈ s)
    (f_inj : ∀ (i j) (hi : i < n) (hj : j < n), f i hi = f j hj → i = j) : s.ncard = n := by
  let f' : Fin n → α := fun i ↦ f i.val i.is_lt
  suffices himage : s = f' '' Set.univ by
    rw [← Fintype.card_fin n, ← Nat.card_eq_fintype_card, ← Set.ncard_univ, himage]
    exact ncard_image_of_injOn <| fun i _hi j _hj h ↦ Fin.ext <| f_inj i.val j.val i.is_lt j.is_lt h
  ext x
  simp only [image_univ, mem_range]
  refine ⟨fun hx ↦ ?_, fun ⟨⟨i, hi⟩, hx⟩ ↦ hx ▸ hf' i hi⟩
  obtain ⟨i, hi, rfl⟩ := hf x hx
  use ⟨i, hi⟩
#align set.ncard_eq_of_bijective Set.ncard_eq_of_bijective

theorem ncard_congr {t : Set β} (f : ∀ a ∈ s, β) (h₁ : ∀ a ha, f a ha ∈ t)
    (h₂ : ∀ a b ha hb, f a ha = f b hb → a = b) (h₃ : ∀ b ∈ t, ∃ a ha, f a ha = b) :
    s.ncard = t.ncard := by
  set f' : s → t := fun x ↦ ⟨f x.1 x.2, h₁ _ _⟩
  have hbij : f'.Bijective := by
    constructor
    · rintro ⟨x, hx⟩ ⟨y, hy⟩ hxy
      simp only [f', Subtype.mk.injEq] at hxy ⊢
      exact h₂ _ _ hx hy hxy
    rintro ⟨y, hy⟩
    obtain ⟨a, ha, rfl⟩ := h₃ y hy
    simp only [Subtype.mk.injEq, Subtype.exists]
    exact ⟨_, ha, rfl⟩
  simp_rw [← Nat.card_coe_set_eq]
  exact Nat.card_congr (Equiv.ofBijective f' hbij)
#align set.ncard_congr Set.ncard_congr

theorem ncard_le_ncard_of_injOn {t : Set β} (f : α → β) (hf : ∀ a ∈ s, f a ∈ t) (f_inj : InjOn f s)
    (ht : t.Finite := by toFinite_tac) :
    s.ncard ≤ t.ncard := by
  have hle := encard_le_encard_of_injOn hf f_inj
  to_encard_tac; rwa [ht.cast_ncard_eq, (ht.finite_of_encard_le hle).cast_ncard_eq]
#align set.ncard_le_ncard_of_inj_on Set.ncard_le_ncard_of_injOn

theorem exists_ne_map_eq_of_ncard_lt_of_maps_to {t : Set β} (hc : t.ncard < s.ncard) {f : α → β}
    (hf : ∀ a ∈ s, f a ∈ t) (ht : t.Finite := by toFinite_tac) :
    ∃ x ∈ s, ∃ y ∈ s, x ≠ y ∧ f x = f y := by
  by_contra h'
  simp only [Ne, exists_prop, not_exists, not_and, not_imp_not] at h'
  exact (ncard_le_ncard_of_injOn f hf h' ht).not_lt hc
#align set.exists_ne_map_eq_of_ncard_lt_of_maps_to Set.exists_ne_map_eq_of_ncard_lt_of_maps_to

theorem le_ncard_of_inj_on_range {n : ℕ} (f : ℕ → α) (hf : ∀ i < n, f i ∈ s)
    (f_inj : ∀ i < n, ∀ j < n, f i = f j → i = j) (hs : s.Finite := by toFinite_tac) :
    n ≤ s.ncard := by
  rw [ncard_eq_toFinset_card _ hs]
  apply Finset.le_card_of_inj_on_range <;> simpa
#align set.le_ncard_of_inj_on_range Set.le_ncard_of_inj_on_range

theorem surj_on_of_inj_on_of_ncard_le {t : Set β} (f : ∀ a ∈ s, β) (hf : ∀ a ha, f a ha ∈ t)
    (hinj : ∀ a₁ a₂ ha₁ ha₂, f a₁ ha₁ = f a₂ ha₂ → a₁ = a₂) (hst : t.ncard ≤ s.ncard)
    (ht : t.Finite := by toFinite_tac) :
    ∀ b ∈ t, ∃ a ha, b = f a ha := by
  intro b hb
  set f' : s → t := fun x ↦ ⟨f x.1 x.2, hf _ _⟩
  have finj : f'.Injective := by
    rintro ⟨x, hx⟩ ⟨y, hy⟩ hxy
    simp only [f', Subtype.mk.injEq] at hxy ⊢
    apply hinj _ _ hx hy hxy
  have hft := ht.fintype
  have hft' := Fintype.ofInjective f' finj
  set f'' : ∀ a, a ∈ s.toFinset → β := fun a h ↦ f a (by simpa using h)
  convert @Finset.surj_on_of_inj_on_of_card_le _ _ _ t.toFinset f'' _ _ _ _ (by simpa)
  · simp
  · simp [hf]
  · intros a₁ a₂ ha₁ ha₂ h
    rw [mem_toFinset] at ha₁ ha₂
    exact hinj _ _ ha₁ ha₂ h
  rwa [← ncard_eq_toFinset_card', ← ncard_eq_toFinset_card']
#align set.surj_on_of_inj_on_of_ncard_le Set.surj_on_of_inj_on_of_ncard_le

theorem inj_on_of_surj_on_of_ncard_le {t : Set β} (f : ∀ a ∈ s, β) (hf : ∀ a ha, f a ha ∈ t)
    (hsurj : ∀ b ∈ t, ∃ a ha, f a ha = b) (hst : s.ncard ≤ t.ncard) ⦃a₁⦄ (ha₁ : a₁ ∈ s) ⦃a₂⦄
    (ha₂ : a₂ ∈ s) (ha₁a₂ : f a₁ ha₁ = f a₂ ha₂) (hs : s.Finite := by toFinite_tac) :
    a₁ = a₂ := by
  classical
  set f' : s → t := fun x ↦ ⟨f x.1 x.2, hf _ _⟩
  have hsurj : f'.Surjective := by
    rintro ⟨y, hy⟩
    obtain ⟨a, ha, rfl⟩ := hsurj y hy
    simp only [Subtype.mk.injEq, Subtype.exists]
    exact ⟨_, ha, rfl⟩
  haveI := hs.fintype
  haveI := Fintype.ofSurjective _ hsurj
  set f'' : ∀ a, a ∈ s.toFinset → β := fun a h ↦ f a (by simpa using h)
  exact
    @Finset.inj_on_of_surj_on_of_card_le _ _ _ t.toFinset f''
      (fun a ha ↦ by { rw [mem_toFinset] at ha ⊢; exact hf a ha }) (by simpa)
      (by { rwa [← ncard_eq_toFinset_card', ← ncard_eq_toFinset_card'] }) a₁
      (by simpa) a₂ (by simpa) (by simpa)
#align set.inj_on_of_surj_on_of_ncard_le Set.inj_on_of_surj_on_of_ncard_le

section Lattice

theorem ncard_union_add_ncard_inter (s t : Set α) (hs : s.Finite := by toFinite_tac)
    (ht : t.Finite := by toFinite_tac) : (s ∪ t).ncard + (s ∩ t).ncard = s.ncard + t.ncard := by
  to_encard_tac; rw [hs.cast_ncard_eq, ht.cast_ncard_eq, (hs.union ht).cast_ncard_eq,
    (hs.subset inter_subset_left).cast_ncard_eq, encard_union_add_encard_inter]
#align set.ncard_union_add_ncard_inter Set.ncard_union_add_ncard_inter

theorem ncard_inter_add_ncard_union (s t : Set α) (hs : s.Finite := by toFinite_tac)
    (ht : t.Finite := by toFinite_tac) : (s ∩ t).ncard + (s ∪ t).ncard = s.ncard + t.ncard := by
  rw [add_comm, ncard_union_add_ncard_inter _ _ hs ht]
#align set.ncard_inter_add_ncard_union Set.ncard_inter_add_ncard_union

theorem ncard_union_le (s t : Set α) : (s ∪ t).ncard ≤ s.ncard + t.ncard := by
  obtain (h | h) := (s ∪ t).finite_or_infinite
  · to_encard_tac
    rw [h.cast_ncard_eq, (h.subset subset_union_left).cast_ncard_eq,
      (h.subset subset_union_right).cast_ncard_eq]
    apply encard_union_le
  rw [h.ncard]
  apply zero_le
#align set.ncard_union_le Set.ncard_union_le

theorem ncard_union_eq (h : Disjoint s t) (hs : s.Finite := by toFinite_tac)
    (ht : t.Finite := by toFinite_tac) : (s ∪ t).ncard = s.ncard + t.ncard := by
  to_encard_tac
  rw [hs.cast_ncard_eq, ht.cast_ncard_eq, (hs.union ht).cast_ncard_eq, encard_union_eq h]
#align set.ncard_union_eq Set.ncard_union_eq

theorem ncard_diff_add_ncard_of_subset (h : s ⊆ t) (ht : t.Finite := by toFinite_tac) :
    (t \ s).ncard + s.ncard = t.ncard := by
  to_encard_tac
  rw [ht.cast_ncard_eq, (ht.subset h).cast_ncard_eq, (ht.diff _).cast_ncard_eq,
    encard_diff_add_encard_of_subset h]
#align set.ncard_diff_add_ncard_eq_ncard Set.ncard_diff_add_ncard_of_subset

theorem ncard_diff (h : s ⊆ t) (ht : t.Finite := by toFinite_tac) :
    (t \ s).ncard = t.ncard - s.ncard := by
  rw [← ncard_diff_add_ncard_of_subset h ht, add_tsub_cancel_right]
#align set.ncard_diff Set.ncard_diff

theorem ncard_le_ncard_diff_add_ncard (s t : Set α) (ht : t.Finite := by toFinite_tac) :
    s.ncard ≤ (s \ t).ncard + t.ncard := by
  cases' s.finite_or_infinite with hs hs
  · to_encard_tac
    rw [ht.cast_ncard_eq, hs.cast_ncard_eq, (hs.diff _).cast_ncard_eq]
    apply encard_le_encard_diff_add_encard
  convert Nat.zero_le _
  rw [hs.ncard]
#align set.ncard_le_ncard_diff_add_ncard Set.ncard_le_ncard_diff_add_ncard

theorem le_ncard_diff (s t : Set α) (hs : s.Finite := by toFinite_tac) :
    t.ncard - s.ncard ≤ (t \ s).ncard :=
  tsub_le_iff_left.mpr (by rw [add_comm]; apply ncard_le_ncard_diff_add_ncard _ _ hs)
#align set.le_ncard_diff Set.le_ncard_diff

theorem ncard_diff_add_ncard (s t : Set α) (hs : s.Finite := by toFinite_tac)
  (ht : t.Finite := by toFinite_tac) :
    (s \ t).ncard + t.ncard = (s ∪ t).ncard := by
  rw [← ncard_union_eq disjoint_sdiff_left (hs.diff _) ht, diff_union_self]
#align set.ncard_diff_add_ncard Set.ncard_diff_add_ncard

theorem diff_nonempty_of_ncard_lt_ncard (h : s.ncard < t.ncard) (hs : s.Finite := by toFinite_tac) :
    (t \ s).Nonempty := by
  rw [Set.nonempty_iff_ne_empty, Ne, diff_eq_empty]
  exact fun h' ↦ h.not_le (ncard_le_ncard h' hs)
#align set.diff_nonempty_of_ncard_lt_ncard Set.diff_nonempty_of_ncard_lt_ncard

theorem exists_mem_not_mem_of_ncard_lt_ncard (h : s.ncard < t.ncard)
    (hs : s.Finite := by toFinite_tac) : ∃ e, e ∈ t ∧ e ∉ s :=
  diff_nonempty_of_ncard_lt_ncard h hs
#align set.exists_mem_not_mem_of_ncard_lt_ncard Set.exists_mem_not_mem_of_ncard_lt_ncard

@[simp] theorem ncard_inter_add_ncard_diff_eq_ncard (s t : Set α)
    (hs : s.Finite := by toFinite_tac) : (s ∩ t).ncard + (s \ t).ncard = s.ncard := by
  rw [← ncard_union_eq (disjoint_of_subset_left inter_subset_right disjoint_sdiff_right)
    (hs.inter_of_left _) (hs.diff _), union_comm, diff_union_inter]
#align set.ncard_inter_add_ncard_diff_eq_ncard Set.ncard_inter_add_ncard_diff_eq_ncard

theorem ncard_eq_ncard_iff_ncard_diff_eq_ncard_diff (hs : s.Finite := by toFinite_tac)
    (ht : t.Finite := by toFinite_tac) : s.ncard = t.ncard ↔ (s \ t).ncard = (t \ s).ncard := by
  rw [← ncard_inter_add_ncard_diff_eq_ncard s t hs, ← ncard_inter_add_ncard_diff_eq_ncard t s ht,
    inter_comm, add_right_inj]
#align set.ncard_eq_ncard_iff_ncard_diff_eq_ncard_diff Set.ncard_eq_ncard_iff_ncard_diff_eq_ncard_diff

theorem ncard_le_ncard_iff_ncard_diff_le_ncard_diff (hs : s.Finite := by toFinite_tac)
    (ht : t.Finite := by toFinite_tac) : s.ncard ≤ t.ncard ↔ (s \ t).ncard ≤ (t \ s).ncard := by
  rw [← ncard_inter_add_ncard_diff_eq_ncard s t hs, ← ncard_inter_add_ncard_diff_eq_ncard t s ht,
    inter_comm, add_le_add_iff_left]
#align set.ncard_le_ncard_iff_ncard_diff_le_ncard_diff Set.ncard_le_ncard_iff_ncard_diff_le_ncard_diff

theorem ncard_lt_ncard_iff_ncard_diff_lt_ncard_diff (hs : s.Finite := by toFinite_tac)
    (ht : t.Finite := by toFinite_tac) : s.ncard < t.ncard ↔ (s \ t).ncard < (t \ s).ncard := by
  rw [← ncard_inter_add_ncard_diff_eq_ncard s t hs, ← ncard_inter_add_ncard_diff_eq_ncard t s ht,
    inter_comm, add_lt_add_iff_left]
#align set.ncard_lt_ncard_iff_ncard_diff_lt_ncard_diff Set.ncard_lt_ncard_iff_ncard_diff_lt_ncard_diff

theorem ncard_add_ncard_compl (s : Set α) (hs : s.Finite := by toFinite_tac)
    (hsc : sᶜ.Finite := by toFinite_tac) : s.ncard + sᶜ.ncard = Nat.card α := by
  rw [← ncard_univ, ← ncard_union_eq (@disjoint_compl_right _ _ s) hs hsc, union_compl_self]
#align set.ncard_add_ncard_compl Set.ncard_add_ncard_compl

end Lattice

/-- Given a set `t` and a set `s` inside it, we can shrink `t` to any appropriate size, and keep `s`
    inside it. -/
theorem exists_intermediate_Set (i : ℕ) (h₁ : i + s.ncard ≤ t.ncard) (h₂ : s ⊆ t) :
    ∃ r : Set α, s ⊆ r ∧ r ⊆ t ∧ r.ncard = i + s.ncard := by
  cases' t.finite_or_infinite with ht ht
  · rw [ncard_eq_toFinset_card _ (ht.subset h₂)] at h₁ ⊢
    rw [ncard_eq_toFinset_card t ht] at h₁
    obtain ⟨r', hsr', hr't, hr'⟩ := Finset.exists_intermediate_set _ h₁ (by simpa)
    exact ⟨r', by simpa using hsr', by simpa using hr't, by rw [← hr', ncard_coe_Finset]⟩
  rw [ht.ncard] at h₁
  have h₁' := Nat.eq_zero_of_le_zero h₁
  rw [add_eq_zero_iff] at h₁'
  refine ⟨t, h₂, rfl.subset, ?_⟩
  rw [h₁'.2, h₁'.1, ht.ncard, add_zero]
#align set.exists_intermediate_set Set.exists_intermediate_Set

theorem exists_intermediate_set' {m : ℕ} (hs : s.ncard ≤ m) (ht : m ≤ t.ncard) (h : s ⊆ t) :
    ∃ r : Set α, s ⊆ r ∧ r ⊆ t ∧ r.ncard = m := by
  obtain ⟨r, hsr, hrt, hc⟩ :=
    exists_intermediate_Set (m - s.ncard) (by rwa [tsub_add_cancel_of_le hs]) h
  rw [tsub_add_cancel_of_le hs] at hc
  exact ⟨r, hsr, hrt, hc⟩
#align set.exists_intermediate_set' Set.exists_intermediate_set'

/-- We can shrink `s` to any smaller size. -/
theorem exists_smaller_set (s : Set α) (i : ℕ) (h₁ : i ≤ s.ncard) :
    ∃ t : Set α, t ⊆ s ∧ t.ncard = i :=
  (exists_intermediate_Set i (by simpa) (empty_subset s)).imp fun t ht ↦
    ⟨ht.2.1, by simpa using ht.2.2⟩
#align set.exists_smaller_set Set.exists_smaller_set

theorem Infinite.exists_subset_ncard_eq {s : Set α} (hs : s.Infinite) (k : ℕ) :
    ∃ t, t ⊆ s ∧ t.Finite ∧ t.ncard = k := by
  have := hs.to_subtype
  obtain ⟨t', -, rfl⟩ := @Infinite.exists_subset_card_eq s univ infinite_univ k
  refine ⟨Subtype.val '' (t' : Set s), by simp, Finite.image _ (by simp), ?_⟩
  rw [ncard_image_of_injective _ Subtype.coe_injective]
  simp
#align set.Infinite.exists_subset_ncard_eq Set.Infinite.exists_subset_ncard_eq

theorem Infinite.exists_superset_ncard_eq {s t : Set α} (ht : t.Infinite) (hst : s ⊆ t)
    (hs : s.Finite) {k : ℕ} (hsk : s.ncard ≤ k) : ∃ s', s ⊆ s' ∧ s' ⊆ t ∧ s'.ncard = k := by
  obtain ⟨s₁, hs₁, hs₁fin, hs₁card⟩ := (ht.diff hs).exists_subset_ncard_eq (k - s.ncard)
<<<<<<< HEAD
  refine ⟨s ∪ s₁, subset_union_left _ _, union_subset hst (hs₁.trans (diff_subset _ _)), ?_⟩
=======
  refine ⟨s ∪ s₁, subset_union_left, union_subset hst (hs₁.trans diff_subset), ?_⟩
>>>>>>> d97a437a
  rwa [ncard_union_eq (disjoint_of_subset_right hs₁ disjoint_sdiff_right) hs hs₁fin, hs₁card,
    add_tsub_cancel_of_le]
#align set.infinite.exists_supset_ncard_eq Set.Infinite.exists_superset_ncard_eq

theorem exists_subset_or_subset_of_two_mul_lt_ncard {n : ℕ} (hst : 2 * n < (s ∪ t).ncard) :
    ∃ r : Set α, n < r.ncard ∧ (r ⊆ s ∨ r ⊆ t) := by
  classical
  have hu := finite_of_ncard_ne_zero ((Nat.zero_le _).trans_lt hst).ne.symm
  rw [ncard_eq_toFinset_card _ hu,
    Finite.toFinset_union (hu.subset subset_union_left)
      (hu.subset subset_union_right)] at hst
  obtain ⟨r', hnr', hr'⟩ := Finset.exists_subset_or_subset_of_two_mul_lt_card hst
  exact ⟨r', by simpa, by simpa using hr'⟩
#align set.exists_subset_or_subset_of_two_mul_lt_ncard Set.exists_subset_or_subset_of_two_mul_lt_ncard

/-! ### Explicit description of a set from its cardinality -/

@[simp] theorem ncard_eq_one : s.ncard = 1 ↔ ∃ a, s = {a} := by
  refine ⟨fun h ↦ ?_, by rintro ⟨a, rfl⟩; rw [ncard_singleton]⟩
  have hft := (finite_of_ncard_ne_zero (ne_zero_of_eq_one h)).fintype
  simp_rw [ncard_eq_toFinset_card', @Finset.card_eq_one _ (toFinset s)] at h
  refine h.imp fun a ha ↦ ?_
  simp_rw [Set.ext_iff, mem_singleton_iff]
  simp only [Finset.ext_iff, mem_toFinset, Finset.mem_singleton] at ha
  exact ha
#align set.ncard_eq_one Set.ncard_eq_one

theorem exists_eq_insert_iff_ncard (hs : s.Finite := by toFinite_tac) :
    (∃ a ∉ s, insert a s = t) ↔ s ⊆ t ∧ s.ncard + 1 = t.ncard := by
  classical
  cases' t.finite_or_infinite with ht ht
  · rw [ncard_eq_toFinset_card _ hs, ncard_eq_toFinset_card _ ht,
      ← @Finite.toFinset_subset_toFinset _ _ _ hs ht, ← Finset.exists_eq_insert_iff]
    convert Iff.rfl using 2; simp
    ext x
    simp [Finset.ext_iff, Set.ext_iff]
  simp only [ht.ncard, exists_prop, add_eq_zero, and_false, iff_false, not_exists, not_and]
  rintro x - rfl
  exact ht (hs.insert x)
#align set.exists_eq_insert_iff_ncard Set.exists_eq_insert_iff_ncard

theorem ncard_le_one (hs : s.Finite := by toFinite_tac) :
    s.ncard ≤ 1 ↔ ∀ a ∈ s, ∀ b ∈ s, a = b := by
  simp_rw [ncard_eq_toFinset_card _ hs, Finset.card_le_one, Finite.mem_toFinset]
#align set.ncard_le_one Set.ncard_le_one

theorem ncard_le_one_iff (hs : s.Finite := by toFinite_tac) :
    s.ncard ≤ 1 ↔ ∀ {a b}, a ∈ s → b ∈ s → a = b := by
  rw [ncard_le_one hs]
  tauto
#align set.ncard_le_one_iff Set.ncard_le_one_iff

theorem ncard_le_one_iff_eq (hs : s.Finite := by toFinite_tac) :
    s.ncard ≤ 1 ↔ s = ∅ ∨ ∃ a, s = {a} := by
  obtain rfl | ⟨x, hx⟩ := s.eq_empty_or_nonempty
  · exact iff_of_true (by simp) (Or.inl rfl)
  rw [ncard_le_one_iff hs]
  refine ⟨fun h ↦ Or.inr ⟨x, (singleton_subset_iff.mpr hx).antisymm' fun y hy ↦ h hy hx⟩, ?_⟩
  rintro (rfl | ⟨a, rfl⟩)
  · exact (not_mem_empty _ hx).elim
  simp_rw [mem_singleton_iff] at hx ⊢; subst hx
  simp only [forall_eq_apply_imp_iff, imp_self, implies_true]
#align set.ncard_le_one_iff_eq Set.ncard_le_one_iff_eq

theorem ncard_le_one_iff_subset_singleton [Nonempty α]
    (hs : s.Finite := by toFinite_tac) :
    s.ncard ≤ 1 ↔ ∃ x : α, s ⊆ {x} := by
  simp_rw [ncard_eq_toFinset_card _ hs, Finset.card_le_one_iff_subset_singleton,
    Finite.toFinset_subset, Finset.coe_singleton]
#align set.ncard_le_one_iff_subset_singleton Set.ncard_le_one_iff_subset_singleton

/-- A `Set` of a subsingleton type has cardinality at most one. -/
theorem ncard_le_one_of_subsingleton [Subsingleton α] (s : Set α) : s.ncard ≤ 1 := by
  rw [ncard_eq_toFinset_card]
  exact Finset.card_le_one_of_subsingleton _
#align ncard_le_one_of_subsingleton Set.ncard_le_one_of_subsingleton

theorem one_lt_ncard (hs : s.Finite := by toFinite_tac) :
    1 < s.ncard ↔ ∃ a ∈ s, ∃ b ∈ s, a ≠ b := by
  simp_rw [ncard_eq_toFinset_card _ hs, Finset.one_lt_card, Finite.mem_toFinset]
#align set.one_lt_ncard Set.one_lt_ncard

theorem one_lt_ncard_iff (hs : s.Finite := by toFinite_tac) :
    1 < s.ncard ↔ ∃ a b, a ∈ s ∧ b ∈ s ∧ a ≠ b := by
  rw [one_lt_ncard hs]
  simp only [exists_prop, exists_and_left]
#align set.one_lt_ncard_iff Set.one_lt_ncard_iff

theorem two_lt_ncard_iff (hs : s.Finite := by toFinite_tac) :
    2 < s.ncard ↔ ∃ a b c, a ∈ s ∧ b ∈ s ∧ c ∈ s ∧ a ≠ b ∧ a ≠ c ∧ b ≠ c := by
  simp_rw [ncard_eq_toFinset_card _ hs, Finset.two_lt_card_iff, Finite.mem_toFinset]
#align set.two_lt_ncard_iff Set.two_lt_ncard_iff

theorem two_lt_ncard (hs : s.Finite := by toFinite_tac) :
    2 < s.ncard ↔ ∃ a ∈ s, ∃ b ∈ s, ∃ c ∈ s, a ≠ b ∧ a ≠ c ∧ b ≠ c := by
  simp only [two_lt_ncard_iff hs, exists_and_left, exists_prop]
#align set.two_lt_card Set.two_lt_ncard

theorem exists_ne_of_one_lt_ncard (hs : 1 < s.ncard) (a : α) : ∃ b, b ∈ s ∧ b ≠ a := by
  have hsf := finite_of_ncard_ne_zero (zero_lt_one.trans hs).ne.symm
  rw [ncard_eq_toFinset_card _ hsf] at hs
  simpa only [Finite.mem_toFinset] using Finset.exists_ne_of_one_lt_card hs a
#align set.exists_ne_of_one_lt_ncard Set.exists_ne_of_one_lt_ncard

theorem eq_insert_of_ncard_eq_succ {n : ℕ} (h : s.ncard = n + 1) :
    ∃ a t, a ∉ t ∧ insert a t = s ∧ t.ncard = n := by
  classical
  have hsf := finite_of_ncard_pos (n.zero_lt_succ.trans_eq h.symm)
  rw [ncard_eq_toFinset_card _ hsf, Finset.card_eq_succ] at h
  obtain ⟨a, t, hat, hts, rfl⟩ := h
  simp only [Finset.ext_iff, Finset.mem_insert, Finite.mem_toFinset] at hts
  refine ⟨a, t, hat, ?_, ?_⟩
  · simp only [Finset.mem_coe, ext_iff, mem_insert_iff]
    tauto
  simp
#align set.eq_insert_of_ncard_eq_succ Set.eq_insert_of_ncard_eq_succ

theorem ncard_eq_succ {n : ℕ} (hs : s.Finite := by toFinite_tac) :
    s.ncard = n + 1 ↔ ∃ a t, a ∉ t ∧ insert a t = s ∧ t.ncard = n := by
  refine ⟨eq_insert_of_ncard_eq_succ, ?_⟩
  rintro ⟨a, t, hat, h, rfl⟩
  rw [← h, ncard_insert_of_not_mem hat (hs.subset ((subset_insert a t).trans_eq h))]
#align set.ncard_eq_succ Set.ncard_eq_succ

theorem ncard_eq_two : s.ncard = 2 ↔ ∃ x y, x ≠ y ∧ s = {x, y} := by
  rw [← encard_eq_two, ncard_def, ← Nat.cast_inj (R := ℕ∞), Nat.cast_ofNat]
  refine ⟨fun h ↦ ?_, fun h ↦ ?_⟩
  · rwa [ENat.coe_toNat] at h; rintro h'; simp [h'] at h
  rw [h]; rfl
#align set.ncard_eq_two Set.ncard_eq_two

theorem ncard_eq_three : s.ncard = 3 ↔ ∃ x y z, x ≠ y ∧ x ≠ z ∧ y ≠ z ∧ s = {x, y, z} := by
  rw [← encard_eq_three, ncard_def, ← Nat.cast_inj (R := ℕ∞), Nat.cast_ofNat]
  refine ⟨fun h ↦ ?_, fun h ↦ ?_⟩
  · rwa [ENat.coe_toNat] at h; rintro h'; simp [h'] at h
  rw [h]; rfl
#align set.ncard_eq_three Set.ncard_eq_three

end ncard

@[deprecated] alias ncard_le_of_subset := ncard_le_ncard -- 2023-12-27<|MERGE_RESOLUTION|>--- conflicted
+++ resolved
@@ -371,11 +371,7 @@
     rw [← encard_diff_add_encard_of_subset hst, add_comm] at hkt
     exact WithTop.le_of_add_le_add_right hs hkt
   obtain ⟨r', hr', rfl⟩ := exists_subset_encard_eq hk
-<<<<<<< HEAD
-  refine ⟨s ∪ r', subset_union_left _ _, union_subset hst (hr'.trans (diff_subset _ _)), ?_⟩
-=======
   refine ⟨s ∪ r', subset_union_left, union_subset hst (hr'.trans diff_subset), ?_⟩
->>>>>>> d97a437a
   rw [encard_union_eq (disjoint_of_subset_right hr' disjoint_sdiff_right)]
 
 section Function
@@ -985,11 +981,7 @@
 theorem Infinite.exists_superset_ncard_eq {s t : Set α} (ht : t.Infinite) (hst : s ⊆ t)
     (hs : s.Finite) {k : ℕ} (hsk : s.ncard ≤ k) : ∃ s', s ⊆ s' ∧ s' ⊆ t ∧ s'.ncard = k := by
   obtain ⟨s₁, hs₁, hs₁fin, hs₁card⟩ := (ht.diff hs).exists_subset_ncard_eq (k - s.ncard)
-<<<<<<< HEAD
-  refine ⟨s ∪ s₁, subset_union_left _ _, union_subset hst (hs₁.trans (diff_subset _ _)), ?_⟩
-=======
   refine ⟨s ∪ s₁, subset_union_left, union_subset hst (hs₁.trans diff_subset), ?_⟩
->>>>>>> d97a437a
   rwa [ncard_union_eq (disjoint_of_subset_right hs₁ disjoint_sdiff_right) hs hs₁fin, hs₁card,
     add_tsub_cancel_of_le]
 #align set.infinite.exists_supset_ncard_eq Set.Infinite.exists_superset_ncard_eq
