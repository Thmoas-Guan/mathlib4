--- conflicted
+++ resolved
@@ -41,12 +41,6 @@
 ### Adding at the end
 
 * `Fin.castSucc`: Send `i : Fin n` to `i : Fin (n + 1)`. This is defined in Core.
-<<<<<<< HEAD
-* **There is currently no equivalent of `Fin.cases`/`Fin.succAboveCases` for adding at the end.**
-* `Fin.snoc`: Turn a tuple `f : Fin n → α` and an entry `a : α` into a tuple
-  `Fin.snoc f a : Fin (n + 1) → α` by adding `a` at the end. In general, tuples can be dependent
-  functions, in which case `f : ∀ i : Fin n, α i.castSucc` and `a : α (last n)`.
-=======
 * `Fin.lastCases`: Induction/recursion principle for `Fin`: To prove a property/define a function
   for all `Fin (n + 1)`, it is enough to prove/define it for `last n` and for `i.castSucc` for all
   `i : Fin n`. This is defined in Core.
@@ -54,7 +48,6 @@
   `Fin.snoc f a : Fin (n + 1) → α` by adding `a` at the end. In general, tuples can be dependent
   functions, in which case `f : ∀ i : Fin n, α i.castSucc` and `a : α (last n)`. This is a
   special case of `Fin.lastCases`.
->>>>>>> 79b532cf
 * `Fin.init`: Turn a tuple `f : Fin (n + 1) → α` into a tuple `Fin.init f : Fin n → α` by forgetting
   the start. In general, tuples can be dependent functions,
   in which case `Fin.init f : ∀ i : Fin n, α i.castSucc`.
@@ -72,13 +65,9 @@
   `Fin.insertNth f a : Fin (n + 1) → α` by adding `a` in position `p`. In general, tuples can be
   dependent functions, in which case `f : ∀ i : Fin n, α (p.succAbove i)` and `a : α p`. This is a
   special case of `Fin.succAboveCases`.
-<<<<<<< HEAD
-* **There is currently no equivalent of `Fin.tail`/`Fin.init` for adding in the middle.**
-=======
 * `Fin.removeNth`: Turn a tuple `f : Fin (n + 1) → α` into a tuple `Fin.removeNth p f : Fin n → α`
   by forgetting the `p`-th value. In general, tuples can be dependent functions,
   in which case `Fin.removeNth f : ∀ i : Fin n, α (succAbove p i)`.
->>>>>>> 79b532cf
 
 `p = 0` means we add at the start. `p = last n` means we add at the end.
 
@@ -820,12 +809,7 @@
 #align fin.forall_iff_succ_above Fin.forall_iff_succAbove
 
 /-- Remove the `p`-th entry of a tuple. -/
-<<<<<<< HEAD
-def removeNth (p : Fin (n + 1)) (f : ∀ i, α i) : ∀ i, α (p.succAbove i) :=
-  fun i ↦ f (p.succAbove i)
-=======
 def removeNth (p : Fin (n + 1)) (f : ∀ i, α i) : ∀ i, α (p.succAbove i) := fun i ↦ f (p.succAbove i)
->>>>>>> 79b532cf
 
 /-- Insert an element into a tuple at a given position. For `i = 0` see `Fin.cons`,
 for `i = Fin.last n` see `Fin.snoc`. See also `Fin.succAboveCases` for a version elaborated
@@ -1044,11 +1028,6 @@
     simp only [mem_preimage, insertNth_mem_Icc, hx, false_and_iff, mem_empty_iff_false]
 #align fin.preimage_insert_nth_Icc_of_not_mem Fin.preimage_insertNth_Icc_of_not_mem
 
-<<<<<<< HEAD
-@[simp]
-theorem insertNth_self_removeNth (p : Fin (n + 1)) (f : ∀ j, α j) :
-    insertNth p (f p) (removeNth p f) = f := by simp [Fin.insertNth_eq_iff]
-=======
 @[simp] lemma removeNth_update (p : Fin (n + 1)) (x) (f : ∀ j, α j) :
     removeNth p (update f p x) = removeNth p f := by ext i; simp [removeNth, succAbove_ne]
 
@@ -1064,7 +1043,6 @@
 def extractNth (i : Fin (n + 1)) (f : (∀ j, α j)) :
     α i × ∀ j, α (i.succAbove j) :=
   (f i, removeNth i f)
->>>>>>> 79b532cf
 
 end InsertNth
 
