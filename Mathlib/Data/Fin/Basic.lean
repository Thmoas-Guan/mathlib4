--- conflicted
+++ resolved
@@ -115,11 +115,6 @@
 section Order
 variable {a b c : Fin n}
 
-<<<<<<< HEAD
-protected lemma le_trans : a ≤ b → b ≤ c → a ≤ c := Nat.le_trans
-protected lemma lt_trans : a < b → b < c → a < c := Nat.lt_trans
-=======
->>>>>>> d97a437a
 protected lemma lt_of_le_of_lt : a ≤ b → b < c → a < c := Nat.lt_of_le_of_lt
 protected lemma lt_of_lt_of_le : a < b → b ≤ c → a < c := Nat.lt_of_lt_of_le
 protected lemma le_rfl : a ≤ a := Nat.le_refl _
@@ -128,10 +123,6 @@
 protected lemma lt_or_lt_of_ne (h : a ≠ b) : a < b ∨ b < a := Nat.lt_or_lt_of_ne $ val_ne_iff.2 h
 protected lemma lt_or_le (a b : Fin n) : a < b ∨ b ≤ a := Nat.lt_or_ge _ _
 protected lemma le_or_lt (a b : Fin n) : a ≤ b ∨ b < a := (b.lt_or_le a).symm
-<<<<<<< HEAD
-protected lemma lt_asymm : a < b → ¬ b < a := Nat.lt_asymm
-=======
->>>>>>> d97a437a
 protected lemma le_of_eq (hab : a = b) : a ≤ b := Nat.le_of_eq $ congr_arg val hab
 protected lemma ge_of_eq (hab : a = b) : b ≤ a := Fin.le_of_eq hab.symm
 protected lemma eq_or_lt_of_le : a ≤ b → a = b ∨ a < b := by rw [ext_iff]; exact Nat.eq_or_lt_of_le
