--- conflicted
+++ resolved
@@ -84,11 +84,7 @@
     · simp only [List.traverse, map_pure]; rfl
     · replace ih : tl.get.traverse f = ofList <$> tl.get.toList.traverse f := ih
       simp only [traverse.eq_2, ih, Functor.map_map, seq_map_assoc, toList, List.traverse, map_seq]
-<<<<<<< HEAD
-      · rfl
-=======
       rfl
->>>>>>> c15860d2
     · apply ih
 
 /-- `init xs`, if `xs` non-empty, drops the last element of the list.
