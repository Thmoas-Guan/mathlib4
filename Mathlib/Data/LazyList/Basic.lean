--- conflicted
+++ resolved
@@ -14,10 +14,7 @@
 This file is entirely deprecated, and contains various definitions and proofs on lazy lists.
 -/
 
-<<<<<<< HEAD
 -- The whole file is full of deprecations about LazyList
-=======
->>>>>>> 54e631e2
 set_option linter.deprecated false
 
 universe u
