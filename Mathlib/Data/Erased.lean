--- conflicted
+++ resolved
@@ -153,11 +153,7 @@
   rfl
 #align erased.map_def Erased.map_def
 
-<<<<<<< HEAD
---Porting note: Old proof `by refine' { .. } <;> intros <;> ext <;> simp`
-=======
 -- Porting note: Old proof `by refine' { .. } <;> intros <;> ext <;> simp`
->>>>>>> 35909eaa
 protected instance instLawfulMonad : LawfulMonad Erased :=
   { id_map := by intros; ext; simp
     map_const := by intros; ext; simp [Functor.mapConst]
