/-
Copyright (c) 2018 Mario Carneiro. All rights reserved.
Released under Apache 2.0 license as described in the file LICENSE.
Authors: Mario Carneiro, Johannes Hölzl
-/
import Mathlib.Data.List.Basic

/-!
# Double universal quantification on a list

This file provides an API for `List.Forall₂` (definition in `Data.List.Defs`).
`Forall₂ R l₁ l₂` means that `l₁` and `l₂` have the same length, and whenever `a` is the nth element
of `l₁`, and `b` is the nth element of `l₂`, then `R a b` is satisfied.
-/


open Nat Function

namespace List

variable {α β γ δ : Type*} {R S : α → β → Prop} {P : γ → δ → Prop} {Rₐ : α → α → Prop}

open Relator

mk_iff_of_inductive_prop List.Forall₂ List.forall₂_iff

theorem Forall₂.imp (H : ∀ a b, R a b → S a b) {l₁ l₂} (h : Forall₂ R l₁ l₂) : Forall₂ S l₁ l₂ := by
  induction h <;> constructor <;> solve_by_elim

theorem Forall₂.mp {Q : α → β → Prop} (h : ∀ a b, Q a b → R a b → S a b) :
    ∀ {l₁ l₂}, Forall₂ Q l₁ l₂ → Forall₂ R l₁ l₂ → Forall₂ S l₁ l₂
  | [], [], Forall₂.nil, Forall₂.nil => Forall₂.nil
  | a :: _, b :: _, Forall₂.cons hr hrs, Forall₂.cons hq hqs =>
    Forall₂.cons (h a b hr hq) (Forall₂.mp h hrs hqs)

theorem Forall₂.flip : ∀ {a b}, Forall₂ (flip R) b a → Forall₂ R a b
  | _, _, Forall₂.nil => Forall₂.nil
  | _ :: _, _ :: _, Forall₂.cons h₁ h₂ => Forall₂.cons h₁ h₂.flip

@[simp]
theorem forall₂_same : ∀ {l : List α}, Forall₂ Rₐ l l ↔ ∀ x ∈ l, Rₐ x x
  | [] => by simp
  | a :: l => by simp [@forall₂_same l]

theorem forall₂_refl [IsRefl α Rₐ] (l : List α) : Forall₂ Rₐ l l :=
  forall₂_same.2 fun _ _ => refl _

@[simp]
theorem forall₂_eq_eq_eq : Forall₂ ((· = ·) : α → α → Prop) = Eq := by
  funext a b; apply propext
  constructor
  · intro h
    induction h
    · rfl
    simp only [*]
  · rintro rfl
    exact forall₂_refl _

@[simp]
theorem forall₂_nil_left_iff {l} : Forall₂ R nil l ↔ l = nil :=
  ⟨fun H => by cases H; rfl, by rintro rfl; exact Forall₂.nil⟩

@[simp]
theorem forall₂_nil_right_iff {l} : Forall₂ R l nil ↔ l = nil :=
  ⟨fun H => by cases H; rfl, by rintro rfl; exact Forall₂.nil⟩

theorem forall₂_cons_left_iff {a l u} :
    Forall₂ R (a :: l) u ↔ ∃ b u', R a b ∧ Forall₂ R l u' ∧ u = b :: u' :=
  Iff.intro
    (fun h =>
      match u, h with
      | b :: u', Forall₂.cons h₁ h₂ => ⟨b, u', h₁, h₂, rfl⟩)
    fun h =>
    match u, h with
    | _, ⟨_, _, h₁, h₂, rfl⟩ => Forall₂.cons h₁ h₂

theorem forall₂_cons_right_iff {b l u} :
    Forall₂ R u (b :: l) ↔ ∃ a u', R a b ∧ Forall₂ R u' l ∧ u = a :: u' :=
  Iff.intro
    (fun h =>
      match u, h with
      | b :: u', Forall₂.cons h₁ h₂ => ⟨b, u', h₁, h₂, rfl⟩)
    fun h =>
    match u, h with
    | _, ⟨_, _, h₁, h₂, rfl⟩ => Forall₂.cons h₁ h₂

theorem forall₂_and_left {p : α → Prop} :
    ∀ l u, Forall₂ (fun a b => p a ∧ R a b) l u ↔ (∀ a ∈ l, p a) ∧ Forall₂ R l u
  | [], u => by
    simp only [forall₂_nil_left_iff, forall_prop_of_false (not_mem_nil _), imp_true_iff,
      true_and_iff]
  | a :: l, u => by
    simp only [forall₂_and_left l, forall₂_cons_left_iff, forall_mem_cons, and_assoc,
      @and_comm _ (p a), @and_left_comm _ (p a), exists_and_left]
    simp only [and_comm, and_assoc, and_left_comm, ← exists_and_right]

@[simp]
theorem forall₂_map_left_iff {f : γ → α} :
    ∀ {l u}, Forall₂ R (map f l) u ↔ Forall₂ (fun c b => R (f c) b) l u
  | [], _ => by simp only [map, forall₂_nil_left_iff]
  | a :: l, _ => by simp only [map, forall₂_cons_left_iff, forall₂_map_left_iff]

@[simp]
theorem forall₂_map_right_iff {f : γ → β} :
    ∀ {l u}, Forall₂ R l (map f u) ↔ Forall₂ (fun a c => R a (f c)) l u
  | _, [] => by simp only [map, forall₂_nil_right_iff]
  | _, b :: u => by simp only [map, forall₂_cons_right_iff, forall₂_map_right_iff]

theorem left_unique_forall₂' (hr : LeftUnique R) : ∀ {a b c}, Forall₂ R a c → Forall₂ R b c → a = b
  | _, _, _, Forall₂.nil, Forall₂.nil => rfl
  | _, _, _, Forall₂.cons ha₀ h₀, Forall₂.cons ha₁ h₁ =>
    hr ha₀ ha₁ ▸ left_unique_forall₂' hr h₀ h₁ ▸ rfl

theorem _root_.Relator.LeftUnique.forall₂ (hr : LeftUnique R) : LeftUnique (Forall₂ R) :=
  @left_unique_forall₂' _ _ _ hr

theorem right_unique_forall₂' (hr : RightUnique R) :
    ∀ {a b c}, Forall₂ R a b → Forall₂ R a c → b = c
  | _, _, _, Forall₂.nil, Forall₂.nil => rfl
  | _, _, _, Forall₂.cons ha₀ h₀, Forall₂.cons ha₁ h₁ =>
    hr ha₀ ha₁ ▸ right_unique_forall₂' hr h₀ h₁ ▸ rfl

theorem _root_.Relator.RightUnique.forall₂ (hr : RightUnique R) : RightUnique (Forall₂ R) :=
  @right_unique_forall₂' _ _ _ hr

theorem _root_.Relator.BiUnique.forall₂ (hr : BiUnique R) : BiUnique (Forall₂ R) :=
  ⟨hr.left.forall₂, hr.right.forall₂⟩

theorem Forall₂.length_eq : ∀ {l₁ l₂}, Forall₂ R l₁ l₂ → length l₁ = length l₂
  | _, _, Forall₂.nil => rfl
  | _, _, Forall₂.cons _ h₂ => congr_arg succ (Forall₂.length_eq h₂)

theorem Forall₂.get :
    ∀ {x : List α} {y : List β}, Forall₂ R x y →
      ∀ ⦃i : ℕ⦄ (hx : i < x.length) (hy : i < y.length), R (x.get ⟨i, hx⟩) (y.get ⟨i, hy⟩)
  | _, _, Forall₂.cons ha _, 0, _, _ => ha
  | _, _, Forall₂.cons _ hl, succ _, _, _ => hl.get _ _

set_option linter.deprecated false in
@[deprecated (since := "2024-05-05")] theorem Forall₂.nthLe {x y} (h : Forall₂ R x y) ⦃i : ℕ⦄
    (hx : i < x.length) (hy : i < y.length) : R (x.nthLe i hx) (y.nthLe i hy) := h.get hx hy

theorem forall₂_of_length_eq_of_get :
    ∀ {x : List α} {y : List β},
      x.length = y.length → (∀ i h₁ h₂, R (x.get ⟨i, h₁⟩) (y.get ⟨i, h₂⟩)) → Forall₂ R x y
  | [], [], _, _ => Forall₂.nil
  | _ :: _, _ :: _, hl, h =>
    Forall₂.cons (h 0 (Nat.zero_lt_succ _) (Nat.zero_lt_succ _))
      (forall₂_of_length_eq_of_get (succ.inj hl) fun i h₁ h₂ =>
        h i.succ (succ_lt_succ h₁) (succ_lt_succ h₂))

set_option linter.deprecated false in
@[deprecated (since := "2024-05-05")] theorem forall₂_of_length_eq_of_nthLe {x y}
    (H : x.length = y.length) (H' : ∀ i h₁ h₂, R (x.nthLe i h₁) (y.nthLe i h₂)) :
    Forall₂ R x y := forall₂_of_length_eq_of_get H H'

theorem forall₂_iff_get {l₁ : List α} {l₂ : List β} :
    Forall₂ R l₁ l₂ ↔ l₁.length = l₂.length ∧ ∀ i h₁ h₂, R (l₁.get ⟨i, h₁⟩) (l₂.get ⟨i, h₂⟩) :=
  ⟨fun h => ⟨h.length_eq, h.get⟩, fun h => forall₂_of_length_eq_of_get h.1 h.2⟩

set_option linter.deprecated false in
@[deprecated (since := "2024-05-05")] theorem forall₂_iff_nthLe {l₁ : List α} {l₂ : List β} :
    Forall₂ R l₁ l₂ ↔ l₁.length = l₂.length ∧ ∀ i h₁ h₂, R (l₁.nthLe i h₁) (l₂.nthLe i h₂) :=
  forall₂_iff_get

theorem forall₂_zip : ∀ {l₁ l₂}, Forall₂ R l₁ l₂ → ∀ {a b}, (a, b) ∈ zip l₁ l₂ → R a b
  | _, _, Forall₂.cons h₁ h₂, x, y, hx => by
    rw [zip, zipWith, mem_cons] at hx
    match hx with
    | Or.inl rfl => exact h₁
    | Or.inr h₃ => exact forall₂_zip h₂ h₃

theorem forall₂_iff_zip {l₁ l₂} :
    Forall₂ R l₁ l₂ ↔ length l₁ = length l₂ ∧ ∀ {a b}, (a, b) ∈ zip l₁ l₂ → R a b :=
  ⟨fun h => ⟨Forall₂.length_eq h, @forall₂_zip _ _ _ _ _ h⟩, fun h => by
    cases' h with h₁ h₂
    induction' l₁ with a l₁ IH generalizing l₂
    · cases length_eq_zero.1 h₁.symm
      constructor
    · cases' l₂ with b l₂
      · simp at h₁
      · simp only [length_cons, succ.injEq] at h₁
        exact Forall₂.cons (h₂ <| by simp [zip])
          (IH h₁ fun h => h₂ <| by
            simp only [zip, zipWith, find?, mem_cons, Prod.mk.injEq]; right
            simpa [zip] using h)⟩

theorem forall₂_take : ∀ (n) {l₁ l₂}, Forall₂ R l₁ l₂ → Forall₂ R (take n l₁) (take n l₂)
  | 0, _, _, _ => by simp only [Forall₂.nil, take]
  | _ + 1, _, _, Forall₂.nil => by simp only [Forall₂.nil, take]
  | n + 1, _, _, Forall₂.cons h₁ h₂ => by simp [And.intro h₁ h₂, forall₂_take n]

theorem forall₂_drop : ∀ (n) {l₁ l₂}, Forall₂ R l₁ l₂ → Forall₂ R (drop n l₁) (drop n l₂)
  | 0, _, _, h => by simp only [drop, h]
  | _ + 1, _, _, Forall₂.nil => by simp only [Forall₂.nil, drop]
  | n + 1, _, _, Forall₂.cons h₁ h₂ => by simp [And.intro h₁ h₂, forall₂_drop n]

theorem forall₂_take_append (l : List α) (l₁ : List β) (l₂ : List β) (h : Forall₂ R l (l₁ ++ l₂)) :
    Forall₂ R (List.take (length l₁) l) l₁ := by
  have h' : Forall₂ R (take (length l₁) l) (take (length l₁) (l₁ ++ l₂)) :=
    forall₂_take (length l₁) h
  rwa [take_left] at h'

theorem forall₂_drop_append (l : List α) (l₁ : List β) (l₂ : List β) (h : Forall₂ R l (l₁ ++ l₂)) :
    Forall₂ R (List.drop (length l₁) l) l₂ := by
  have h' : Forall₂ R (drop (length l₁) l) (drop (length l₁) (l₁ ++ l₂)) :=
    forall₂_drop (length l₁) h
  rwa [drop_left] at h'

theorem rel_mem (hr : BiUnique R) : (R ⇒ Forall₂ R ⇒ Iff) (· ∈ ·) (· ∈ ·)
  | a, b, _, [], [], Forall₂.nil => by simp only [not_mem_nil]
  | a, b, h, a' :: as, b' :: bs, Forall₂.cons h₁ h₂ => by
    simp only [mem_cons]
    exact rel_or (rel_eq hr h h₁) (rel_mem hr h h₂)

theorem rel_map : ((R ⇒ P) ⇒ Forall₂ R ⇒ Forall₂ P) map map
  | _, _, _, [], [], Forall₂.nil => Forall₂.nil
  | _, _, h, _ :: _, _ :: _, Forall₂.cons h₁ h₂ => Forall₂.cons (h h₁) (rel_map (@h) h₂)

theorem rel_append : (Forall₂ R ⇒ Forall₂ R ⇒ Forall₂ R) (· ++ ·) (· ++ ·)
  | [], [], _, _, _, hl => hl
  | _, _, Forall₂.cons h₁ h₂, _, _, hl => Forall₂.cons h₁ (rel_append h₂ hl)

theorem rel_reverse : (Forall₂ R ⇒ Forall₂ R) reverse reverse
  | [], [], Forall₂.nil => Forall₂.nil
  | _, _, Forall₂.cons h₁ h₂ => by
    simp only [reverse_cons]
    exact rel_append (rel_reverse h₂) (Forall₂.cons h₁ Forall₂.nil)

@[simp]
theorem forall₂_reverse_iff {l₁ l₂} : Forall₂ R (reverse l₁) (reverse l₂) ↔ Forall₂ R l₁ l₂ :=
  Iff.intro
    (fun h => by
      rw [← reverse_reverse l₁, ← reverse_reverse l₂]
      exact rel_reverse h)
    fun h => rel_reverse h

theorem rel_join : (Forall₂ (Forall₂ R) ⇒ Forall₂ R) join join
  | [], [], Forall₂.nil => Forall₂.nil
  | _, _, Forall₂.cons h₁ h₂ => rel_append h₁ (rel_join h₂)

theorem rel_bind : (Forall₂ R ⇒ (R ⇒ Forall₂ P) ⇒ Forall₂ P) List.bind List.bind :=
  fun _ _ h₁ _ _ h₂ => rel_join (rel_map (@h₂) h₁)

theorem rel_foldl : ((P ⇒ R ⇒ P) ⇒ P ⇒ Forall₂ R ⇒ P) foldl foldl
  | _, _, _, _, _, h, _, _, Forall₂.nil => h
  | _, _, hfg, _, _, hxy, _, _, Forall₂.cons hab hs => rel_foldl (@hfg) (hfg hxy hab) hs

theorem rel_foldr : ((R ⇒ P ⇒ P) ⇒ P ⇒ Forall₂ R ⇒ P) foldr foldr
  | _, _, _, _, _, h, _, _, Forall₂.nil => h
  | _, _, hfg, _, _, hxy, _, _, Forall₂.cons hab hs => hfg hab (rel_foldr (@hfg) hxy hs)

theorem rel_filter {p : α → Bool} {q : β → Bool}
    (hpq : (R ⇒ (· ↔ ·)) (fun x => p x) (fun x => q x)) :
    (Forall₂ R ⇒ Forall₂ R) (filter p) (filter q)
  | _, _, Forall₂.nil => Forall₂.nil
  | a :: as, b :: bs, Forall₂.cons h₁ h₂ => by
    dsimp [LiftFun] at hpq
    by_cases h : p a
    · have : q b := by rwa [← hpq h₁]
      simp only [filter_cons_of_pos h, filter_cons_of_pos this, forall₂_cons, h₁, true_and_iff,
        rel_filter hpq h₂]
    · have : ¬q b := by rwa [← hpq h₁]
<<<<<<< HEAD
      simp only [filter_cons_of_neg h, filter_cons_of_neg this, rel_filter hpq h₂]
#align list.rel_filter List.rel_filter
=======
      simp only [filter_cons_of_neg _ h, filter_cons_of_neg _ this, rel_filter hpq h₂]
>>>>>>> 2fc87a94

theorem rel_filterMap : ((R ⇒ Option.Rel P) ⇒ Forall₂ R ⇒ Forall₂ P) filterMap filterMap
  | _, _, _, _, _, Forall₂.nil => Forall₂.nil
  | f, g, hfg, a :: as, b :: bs, Forall₂.cons h₁ h₂ => by
    rw [filterMap_cons, filterMap_cons]
    exact
      match f a, g b, hfg h₁ with
      | _, _, Option.Rel.none => rel_filterMap (@hfg) h₂
      | _, _, Option.Rel.some h => Forall₂.cons h (rel_filterMap (@hfg) h₂)

/-- Given a relation `R`, `sublist_forall₂ r l₁ l₂` indicates that there is a sublist of `l₂` such
  that `forall₂ r l₁ l₂`. -/
inductive SublistForall₂ (R : α → β → Prop) : List α → List β → Prop
  | nil {l} : SublistForall₂ R [] l
  | cons {a₁ a₂ l₁ l₂} : R a₁ a₂ → SublistForall₂ R l₁ l₂ → SublistForall₂ R (a₁ :: l₁) (a₂ :: l₂)
  | cons_right {a l₁ l₂} : SublistForall₂ R l₁ l₂ → SublistForall₂ R l₁ (a :: l₂)

theorem sublistForall₂_iff {l₁ : List α} {l₂ : List β} :
    SublistForall₂ R l₁ l₂ ↔ ∃ l, Forall₂ R l₁ l ∧ l <+ l₂ := by
  constructor <;> intro h
  · induction' h with _ a b l1 l2 rab _ ih b l1 l2 _ ih
    · exact ⟨nil, Forall₂.nil, nil_sublist _⟩
    · obtain ⟨l, hl1, hl2⟩ := ih
      exact ⟨b :: l, Forall₂.cons rab hl1, hl2.cons_cons b⟩
    · obtain ⟨l, hl1, hl2⟩ := ih
      exact ⟨l, hl1, hl2.trans (Sublist.cons _ (Sublist.refl _))⟩
  · obtain ⟨l, hl1, hl2⟩ := h
    revert l₁
    induction' hl2 with _ _ _ _ ih _ _ _ _ ih <;> intro l₁ hl1
    · rw [forall₂_nil_right_iff.1 hl1]
      exact SublistForall₂.nil
    · exact SublistForall₂.cons_right (ih hl1)
    · cases' hl1 with _ _ _ _ hr hl _
      exact SublistForall₂.cons hr (ih hl)

instance SublistForall₂.is_refl [IsRefl α Rₐ] : IsRefl (List α) (SublistForall₂ Rₐ) :=
  ⟨fun l => sublistForall₂_iff.2 ⟨l, forall₂_refl l, Sublist.refl l⟩⟩

instance SublistForall₂.is_trans [IsTrans α Rₐ] : IsTrans (List α) (SublistForall₂ Rₐ) :=
  ⟨fun a b c => by
    revert a b
    induction' c with _ _ ih
    · rintro _ _ h1 h2
      cases h2
      exact h1
    · rintro a b h1 h2
      cases' h2 with _ _ _ _ _ hbc tbc _ _ y1 btc
      · cases h1
        exact SublistForall₂.nil
      · cases' h1 with _ _ _ _ _ hab tab _ _ _ atb
        · exact SublistForall₂.nil
        · exact SublistForall₂.cons (_root_.trans hab hbc) (ih _ _ tab tbc)
        · exact SublistForall₂.cons_right (ih _ _ atb tbc)
      · exact SublistForall₂.cons_right (ih _ _ h1 btc)⟩

theorem Sublist.sublistForall₂ {l₁ l₂ : List α} (h : l₁ <+ l₂) [IsRefl α Rₐ] :
    SublistForall₂ Rₐ l₁ l₂ :=
  sublistForall₂_iff.2 ⟨l₁, forall₂_refl l₁, h⟩

theorem tail_sublistForall₂_self [IsRefl α Rₐ] (l : List α) : SublistForall₂ Rₐ l.tail l :=
  l.tail_sublist.sublistForall₂

end List<|MERGE_RESOLUTION|>--- conflicted
+++ resolved
@@ -261,12 +261,7 @@
       simp only [filter_cons_of_pos h, filter_cons_of_pos this, forall₂_cons, h₁, true_and_iff,
         rel_filter hpq h₂]
     · have : ¬q b := by rwa [← hpq h₁]
-<<<<<<< HEAD
-      simp only [filter_cons_of_neg h, filter_cons_of_neg this, rel_filter hpq h₂]
-#align list.rel_filter List.rel_filter
-=======
       simp only [filter_cons_of_neg _ h, filter_cons_of_neg _ this, rel_filter hpq h₂]
->>>>>>> 2fc87a94
 
 theorem rel_filterMap : ((R ⇒ Option.Rel P) ⇒ Forall₂ R ⇒ Forall₂ P) filterMap filterMap
   | _, _, _, _, _, Forall₂.nil => Forall₂.nil
