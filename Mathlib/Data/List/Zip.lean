--- conflicted
+++ resolved
@@ -149,36 +149,10 @@
 
 @[deprecated (since := "2024-07-29")] alias get?_zip_with_eq_some := get?_zipWith_eq_some
 
-<<<<<<< HEAD
-=======
-theorem getElem?_zip_eq_some (l₁ : List α) (l₂ : List β) (z : α × β) (i : ℕ) :
-    (zip l₁ l₂)[i]? = some z ↔ l₁[i]? = some z.1 ∧ l₂[i]? = some z.2 := by
-  cases z
-  rw [zip, getElem?_zipWith_eq_some]; constructor
-  · rintro ⟨x, y, h₀, h₁, h₂⟩
-    simpa [h₀, h₁] using h₂
-  · rintro ⟨h₀, h₁⟩
-    exact ⟨_, _, h₀, h₁, rfl⟩
-
->>>>>>> 43adf291
 theorem get?_zip_eq_some (l₁ : List α) (l₂ : List β) (z : α × β) (i : ℕ) :
     (zip l₁ l₂).get? i = some z ↔ l₁.get? i = some z.1 ∧ l₂.get? i = some z.2 := by
   simp [getElem?_zip_eq_some]
 
-<<<<<<< HEAD
-=======
-@[simp]
-theorem getElem_zipWith {f : α → β → γ} {l : List α} {l' : List β}
-    {i : Nat} {h : i < (zipWith f l l').length} :
-    (zipWith f l l')[i] =
-      f (l[i]'(lt_length_left_of_zipWith h))
-        (l'[i]'(lt_length_right_of_zipWith h)) := by
-  rw [← Option.some_inj, ← getElem?_eq_getElem, getElem?_zipWith_eq_some]
-  exact
-    ⟨l[i]'(lt_length_left_of_zipWith h), l'[i]'(lt_length_right_of_zipWith h),
-      by rw [getElem?_eq_getElem], by rw [getElem?_eq_getElem]; exact ⟨rfl, rfl⟩⟩
-
->>>>>>> 43adf291
 @[deprecated getElem_zipWith (since := "2024-06-12")]
 theorem get_zipWith {f : α → β → γ} {l : List α} {l' : List β} {i : Fin (zipWith f l l').length} :
     (zipWith f l l').get i =
@@ -232,26 +206,4 @@
     · simp
     · simp [hl]
 
-<<<<<<< HEAD
-=======
-section Distrib
-
-/-! ### Operations that can be applied before or after a `zipWith` -/
-
-
-variable (f : α → β → γ) (l : List α) (l' : List β) (n : ℕ)
-
-theorem zipWith_distrib_reverse (h : l.length = l'.length) :
-    (zipWith f l l').reverse = zipWith f l.reverse l'.reverse := by
-  induction' l with hd tl hl generalizing l'
-  · simp
-  · cases' l' with hd' tl'
-    · simp
-    · simp only [Nat.add_left_inj, length] at h
-      have : tl.reverse.length = tl'.reverse.length := by simp [h]
-      simp [hl _ h, zipWith_append _ _ _ _ _ this]
-
-end Distrib
-
->>>>>>> 43adf291
 end List