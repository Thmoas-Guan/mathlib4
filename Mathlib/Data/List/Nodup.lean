--- conflicted
+++ resolved
@@ -23,11 +23,6 @@
 
 namespace List
 
-<<<<<<< HEAD
-#align list.forall_mem_ne List.forall_mem_ne
-#align list.nodup_nil List.nodup_nil
-#align list.nodup_cons List.nodup_cons
-=======
 @[simp]
 theorem forall_mem_ne {a : α} {l : List α} : (∀ a' : α, a' ∈ l → ¬a = a') ↔ a ∉ l :=
   ⟨fun h m => h _ m rfl, fun h _ m e => h (e.symm ▸ m)⟩
@@ -39,7 +34,6 @@
 @[simp]
 theorem nodup_cons {a : α} {l : List α} : Nodup (a :: l) ↔ a ∉ l ∧ Nodup l := by
   simp only [Nodup, pairwise_cons, forall_mem_ne]
->>>>>>> 2fc87a94
 
 protected theorem Pairwise.nodup {l : List α} {r : α → α → Prop} [IsIrrefl α r] (h : Pairwise r l) :
     Nodup l :=
@@ -66,12 +60,8 @@
 theorem not_nodup_cons_of_mem : a ∈ l → ¬Nodup (a :: l) :=
   imp_not_comm.1 Nodup.not_mem
 
-<<<<<<< HEAD
-#align list.nodup.sublist List.Nodup.sublist
-=======
 protected theorem Nodup.sublist : l₁ <+ l₂ → Nodup l₂ → Nodup l₁ :=
   Pairwise.sublist
->>>>>>> 2fc87a94
 
 theorem not_nodup_pair (a : α) : ¬Nodup [a, a] :=
   not_nodup_cons_of_mem <| mem_singleton_self _
@@ -181,9 +171,6 @@
     ⟨fun H h => H.antisymm (count_pos_iff_mem.mpr h),
      fun H => if h : _ then (H h).le else (count_eq_zero.mpr h).trans_le (Nat.zero_le 1)⟩
 
-<<<<<<< HEAD
-#align list.nodup_replicate List.nodup_replicate
-=======
 theorem nodup_replicate (a : α) : ∀ {n : ℕ}, Nodup (replicate n a) ↔ n ≤ 1
   | 0 => by simp [Nat.zero_le]
   | 1 => by simp
@@ -191,7 +178,6 @@
     iff_of_false
       (fun H => nodup_iff_sublist.1 H a ((replicate_sublist_replicate _).2 (Nat.le_add_left 2 n)))
       (not_le_of_lt <| Nat.le_add_left 2 n)
->>>>>>> 2fc87a94
 
 @[simp]
 theorem count_eq_one_of_mem [DecidableEq α] {a : α} {l : List α} (d : Nodup l) (h : a ∈ l) :
@@ -279,10 +265,6 @@
 theorem nodup_reverse {l : List α} : Nodup (reverse l) ↔ Nodup l :=
   pairwise_reverse.trans <| by simp only [Nodup, Ne, eq_comm]
 
-<<<<<<< HEAD
-#align list.nodup.erase_eq_filter List.Nodup.erase_eq_filter
-#align list.nodup.erase List.Nodup.erase
-=======
 theorem Nodup.erase_eq_filter [DecidableEq α] {l} (d : Nodup l) (a : α) :
     l.erase a = l.filter (· ≠ a) := by
   induction' d with b l m _ IH; · rfl
@@ -297,7 +279,6 @@
 
 theorem Nodup.erase [DecidableEq α] (a : α) : Nodup l → Nodup (l.erase a) :=
   Nodup.sublist <| erase_sublist _ _
->>>>>>> 2fc87a94
 
 theorem Nodup.erase_getElem [DecidableEq α] {l : List α} (hl : l.Nodup)
     (i : Nat) (h : i < l.length) : l.erase l[i] = l.eraseIdx ↑i := by
@@ -322,16 +303,11 @@
 theorem Nodup.diff [DecidableEq α] : l₁.Nodup → (l₁.diff l₂).Nodup :=
   Nodup.sublist <| diff_sublist _ _
 
-<<<<<<< HEAD
-#align list.nodup.mem_erase_iff List.Nodup.mem_erase_iff
-#align list.nodup.not_mem_erase List.Nodup.not_mem_erase
-=======
 theorem Nodup.mem_erase_iff [DecidableEq α] (d : Nodup l) : a ∈ l.erase b ↔ a ≠ b ∧ a ∈ l := by
   rw [d.erase_eq_filter, mem_filter, and_comm, decide_eq_true_iff]
 
 theorem Nodup.not_mem_erase [DecidableEq α] (h : Nodup l) : a ∉ l.erase a := fun H =>
   (h.mem_erase_iff.1 H).1 rfl
->>>>>>> 2fc87a94
 
 theorem nodup_join {L : List (List α)} :
     Nodup (join L) ↔ (∀ l ∈ L, Nodup l) ∧ Pairwise Disjoint L := by
@@ -387,14 +363,8 @@
   | l₁, [], _ => by simp
   | l₁, a :: l₂, hl₁ => by
     rw [diff_cons, (hl₁.erase _).diff_eq_filter, hl₁.erase_eq_filter, filter_filter]
-<<<<<<< HEAD
-    simp only [decide_not, Bool.not_eq_true', decide_eq_false_iff_not, bne_iff_ne, ne_eq, and_comm,
-      Bool.decide_and, mem_cons, not_or]
-#align list.nodup.diff_eq_filter List.Nodup.diff_eq_filter
-=======
     simp only [decide_not, Bool.not_eq_true', decide_eq_false_iff_not, ne_eq, and_comm,
       Bool.decide_and, find?, mem_cons, not_or]
->>>>>>> 2fc87a94
 
 theorem Nodup.mem_diff_iff [DecidableEq α] (hl₁ : l₁.Nodup) : a ∈ l₁.diff l₂ ↔ a ∈ l₁ ∧ a ∉ l₂ := by
   rw [hl₁.diff_eq_filter, mem_filter, decide_eq_true_iff]
