--- conflicted
+++ resolved
@@ -31,20 +31,6 @@
 
 variable (d : α)
 
-<<<<<<< HEAD
-#align list.nthd_nil List.getD_nilₓ -- argument order
-=======
-variable {n d} in
-@[simp]
-theorem getD_nil : getD [] n d = d :=
-  rfl
-#align list.nthd_nil List.getD_nilₓ -- argument order
-
-variable {x xs d} in
-@[simp]
-theorem getD_cons_zero : getD (x :: xs) 0 d = x :=
-  rfl
->>>>>>> 94b9da4b
 #align list.nthd_cons_zero List.getD_cons_zeroₓ -- argument order
 #align list.nthd_cons_succ List.getD_cons_succₓ -- argument order
 
