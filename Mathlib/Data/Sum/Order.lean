/-
Copyright (c) 2021 Yaël Dillies. All rights reserved.
Released under Apache 2.0 license as described in the file LICENSE.
Authors: Yaël Dillies
-/
import Mathlib.Order.Hom.Basic

#align_import data.sum.order from "leanprover-community/mathlib"@"f1a2caaf51ef593799107fe9a8d5e411599f3996"

/-!
# Orders on a sum type

This file defines the disjoint sum and the linear (aka lexicographic) sum of two orders and
provides relation instances for `Sum.LiftRel` and `Sum.Lex`.

We declare the disjoint sum of orders as the default set of instances. The linear order goes on a
type synonym.

## Main declarations

* `Sum.LE`, `Sum.LT`: Disjoint sum of orders.
* `Sum.Lex.LE`, `Sum.Lex.LT`: Lexicographic/linear sum of orders.

## Notation

* `α ⊕ₗ β`:  The linear sum of `α` and `β`.
-/


variable {α β γ δ : Type*}

namespace Sum

/-! ### Unbundled relation classes -/


section LiftRel

variable (r : α → α → Prop) (s : β → β → Prop)

@[refl]
theorem LiftRel.refl [IsRefl α r] [IsRefl β s] : ∀ x, LiftRel r s x x
  | inl a => LiftRel.inl (_root_.refl a)
  | inr a => LiftRel.inr (_root_.refl a)
#align sum.lift_rel.refl Sum.LiftRel.refl

instance [IsRefl α r] [IsRefl β s] : IsRefl (Sum α β) (LiftRel r s) :=
  ⟨LiftRel.refl _ _⟩

instance [IsIrrefl α r] [IsIrrefl β s] : IsIrrefl (Sum α β) (LiftRel r s) :=
  ⟨by rintro _ (⟨h⟩ | ⟨h⟩) <;> exact irrefl _ h⟩

@[trans]
theorem LiftRel.trans [IsTrans α r] [IsTrans β s] :
    ∀ {a b c}, LiftRel r s a b → LiftRel r s b c → LiftRel r s a c
  | _, _, _, LiftRel.inl hab, LiftRel.inl hbc => LiftRel.inl <| _root_.trans hab hbc
  | _, _, _, LiftRel.inr hab, LiftRel.inr hbc => LiftRel.inr <| _root_.trans hab hbc
#align sum.lift_rel.trans Sum.LiftRel.trans

instance [IsTrans α r] [IsTrans β s] : IsTrans (Sum α β) (LiftRel r s) :=
  ⟨fun _ _ _ => LiftRel.trans _ _⟩

instance [IsAntisymm α r] [IsAntisymm β s] : IsAntisymm (Sum α β) (LiftRel r s) :=
  ⟨by rintro _ _ (⟨hab⟩ | ⟨hab⟩) (⟨hba⟩ | ⟨hba⟩) <;> rw [antisymm hab hba]⟩

end LiftRel

section Lex

variable (r : α → α → Prop) (s : β → β → Prop)

instance [IsRefl α r] [IsRefl β s] : IsRefl (Sum α β) (Lex r s) :=
  ⟨by
    rintro (a | a)
    exacts [Lex.inl (refl _), Lex.inr (refl _)]⟩

instance [IsIrrefl α r] [IsIrrefl β s] : IsIrrefl (Sum α β) (Lex r s) :=
  ⟨by rintro _ (⟨h⟩ | ⟨h⟩) <;> exact irrefl _ h⟩

instance [IsTrans α r] [IsTrans β s] : IsTrans (Sum α β) (Lex r s) :=
  ⟨by
    rintro _ _ _ (⟨hab⟩ | ⟨hab⟩) (⟨hbc⟩ | ⟨hbc⟩)
    exacts [.inl (_root_.trans hab hbc), .sep _ _, .inr (_root_.trans hab hbc), .sep _ _]⟩

instance [IsAntisymm α r] [IsAntisymm β s] : IsAntisymm (Sum α β) (Lex r s) :=
  ⟨by rintro _ _ (⟨hab⟩ | ⟨hab⟩) (⟨hba⟩ | ⟨hba⟩) <;> rw [antisymm hab hba]⟩

instance [IsTotal α r] [IsTotal β s] : IsTotal (Sum α β) (Lex r s) :=
  ⟨fun a b =>
    match a, b with
    | inl a, inl b => (total_of r a b).imp Lex.inl Lex.inl
    | inl _, inr _ => Or.inl (Lex.sep _ _)
    | inr _, inl _ => Or.inr (Lex.sep _ _)
    | inr a, inr b => (total_of s a b).imp Lex.inr Lex.inr⟩

instance [IsTrichotomous α r] [IsTrichotomous β s] : IsTrichotomous (Sum α β) (Lex r s) :=
  ⟨fun a b =>
    match a, b with
    | inl a, inl b => (trichotomous_of r a b).imp3 Lex.inl (congr_arg _) Lex.inl
    | inl _, inr _ => Or.inl (Lex.sep _ _)
    | inr _, inl _ => Or.inr (Or.inr <| Lex.sep _ _)
    | inr a, inr b => (trichotomous_of s a b).imp3 Lex.inr (congr_arg _) Lex.inr⟩

instance [IsWellOrder α r] [IsWellOrder β s] :
    IsWellOrder (Sum α β) (Sum.Lex r s) where wf := Sum.lex_wf IsWellFounded.wf IsWellFounded.wf

end Lex

/-! ### Disjoint sum of two orders -/


section Disjoint

instance instLESum [LE α] [LE β] : LE (Sum α β) :=
  ⟨LiftRel (· ≤ ·) (· ≤ ·)⟩

instance instLTSum [LT α] [LT β] : LT (Sum α β) :=
  ⟨LiftRel (· < ·) (· < ·)⟩

theorem le_def [LE α] [LE β] {a b : Sum α β} : a ≤ b ↔ LiftRel (· ≤ ·) (· ≤ ·) a b :=
  Iff.rfl
#align sum.le_def Sum.le_def

theorem lt_def [LT α] [LT β] {a b : Sum α β} : a < b ↔ LiftRel (· < ·) (· < ·) a b :=
  Iff.rfl
#align sum.lt_def Sum.lt_def

@[simp]
theorem inl_le_inl_iff [LE α] [LE β] {a b : α} : (inl a : Sum α β) ≤ inl b ↔ a ≤ b :=
  liftRel_inl_inl
#align sum.inl_le_inl_iff Sum.inl_le_inl_iff

@[simp]
theorem inr_le_inr_iff [LE α] [LE β] {a b : β} : (inr a : Sum α β) ≤ inr b ↔ a ≤ b :=
  liftRel_inr_inr
#align sum.inr_le_inr_iff Sum.inr_le_inr_iff

@[simp]
theorem inl_lt_inl_iff [LT α] [LT β] {a b : α} : (inl a : Sum α β) < inl b ↔ a < b :=
  liftRel_inl_inl
#align sum.inl_lt_inl_iff Sum.inl_lt_inl_iff

@[simp]
theorem inr_lt_inr_iff [LT α] [LT β] {a b : β} : (inr a : Sum α β) < inr b ↔ a < b :=
  liftRel_inr_inr
#align sum.inr_lt_inr_iff Sum.inr_lt_inr_iff

@[simp]
theorem not_inl_le_inr [LE α] [LE β] {a : α} {b : β} : ¬inl b ≤ inr a :=
  not_liftRel_inl_inr
#align sum.not_inl_le_inr Sum.not_inl_le_inr

@[simp]
theorem not_inl_lt_inr [LT α] [LT β] {a : α} {b : β} : ¬inl b < inr a :=
  not_liftRel_inl_inr
#align sum.not_inl_lt_inr Sum.not_inl_lt_inr

@[simp]
theorem not_inr_le_inl [LE α] [LE β] {a : α} {b : β} : ¬inr b ≤ inl a :=
  not_liftRel_inr_inl
#align sum.not_inr_le_inl Sum.not_inr_le_inl

@[simp]
theorem not_inr_lt_inl [LT α] [LT β] {a : α} {b : β} : ¬inr b < inl a :=
  not_liftRel_inr_inl
#align sum.not_inr_lt_inl Sum.not_inr_lt_inl

section Preorder

variable [Preorder α] [Preorder β]

instance instPreorderSum : Preorder (Sum α β) :=
  { instLESum, instLTSum with
    le_refl := fun x => LiftRel.refl _ _ _,
    le_trans := fun _ _ _ => LiftRel.trans _ _,
    lt_iff_le_not_le := fun a b => by
      refine ⟨fun hab => ⟨hab.mono (fun _ _ => le_of_lt) fun _ _ => le_of_lt, ?_⟩, ?_⟩
      · rintro (⟨hba⟩ | ⟨hba⟩)
        · exact hba.not_lt (inl_lt_inl_iff.1 hab)
        · exact hba.not_lt (inr_lt_inr_iff.1 hab)
      · rintro ⟨⟨hab⟩ | ⟨hab⟩, hba⟩
        · exact LiftRel.inl (hab.lt_of_not_le fun h => hba <| LiftRel.inl h)
        · exact LiftRel.inr (hab.lt_of_not_le fun h => hba <| LiftRel.inr h) }

theorem inl_mono : Monotone (inl : α → Sum α β) := fun _ _ => LiftRel.inl
#align sum.inl_mono Sum.inl_mono

theorem inr_mono : Monotone (inr : β → Sum α β) := fun _ _ => LiftRel.inr
#align sum.inr_mono Sum.inr_mono

theorem inl_strictMono : StrictMono (inl : α → Sum α β) := fun _ _ => LiftRel.inl
#align sum.inl_strict_mono Sum.inl_strictMono

theorem inr_strictMono : StrictMono (inr : β → Sum α β) := fun _ _ => LiftRel.inr
#align sum.inr_strict_mono Sum.inr_strictMono

end Preorder

instance [PartialOrder α] [PartialOrder β] : PartialOrder (Sum α β) :=
  { instPreorderSum with
    le_antisymm := fun _ _ => show LiftRel _ _ _ _ → _ from antisymm }

instance noMinOrder [LT α] [LT β] [NoMinOrder α] [NoMinOrder β] : NoMinOrder (Sum α β) :=
  ⟨fun a =>
    match a with
    | inl a =>
      let ⟨b, h⟩ := exists_lt a
      ⟨inl b, inl_lt_inl_iff.2 h⟩
    | inr a =>
      let ⟨b, h⟩ := exists_lt a
      ⟨inr b, inr_lt_inr_iff.2 h⟩⟩
#align sum.no_min_order Sum.noMinOrder

instance noMaxOrder [LT α] [LT β] [NoMaxOrder α] [NoMaxOrder β] : NoMaxOrder (Sum α β) :=
  ⟨fun a =>
    match a with
    | inl a =>
      let ⟨b, h⟩ := exists_gt a
      ⟨inl b, inl_lt_inl_iff.2 h⟩
    | inr a =>
      let ⟨b, h⟩ := exists_gt a
      ⟨inr b, inr_lt_inr_iff.2 h⟩⟩
#align sum.no_max_order Sum.noMaxOrder

@[simp]
theorem noMinOrder_iff [LT α] [LT β] : NoMinOrder (Sum α β) ↔ NoMinOrder α ∧ NoMinOrder β :=
  ⟨fun _ =>
    ⟨⟨fun a => by
        obtain ⟨b | b, h⟩ := exists_lt (inl a : Sum α β)
        · exact ⟨b, inl_lt_inl_iff.1 h⟩
        · exact (not_inr_lt_inl h).elim⟩,
      ⟨fun a => by
        obtain ⟨b | b, h⟩ := exists_lt (inr a : Sum α β)
        · exact (not_inl_lt_inr h).elim
        · exact ⟨b, inr_lt_inr_iff.1 h⟩⟩⟩,
    fun h => @Sum.noMinOrder _ _ _ _ h.1 h.2⟩
#align sum.no_min_order_iff Sum.noMinOrder_iff

@[simp]
theorem noMaxOrder_iff [LT α] [LT β] : NoMaxOrder (Sum α β) ↔ NoMaxOrder α ∧ NoMaxOrder β :=
  ⟨fun _ =>
    ⟨⟨fun a => by
        obtain ⟨b | b, h⟩ := exists_gt (inl a : Sum α β)
        · exact ⟨b, inl_lt_inl_iff.1 h⟩
        · exact (not_inl_lt_inr h).elim⟩,
      ⟨fun a => by
        obtain ⟨b | b, h⟩ := exists_gt (inr a : Sum α β)
        · exact (not_inr_lt_inl h).elim
        · exact ⟨b, inr_lt_inr_iff.1 h⟩⟩⟩,
    fun h => @Sum.noMaxOrder _ _ _ _ h.1 h.2⟩
#align sum.no_max_order_iff Sum.noMaxOrder_iff

instance denselyOrdered [LT α] [LT β] [DenselyOrdered α] [DenselyOrdered β] :
    DenselyOrdered (Sum α β) :=
  ⟨fun a b h =>
    match a, b, h with
    | inl _, inl _, LiftRel.inl h =>
      let ⟨c, ha, hb⟩ := exists_between h
      ⟨toLex (inl c), LiftRel.inl ha, LiftRel.inl hb⟩
    | inr _, inr _, LiftRel.inr h =>
      let ⟨c, ha, hb⟩ := exists_between h
      ⟨toLex (inr c), LiftRel.inr ha, LiftRel.inr hb⟩⟩
#align sum.densely_ordered Sum.denselyOrdered

@[simp]
theorem denselyOrdered_iff [LT α] [LT β] :
    DenselyOrdered (Sum α β) ↔ DenselyOrdered α ∧ DenselyOrdered β :=
  ⟨fun _ =>
    ⟨⟨fun a b h => by
        obtain ⟨c | c, ha, hb⟩ := @exists_between (Sum α β) _ _ _ _ (inl_lt_inl_iff.2 h)
        · exact ⟨c, inl_lt_inl_iff.1 ha, inl_lt_inl_iff.1 hb⟩
        · exact (not_inl_lt_inr ha).elim⟩,
      ⟨fun a b h => by
        obtain ⟨c | c, ha, hb⟩ := @exists_between (Sum α β) _ _ _ _ (inr_lt_inr_iff.2 h)
        · exact (not_inl_lt_inr hb).elim
        · exact ⟨c, inr_lt_inr_iff.1 ha, inr_lt_inr_iff.1 hb⟩⟩⟩,
    fun h => @Sum.denselyOrdered _ _ _ _ h.1 h.2⟩
#align sum.densely_ordered_iff Sum.denselyOrdered_iff

@[simp]
theorem swap_le_swap_iff [LE α] [LE β] {a b : Sum α β} : a.swap ≤ b.swap ↔ a ≤ b :=
  liftRel_swap_iff
#align sum.swap_le_swap_iff Sum.swap_le_swap_iff

@[simp]
theorem swap_lt_swap_iff [LT α] [LT β] {a b : Sum α β} : a.swap < b.swap ↔ a < b :=
  liftRel_swap_iff
#align sum.swap_lt_swap_iff Sum.swap_lt_swap_iff

end Disjoint

/-! ### Linear sum of two orders -/


namespace Lex


/-- The linear sum of two orders -/
notation:30 α " ⊕ₗ " β:29 => _root_.Lex (Sum α β)

--TODO: Can we make `inlₗ`, `inrₗ` `local notation`?
/-- Lexicographical `Sum.inl`. Only used for pattern matching. -/
@[match_pattern]
abbrev _root_.Sum.inlₗ (x : α) : α ⊕ₗ β :=
  toLex (Sum.inl x)
#align sum.inlₗ Sum.inlₗ

/-- Lexicographical `Sum.inr`. Only used for pattern matching. -/
@[match_pattern]
abbrev _root_.Sum.inrₗ (x : β) : α ⊕ₗ β :=
  toLex (Sum.inr x)
#align sum.inrₗ Sum.inrₗ

/-- The linear/lexicographical `≤` on a sum. -/
protected instance LE [LE α] [LE β] : LE (α ⊕ₗ β) :=
  ⟨Lex (· ≤ ·) (· ≤ ·)⟩
#align sum.lex.has_le Sum.Lex.LE

/-- The linear/lexicographical `<` on a sum. -/
protected instance LT [LT α] [LT β] : LT (α ⊕ₗ β) :=
  ⟨Lex (· < ·) (· < ·)⟩
#align sum.lex.has_lt Sum.Lex.LT

@[simp]
theorem toLex_le_toLex [LE α] [LE β] {a b : Sum α β} :
    toLex a ≤ toLex b ↔ Lex (· ≤ ·) (· ≤ ·) a b :=
  Iff.rfl
#align sum.lex.to_lex_le_to_lex Sum.Lex.toLex_le_toLex

@[simp]
theorem toLex_lt_toLex [LT α] [LT β] {a b : Sum α β} :
    toLex a < toLex b ↔ Lex (· < ·) (· < ·) a b :=
  Iff.rfl
#align sum.lex.to_lex_lt_to_lex Sum.Lex.toLex_lt_toLex

theorem le_def [LE α] [LE β] {a b : α ⊕ₗ β} : a ≤ b ↔ Lex (· ≤ ·) (· ≤ ·) (ofLex a) (ofLex b) :=
  Iff.rfl
#align sum.lex.le_def Sum.Lex.le_def

theorem lt_def [LT α] [LT β] {a b : α ⊕ₗ β} : a < b ↔ Lex (· < ·) (· < ·) (ofLex a) (ofLex b) :=
  Iff.rfl
#align sum.lex.lt_def Sum.Lex.lt_def

theorem inl_le_inl_iff [LE α] [LE β] {a b : α} : toLex (inl a : Sum α β) ≤ toLex (inl b) ↔ a ≤ b :=
  lex_inl_inl
#align sum.lex.inl_le_inl_iff Sum.Lex.inl_le_inl_iff

theorem inr_le_inr_iff [LE α] [LE β] {a b : β} : toLex (inr a : Sum α β) ≤ toLex (inr b) ↔ a ≤ b :=
  lex_inr_inr
#align sum.lex.inr_le_inr_iff Sum.Lex.inr_le_inr_iff

theorem inl_lt_inl_iff [LT α] [LT β] {a b : α} : toLex (inl a : Sum α β) < toLex (inl b) ↔ a < b :=
  lex_inl_inl
#align sum.lex.inl_lt_inl_iff Sum.Lex.inl_lt_inl_iff

theorem inr_lt_inr_iff [LT α] [LT β] {a b : β} : toLex (inr a : α ⊕ₗ β) < toLex (inr b) ↔ a < b :=
  lex_inr_inr
#align sum.lex.inr_lt_inr_iff Sum.Lex.inr_lt_inr_iff

theorem inl_le_inr [LE α] [LE β] (a : α) (b : β) : toLex (inl a) ≤ toLex (inr b) :=
  Lex.sep _ _
#align sum.lex.inl_le_inr Sum.Lex.inl_le_inr

theorem inl_lt_inr [LT α] [LT β] (a : α) (b : β) : toLex (inl a) < toLex (inr b) :=
  Lex.sep _ _
#align sum.lex.inl_lt_inr Sum.Lex.inl_lt_inr

theorem not_inr_le_inl [LE α] [LE β] {a : α} {b : β} : ¬toLex (inr b) ≤ toLex (inl a) :=
  lex_inr_inl
#align sum.lex.not_inr_le_inl Sum.Lex.not_inr_le_inl

theorem not_inr_lt_inl [LT α] [LT β] {a : α} {b : β} : ¬toLex (inr b) < toLex (inl a) :=
  lex_inr_inl
#align sum.lex.not_inr_lt_inl Sum.Lex.not_inr_lt_inl

section Preorder

variable [Preorder α] [Preorder β]

instance preorder : Preorder (α ⊕ₗ β) :=
  { Lex.LE, Lex.LT with
    le_refl := refl_of (Lex (· ≤ ·) (· ≤ ·)),
    le_trans := fun _ _ _ => trans_of (Lex (· ≤ ·) (· ≤ ·)),
    lt_iff_le_not_le := fun a b => by
      refine ⟨fun hab => ⟨hab.mono (fun _ _ => le_of_lt) fun _ _ => le_of_lt, ?_⟩, ?_⟩
      · rintro (⟨hba⟩ | ⟨hba⟩ | ⟨b, a⟩)
        · exact hba.not_lt (inl_lt_inl_iff.1 hab)
        · exact hba.not_lt (inr_lt_inr_iff.1 hab)
        · exact not_inr_lt_inl hab
      · rintro ⟨⟨hab⟩ | ⟨hab⟩ | ⟨a, b⟩, hba⟩
        · exact Lex.inl (hab.lt_of_not_le fun h => hba <| Lex.inl h)
        · exact Lex.inr (hab.lt_of_not_le fun h => hba <| Lex.inr h)
        · exact Lex.sep _ _ }
#align sum.lex.preorder Sum.Lex.preorder

theorem toLex_mono : Monotone (@toLex (Sum α β)) := fun _ _ h => h.lex
#align sum.lex.to_lex_mono Sum.Lex.toLex_mono

theorem toLex_strictMono : StrictMono (@toLex (Sum α β)) := fun _ _ h => h.lex
#align sum.lex.to_lex_strict_mono Sum.Lex.toLex_strictMono

theorem inl_mono : Monotone (toLex ∘ inl : α → α ⊕ₗ β) :=
  toLex_mono.comp Sum.inl_mono
#align sum.lex.inl_mono Sum.Lex.inl_mono

theorem inr_mono : Monotone (toLex ∘ inr : β → α ⊕ₗ β) :=
  toLex_mono.comp Sum.inr_mono
#align sum.lex.inr_mono Sum.Lex.inr_mono

theorem inl_strictMono : StrictMono (toLex ∘ inl : α → α ⊕ₗ β) :=
  toLex_strictMono.comp Sum.inl_strictMono
#align sum.lex.inl_strict_mono Sum.Lex.inl_strictMono

theorem inr_strictMono : StrictMono (toLex ∘ inr : β → α ⊕ₗ β) :=
  toLex_strictMono.comp Sum.inr_strictMono
#align sum.lex.inr_strict_mono Sum.Lex.inr_strictMono

end Preorder

instance partialOrder [PartialOrder α] [PartialOrder β] : PartialOrder (α ⊕ₗ β) :=
  { Lex.preorder with le_antisymm := fun _ _ => antisymm_of (Lex (· ≤ ·) (· ≤ ·)) }
#align sum.lex.partial_order Sum.Lex.partialOrder

instance linearOrder [LinearOrder α] [LinearOrder β] : LinearOrder (α ⊕ₗ β) :=
  { Lex.partialOrder with
    le_total := total_of (Lex (· ≤ ·) (· ≤ ·)),
    decidableLE := instDecidableRelSumLex,
    decidableEq := instDecidableEqSum }
#align sum.lex.linear_order Sum.Lex.linearOrder

/-- The lexicographical bottom of a sum is the bottom of the left component. -/
instance orderBot [LE α] [OrderBot α] [LE β] :
    OrderBot (α ⊕ₗ β) where
  bot := inl ⊥
  bot_le := by
    rintro (a | b)
    · exact Lex.inl bot_le
    · exact Lex.sep _ _
#align sum.lex.order_bot Sum.Lex.orderBot

@[simp]
theorem inl_bot [LE α] [OrderBot α] [LE β] : toLex (inl ⊥ : Sum α β) = ⊥ :=
  rfl
#align sum.lex.inl_bot Sum.Lex.inl_bot

/-- The lexicographical top of a sum is the top of the right component. -/
instance orderTop [LE α] [LE β] [OrderTop β] :
    OrderTop (α ⊕ₗ β) where
  top := inr ⊤
  le_top := by
    rintro (a | b)
    · exact Lex.sep _ _
    · exact Lex.inr le_top
#align sum.lex.order_top Sum.Lex.orderTop

@[simp]
theorem inr_top [LE α] [LE β] [OrderTop β] : toLex (inr ⊤ : Sum α β) = ⊤ :=
  rfl
#align sum.lex.inr_top Sum.Lex.inr_top

instance boundedOrder [LE α] [LE β] [OrderBot α] [OrderTop β] : BoundedOrder (α ⊕ₗ β) :=
  { Lex.orderBot, Lex.orderTop with }
#align sum.lex.bounded_order Sum.Lex.boundedOrder

instance noMinOrder [LT α] [LT β] [NoMinOrder α] [NoMinOrder β] : NoMinOrder (α ⊕ₗ β) :=
  ⟨fun a =>
    match a with
    | inl a =>
      let ⟨b, h⟩ := exists_lt a
      ⟨toLex (inl b), inl_lt_inl_iff.2 h⟩
    | inr a =>
      let ⟨b, h⟩ := exists_lt a
      ⟨toLex (inr b), inr_lt_inr_iff.2 h⟩⟩
#align sum.lex.no_min_order Sum.Lex.noMinOrder

instance noMaxOrder [LT α] [LT β] [NoMaxOrder α] [NoMaxOrder β] : NoMaxOrder (α ⊕ₗ β) :=
  ⟨fun a =>
    match a with
    | inl a =>
      let ⟨b, h⟩ := exists_gt a
      ⟨toLex (inl b), inl_lt_inl_iff.2 h⟩
    | inr a =>
      let ⟨b, h⟩ := exists_gt a
      ⟨toLex (inr b), inr_lt_inr_iff.2 h⟩⟩
#align sum.lex.no_max_order Sum.Lex.noMaxOrder

instance noMinOrder_of_nonempty [LT α] [LT β] [NoMinOrder α] [Nonempty α] : NoMinOrder (α ⊕ₗ β) :=
  ⟨fun a =>
    match a with
    | inl a =>
      let ⟨b, h⟩ := exists_lt a
      ⟨toLex (inl b), inl_lt_inl_iff.2 h⟩
    | inr _ => ⟨toLex (inl <| Classical.arbitrary α), inl_lt_inr _ _⟩⟩
#align sum.lex.no_min_order_of_nonempty Sum.Lex.noMinOrder_of_nonempty

instance noMaxOrder_of_nonempty [LT α] [LT β] [NoMaxOrder β] [Nonempty β] : NoMaxOrder (α ⊕ₗ β) :=
  ⟨fun a =>
    match a with
    | inl _ => ⟨toLex (inr <| Classical.arbitrary β), inl_lt_inr _ _⟩
    | inr a =>
      let ⟨b, h⟩ := exists_gt a
      ⟨toLex (inr b), inr_lt_inr_iff.2 h⟩⟩
#align sum.lex.no_max_order_of_nonempty Sum.Lex.noMaxOrder_of_nonempty

instance denselyOrdered_of_noMaxOrder [LT α] [LT β] [DenselyOrdered α] [DenselyOrdered β]
    [NoMaxOrder α] : DenselyOrdered (α ⊕ₗ β) :=
  ⟨fun a b h =>
    match a, b, h with
    | inl _, inl _, Lex.inl h =>
      let ⟨c, ha, hb⟩ := exists_between h
      ⟨toLex (inl c), inl_lt_inl_iff.2 ha, inl_lt_inl_iff.2 hb⟩
    | inl a, inr _, Lex.sep _ _ =>
      let ⟨c, h⟩ := exists_gt a
      ⟨toLex (inl c), inl_lt_inl_iff.2 h, inl_lt_inr _ _⟩
    | inr _, inr _, Lex.inr h =>
      let ⟨c, ha, hb⟩ := exists_between h
      ⟨toLex (inr c), inr_lt_inr_iff.2 ha, inr_lt_inr_iff.2 hb⟩⟩
#align sum.lex.densely_ordered_of_no_max_order Sum.Lex.denselyOrdered_of_noMaxOrder

instance denselyOrdered_of_noMinOrder [LT α] [LT β] [DenselyOrdered α] [DenselyOrdered β]
    [NoMinOrder β] : DenselyOrdered (α ⊕ₗ β) :=
  ⟨fun a b h =>
    match a, b, h with
    | inl _, inl _, Lex.inl h =>
      let ⟨c, ha, hb⟩ := exists_between h
      ⟨toLex (inl c), inl_lt_inl_iff.2 ha, inl_lt_inl_iff.2 hb⟩
    | inl _, inr b, Lex.sep _ _ =>
      let ⟨c, h⟩ := exists_lt b
      ⟨toLex (inr c), inl_lt_inr _ _, inr_lt_inr_iff.2 h⟩
    | inr _, inr _, Lex.inr h =>
      let ⟨c, ha, hb⟩ := exists_between h
      ⟨toLex (inr c), inr_lt_inr_iff.2 ha, inr_lt_inr_iff.2 hb⟩⟩
#align sum.lex.densely_ordered_of_no_min_order Sum.Lex.denselyOrdered_of_noMinOrder

end Lex

end Sum

/-! ### Order isomorphisms -/


open OrderDual Sum

namespace OrderIso

variable [LE α] [LE β] [LE γ] (a : α) (b : β) (c : γ)

/-- `Equiv.sumComm` promoted to an order isomorphism. -/
@[simps! apply]
def sumComm (α β : Type*) [LE α] [LE β] : Sum α β ≃o Sum β α :=
  { Equiv.sumComm α β with map_rel_iff' := swap_le_swap_iff }
#align order_iso.sum_comm OrderIso.sumComm
#align order_iso.sum_comm_apply OrderIso.sumComm_apply

@[simp]
theorem sumComm_symm (α β : Type*) [LE α] [LE β] :
    (OrderIso.sumComm α β).symm = OrderIso.sumComm β α :=
  rfl
#align order_iso.sum_comm_symm OrderIso.sumComm_symm

/-- `Equiv.sumAssoc` promoted to an order isomorphism. -/
def sumAssoc (α β γ : Type*) [LE α] [LE β] [LE γ] : Sum (Sum α β) γ ≃o Sum α (Sum β γ) :=
  { Equiv.sumAssoc α β γ with
    map_rel_iff' := @fun a b => by
      rcases a with ((_ | _) | _) <;> rcases b with ((_ | _) | _) <;>
      simp [Equiv.sumAssoc] }
#align order_iso.sum_assoc OrderIso.sumAssoc

@[simp]
theorem sumAssoc_apply_inl_inl : sumAssoc α β γ (inl (inl a)) = inl a :=
  rfl
#align order_iso.sum_assoc_apply_inl_inl OrderIso.sumAssoc_apply_inl_inl

@[simp]
theorem sumAssoc_apply_inl_inr : sumAssoc α β γ (inl (inr b)) = inr (inl b) :=
  rfl
#align order_iso.sum_assoc_apply_inl_inr OrderIso.sumAssoc_apply_inl_inr

@[simp]
theorem sumAssoc_apply_inr : sumAssoc α β γ (inr c) = inr (inr c) :=
  rfl
#align order_iso.sum_assoc_apply_inr OrderIso.sumAssoc_apply_inr

@[simp]
theorem sumAssoc_symm_apply_inl : (sumAssoc α β γ).symm (inl a) = inl (inl a) :=
  rfl
#align order_iso.sum_assoc_symm_apply_inl OrderIso.sumAssoc_symm_apply_inl

@[simp]
theorem sumAssoc_symm_apply_inr_inl : (sumAssoc α β γ).symm (inr (inl b)) = inl (inr b) :=
  rfl
#align order_iso.sum_assoc_symm_apply_inr_inl OrderIso.sumAssoc_symm_apply_inr_inl

@[simp]
theorem sumAssoc_symm_apply_inr_inr : (sumAssoc α β γ).symm (inr (inr c)) = inr c :=
  rfl
#align order_iso.sum_assoc_symm_apply_inr_inr OrderIso.sumAssoc_symm_apply_inr_inr

/-- `orderDual` is distributive over `⊕` up to an order isomorphism. -/
def sumDualDistrib (α β : Type*) [LE α] [LE β] : (Sum α β)ᵒᵈ ≃o Sum αᵒᵈ βᵒᵈ :=
  { Equiv.refl _ with
    map_rel_iff' := by
      rintro (a | a) (b | b)
      · change inl (toDual a) ≤ inl (toDual b) ↔ toDual (inl a) ≤ toDual (inl b)
        simp [toDual_le_toDual, inl_le_inl_iff]
      · exact iff_of_false (@not_inl_le_inr (OrderDual β) (OrderDual α) _ _ _ _) not_inr_le_inl
      · exact iff_of_false (@not_inr_le_inl (OrderDual α) (OrderDual β) _ _ _ _) not_inl_le_inr
      · change inr (toDual a) ≤ inr (toDual b) ↔ toDual (inr a) ≤ toDual (inr b)
        simp [toDual_le_toDual, inr_le_inr_iff] }
#align order_iso.sum_dual_distrib OrderIso.sumDualDistrib

@[simp]
theorem sumDualDistrib_inl : sumDualDistrib α β (toDual (inl a)) = inl (toDual a) :=
  rfl
#align order_iso.sum_dual_distrib_inl OrderIso.sumDualDistrib_inl

@[simp]
theorem sumDualDistrib_inr : sumDualDistrib α β (toDual (inr b)) = inr (toDual b) :=
  rfl
#align order_iso.sum_dual_distrib_inr OrderIso.sumDualDistrib_inr

@[simp]
theorem sumDualDistrib_symm_inl : (sumDualDistrib α β).symm (inl (toDual a)) = toDual (inl a) :=
  rfl
#align order_iso.sum_dual_distrib_symm_inl OrderIso.sumDualDistrib_symm_inl

@[simp]
theorem sumDualDistrib_symm_inr : (sumDualDistrib α β).symm (inr (toDual b)) = toDual (inr b) :=
  rfl
#align order_iso.sum_dual_distrib_symm_inr OrderIso.sumDualDistrib_symm_inr

/-- `Equiv.SumAssoc` promoted to an order isomorphism. -/
def sumLexAssoc (α β γ : Type*) [LE α] [LE β] [LE γ] : (α ⊕ₗ β) ⊕ₗ γ ≃o α ⊕ₗ β ⊕ₗ γ :=
  { Equiv.sumAssoc α β γ with
    map_rel_iff' := @fun a b =>
      ⟨fun h =>
        match a, b, h with
        | inlₗ (inlₗ _), inlₗ (inlₗ _), Lex.inl h => Lex.inl <| Lex.inl h
        | inlₗ (inlₗ _), inlₗ (inrₗ _), Lex.sep _ _ => Lex.inl <| Lex.sep _ _
        | inlₗ (inlₗ _), inrₗ _, Lex.sep _ _ => Lex.sep _ _
        | inlₗ (inrₗ _), inlₗ (inrₗ _), Lex.inr (Lex.inl h) => Lex.inl <| Lex.inr h
        | inlₗ (inrₗ _), inrₗ _, Lex.inr (Lex.sep _ _) => Lex.sep _ _
        | inrₗ _, inrₗ _, Lex.inr (Lex.inr h) => Lex.inr h,
        fun h =>
        match a, b, h with
        | inlₗ (inlₗ _), inlₗ (inlₗ _), Lex.inl (Lex.inl h) => Lex.inl h
        | inlₗ (inlₗ _), inlₗ (inrₗ _), Lex.inl (Lex.sep _ _) => Lex.sep _ _
        | inlₗ (inlₗ _), inrₗ _, Lex.sep _ _ => Lex.sep _ _
        | inlₗ (inrₗ _), inlₗ (inrₗ _), Lex.inl (Lex.inr h) => Lex.inr <| Lex.inl h
        | inlₗ (inrₗ _), inrₗ _, Lex.sep _ _ => Lex.inr <| Lex.sep _ _
        | inrₗ _, inrₗ _, Lex.inr h => Lex.inr <| Lex.inr h⟩ }
#align order_iso.sum_lex_assoc OrderIso.sumLexAssoc

@[simp]
theorem sumLexAssoc_apply_inl_inl :
    sumLexAssoc α β γ (toLex <| inl <| toLex <| inl a) = toLex (inl a) :=
  rfl
#align order_iso.sum_lex_assoc_apply_inl_inl OrderIso.sumLexAssoc_apply_inl_inl

@[simp]
theorem sumLexAssoc_apply_inl_inr :
    sumLexAssoc α β γ (toLex <| inl <| toLex <| inr b) = toLex (inr <| toLex <| inl b) :=
  rfl
#align order_iso.sum_lex_assoc_apply_inl_inr OrderIso.sumLexAssoc_apply_inl_inr

@[simp]
theorem sumLexAssoc_apply_inr :
    sumLexAssoc α β γ (toLex <| inr c) = toLex (inr <| toLex <| inr c) :=
  rfl
#align order_iso.sum_lex_assoc_apply_inr OrderIso.sumLexAssoc_apply_inr

@[simp]
theorem sumLexAssoc_symm_apply_inl : (sumLexAssoc α β γ).symm (inl a) = inl (inl a) :=
  rfl
#align order_iso.sum_lex_assoc_symm_apply_inl OrderIso.sumLexAssoc_symm_apply_inl

@[simp]
theorem sumLexAssoc_symm_apply_inr_inl : (sumLexAssoc α β γ).symm (inr (inl b)) = inl (inr b) :=
  rfl
#align order_iso.sum_lex_assoc_symm_apply_inr_inl OrderIso.sumLexAssoc_symm_apply_inr_inl

@[simp]
theorem sumLexAssoc_symm_apply_inr_inr : (sumLexAssoc α β γ).symm (inr (inr c)) = inr c :=
  rfl
#align order_iso.sum_lex_assoc_symm_apply_inr_inr OrderIso.sumLexAssoc_symm_apply_inr_inr

/-- `OrderDual` is antidistributive over `⊕ₗ` up to an order isomorphism. -/
def sumLexDualAntidistrib (α β : Type*) [LE α] [LE β] : (α ⊕ₗ β)ᵒᵈ ≃o βᵒᵈ ⊕ₗ αᵒᵈ :=
  { Equiv.sumComm α β with
    map_rel_iff' := @fun a b => by
      rcases a with (a | a) <;> rcases b with (b | b);
      · simp
        change
          toLex (inr <| toDual a) ≤ toLex (inr <| toDual b) ↔
            toDual (toLex <| inl a) ≤ toDual (toLex <| inl b)
        simp [toDual_le_toDual, Lex.inl_le_inl_iff, Lex.inr_le_inr_iff]
      · exact iff_of_false (@Lex.not_inr_le_inl (OrderDual β) (OrderDual α) _ _ _ _)
          Lex.not_inr_le_inl
      · exact iff_of_true (@Lex.inl_le_inr (OrderDual β) (OrderDual α) _ _ _ _)
          (Lex.inl_le_inr _ _)
      · change
          toLex (inl <| toDual a) ≤ toLex (inl <| toDual b) ↔
            toDual (toLex <| inr a) ≤ toDual (toLex <| inr b)
        simp [toDual_le_toDual, Lex.inl_le_inl_iff, Lex.inr_le_inr_iff] }
#align order_iso.sum_lex_dual_antidistrib OrderIso.sumLexDualAntidistrib

@[simp]
theorem sumLexDualAntidistrib_inl :
    sumLexDualAntidistrib α β (toDual (inl a)) = inr (toDual a) :=
  rfl
#align order_iso.sum_lex_dual_antidistrib_inl OrderIso.sumLexDualAntidistrib_inl

@[simp]
theorem sumLexDualAntidistrib_inr :
    sumLexDualAntidistrib α β (toDual (inr b)) = inl (toDual b) :=
  rfl
#align order_iso.sum_lex_dual_antidistrib_inr OrderIso.sumLexDualAntidistrib_inr

@[simp]
theorem sumLexDualAntidistrib_symm_inl :
    (sumLexDualAntidistrib α β).symm (inl (toDual b)) = toDual (inr b) :=
  rfl
#align order_iso.sum_lex_dual_antidistrib_symm_inl OrderIso.sumLexDualAntidistrib_symm_inl

@[simp]
theorem sumLexDualAntidistrib_symm_inr :
    (sumLexDualAntidistrib α β).symm (inr (toDual a)) = toDual (inl a) :=
  rfl
#align order_iso.sum_lex_dual_antidistrib_symm_inr OrderIso.sumLexDualAntidistrib_symm_inr

end OrderIso

variable [LE α]

namespace WithBot

/-- `WithBot α` is order-isomorphic to `PUnit ⊕ₗ α`, by sending `⊥` to `Unit` and `↑a` to
`a`. -/
def orderIsoPUnitSumLex : WithBot α ≃o PUnit ⊕ₗ α :=
  ⟨(Equiv.optionEquivSumPUnit α).trans <| (Equiv.sumComm _ _).trans toLex, @fun a b => by
    simp only [Equiv.optionEquivSumPUnit, Option.elim, Equiv.trans_apply, Equiv.coe_fn_mk,
      Equiv.sumComm_apply, swap, Lex.toLex_le_toLex, le_refl]
    cases' a <;> cases' b
    · simp only [elim_inr, lex_inl_inl, bot_le, le_rfl]
    · simp only [elim_inr, elim_inl, Lex.sep, bot_le]
    · simp only [elim_inl, elim_inr, lex_inr_inl, false_iff]
      exact not_coe_le_bot _
    · simp only [elim_inl, lex_inr_inr, coe_le_coe]
  ⟩
#align with_bot.order_iso_punit_sum_lex WithBot.orderIsoPUnitSumLex



@[simp]
theorem orderIsoPUnitSumLex_bot : @orderIsoPUnitSumLex α _ ⊥ = toLex (inl PUnit.unit) :=
  rfl
#align with_bot.order_iso_punit_sum_lex_bot WithBot.orderIsoPUnitSumLex_bot

@[simp]
theorem orderIsoPUnitSumLex_toLex (a : α) : orderIsoPUnitSumLex ↑a = toLex (inr a) :=
  rfl
#align with_bot.order_iso_punit_sum_lex_coe WithBot.orderIsoPUnitSumLex_toLex

@[simp]
theorem orderIsoPUnitSumLex_symm_inl (x : PUnit) :
    (@orderIsoPUnitSumLex α _).symm (toLex <| inl x) = ⊥ :=
  rfl
#align with_bot.order_iso_punit_sum_lex_symm_inl WithBot.orderIsoPUnitSumLex_symm_inl

@[simp]
theorem orderIsoPUnitSumLex_symm_inr (a : α) : orderIsoPUnitSumLex.symm (toLex <| inr a) = a :=
  rfl
#align with_bot.order_iso_punit_sum_lex_symm_inr WithBot.orderIsoPUnitSumLex_symm_inr

end WithBot

namespace WithTop

/-- `WithTop α` is order-isomorphic to `α ⊕ₗ PUnit`, by sending `⊤` to `Unit` and `↑a` to
`a`. -/
def orderIsoSumLexPUnit : WithTop α ≃o α ⊕ₗ PUnit :=
  ⟨(Equiv.optionEquivSumPUnit α).trans toLex, @fun a b => by
    simp only [Equiv.optionEquivSumPUnit, Option.elim, Equiv.trans_apply, Equiv.coe_fn_mk,
      ge_iff_le, Lex.toLex_le_toLex, le_refl, lex_inr_inr, le_top]
    cases' a <;> cases' b
    · simp only [lex_inr_inr, le_top]
    · simp only [lex_inr_inl, false_iff]
      exact not_top_le_coe _
    · simp only [Lex.sep, le_top]
<<<<<<< HEAD
    · simp only [lex_inl_inl, coe_le_coe]
  ⟩
=======
    · simp only [lex_inl_inl, coe_le_coe]⟩
>>>>>>> 0ffebbc3
#align with_top.order_iso_sum_lex_punit WithTop.orderIsoSumLexPUnit

@[simp]
theorem orderIsoSumLexPUnit_top : @orderIsoSumLexPUnit α _ ⊤ = toLex (inr PUnit.unit) :=
  rfl
#align with_top.order_iso_sum_lex_punit_top WithTop.orderIsoSumLexPUnit_top

@[simp]
theorem orderIsoSumLexPUnit_toLex (a : α) : orderIsoSumLexPUnit ↑a = toLex (inl a) :=
  rfl
#align with_top.order_iso_sum_lex_punit_coe WithTop.orderIsoSumLexPUnit_toLex

@[simp]
theorem orderIsoSumLexPUnit_symm_inr (x : PUnit) :
    (@orderIsoSumLexPUnit α _).symm (toLex <| inr x) = ⊤ :=
  rfl
#align with_top.order_iso_sum_lex_punit_symm_inr WithTop.orderIsoSumLexPUnit_symm_inr

@[simp]
theorem orderIsoSumLexPUnit_symm_inl (a : α) : orderIsoSumLexPUnit.symm (toLex <| inl a) = a :=
  rfl
#align with_top.order_iso_sum_lex_punit_symm_inl WithTop.orderIsoSumLexPUnit_symm_inl

end WithTop<|MERGE_RESOLUTION|>--- conflicted
+++ resolved
@@ -787,12 +787,7 @@
     · simp only [lex_inr_inl, false_iff]
       exact not_top_le_coe _
     · simp only [Lex.sep, le_top]
-<<<<<<< HEAD
-    · simp only [lex_inl_inl, coe_le_coe]
-  ⟩
-=======
     · simp only [lex_inl_inl, coe_le_coe]⟩
->>>>>>> 0ffebbc3
 #align with_top.order_iso_sum_lex_punit WithTop.orderIsoSumLexPUnit
 
 @[simp]
