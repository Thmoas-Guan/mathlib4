--- conflicted
+++ resolved
@@ -138,10 +138,6 @@
 theorem card_pi (f : Π₀ i, Finset (α i)) : f.pi.card = f.prod fun i => (f i).card := by
   rw [pi, card_dfinsupp]
   exact Finset.prod_congr rfl fun i _ => by simp only [Pi.natCast_apply, Nat.cast_id]
-<<<<<<< HEAD
-#align dfinsupp.card_pi DFinsupp.card_pi
-=======
->>>>>>> 59de845a
 
 end Pi
 
