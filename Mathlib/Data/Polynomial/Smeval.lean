--- conflicted
+++ resolved
@@ -4,10 +4,6 @@
 Authors: Scott Carnahan
 -/
 import Mathlib.Algebra.Group.NatPowAssoc
-<<<<<<< HEAD
-=======
-import Mathlib.Data.Polynomial.Induction
->>>>>>> 52762e24
 import Mathlib.Data.Polynomial.AlgebraMap
 import Mathlib.Data.Polynomial.Induction
 import Mathlib.Data.Polynomial.Eval
@@ -21,11 +17,6 @@
 `Data.Polynomial.Eval`.
 
 ## Main definitions
-<<<<<<< HEAD
-* `Polynomial.smeval`: function for evaluating a polynomial with coefficients in a `CommSemiring`
-`R` at an element in a power-associative `R`-algebra.
-* `smeval.algebraMap` def and `aeval = smeval.algebraMap` theorem.
-=======
 
 * `Polynomial.smeval`: function for evaluating a polynomial with coefficients in a `Semiring`
 `R` at an element `x` of an `AddCommMonoid` `S` that has natural number powers and an `R`-action.
@@ -42,7 +33,6 @@
 ## To do
 
 * `smeval_neg` and `smeval_int_cast` for `R` a ring and `S` an `AddCommGroup`.
->>>>>>> 52762e24
 * Nonunital evaluation for polynomials with vanishing constant term for `Pow S ℕ+` (different file?)
 
 -/
@@ -51,17 +41,10 @@
 
 section MulActionWithZero
 
-<<<<<<< HEAD
-variable {R : Type*} [Semiring R] {S : Type*} [AddCommMonoid S] [Pow S ℕ] [MulActionWithZero R S]
-  (p : R[X]) (x : S)
-
-/-- Scalar multiplication by a natural number power. -/
-=======
 variable {R : Type*} [Semiring R] (r : R) (p : R[X]) {S : Type*} [AddCommMonoid S] [Pow S ℕ]
   [MulActionWithZero R S] (x : S)
 
 /-- Scalar multiplication together with taking a natural number power. -/
->>>>>>> 52762e24
 def smul_pow : ℕ → R → S := fun n r => r • x^n
 
 /-- Evaluate a polynomial `p` in the scalar semiring `R` at an element `x` in the target `S` using
@@ -71,14 +54,6 @@
 theorem smeval_eq_sum : p.smeval x = p.sum (smul_pow x) := by rw [smeval_def]
 
 @[simp]
-<<<<<<< HEAD
-theorem smeval_zero : (0 : R[X]).smeval x = 0 := by
-  simp only [smeval_eq_sum, smul_pow, sum_zero_index]
-
-@[simp]
-theorem smeval_C (r : R) : (C r).smeval x = r • x ^ 0 := by
-  simp only [smeval_eq_sum, smul_pow, zero_smul, sum_C_index]
-=======
 theorem smeval_C : (C r).smeval x = r • x ^ 0 := by
   simp only [smeval_eq_sum, smul_pow, zero_smul, sum_C_index]
 
@@ -103,7 +78,6 @@
 @[simp]
 theorem smeval_zero : (0 : R[X]).smeval x = 0 := by
   simp only [smeval_eq_sum, smul_pow, sum_zero_index]
->>>>>>> 52762e24
 
 @[simp]
 theorem smeval_one : (1 : R[X]).smeval x = 1 • x ^ 0 := by
@@ -116,15 +90,7 @@
   simp only [smeval_eq_sum, smul_pow, zero_smul, sum_X_index, one_smul]
 
 @[simp]
-<<<<<<< HEAD
-theorem smeval_monomial (r : R) (n : ℕ) : (monomial n r).smeval x = r • x ^ n := by
-  simp only [smeval_eq_sum, smul_pow, zero_smul, sum_monomial_index]
-
-@[simp]
-theorem smeval_X_pow (R : Type*) [Semiring R] [MulActionWithZero R S] (n : ℕ) :
-=======
 theorem smeval_X_pow {n : ℕ} :
->>>>>>> 52762e24
     (X ^ n : R[X]).smeval x = x ^ n := by
   simp only [smeval_eq_sum, smul_pow, X_pow_eq_monomial, zero_smul, sum_monomial_index, one_smul]
 
@@ -155,165 +121,14 @@
   | h_monomial n a =>
     rw [smul_monomial, smeval_monomial, smeval_monomial, smul_assoc]
 
-end Module
-
-<<<<<<< HEAD
-section NatPowAssoc
-
-variable (R : Type*) [CommSemiring R] {p : R[X]} {S : Type*} (r : R)
-
-variable [NonAssocSemiring S] [Module R S] [IsScalarTower R S S] [SMulCommClass R S S]
-
-variable [Pow S ℕ] [NatPowAssoc S]
-
-variable (x : S) (p q : R[X])
-
-theorem smeval_at_nat_cast (q : ℕ[X]): ∀(n : ℕ), q.smeval (n : S) = q.smeval n := by
-  induction q using Polynomial.induction_on' with
-  | h_add p q ph qh =>
-    intro n
-    simp only [add_mul, smeval_add, ph, qh, Nat.cast_add]
-  | h_monomial n a =>
-    intro n
-    rw [smeval_monomial, smeval_monomial, nsmul_eq_mul, smul_eq_mul, Nat.cast_mul, Nat.cast_npow]
-
---theorem smeval_at_zero : p.smeval (0 : S) = (p.coeff 0) • (1 : S)  := by
---  simp only [smeval_eq_sum, smul_pow]
-  --simp_rw [zero_pow_eq, mul_ite, zero_pow]
-  --simp (config := { contextual := true }) only [mul_zero, mul_one, sum, Classical.not_not,
-  --mem_support_iff, sum_ite_eq', ite_eq_left_iff, imp_true_iff, eq_self_iff_true]
-
-theorem smeval_mul_X : (p * X).smeval x = p.smeval x * x := by
-    induction p using Polynomial.induction_on' with
-  | h_add p q ph qh =>
-    simp only [add_mul, smeval_add, ph, qh]
-  | h_monomial n a =>
-    simp only [← monomial_one_one_eq_X, monomial_mul_monomial, smeval_monomial, mul_one, pow_succ',
-      mul_assoc]
-    rw [npow_add, smul_mul_assoc, npow_one]
-
-theorem smeval_X_mul : (X * p).smeval x = x * p.smeval x := by
-    induction p using Polynomial.induction_on' with
-  | h_add p q ph qh =>
-    simp only [smeval_add, ph, qh, mul_add]
-  | h_monomial n a =>
-    rw [← monomial_one_one_eq_X, monomial_mul_monomial, smeval_monomial]
-    rw [one_mul, npow_add, npow_one, ← mul_smul_comm, smeval_monomial]
-
-theorem smeval_assoc_X_pow (m n : ℕ) :
-    p.smeval x * x ^ m * x ^ n = p.smeval x * (x ^ m * x ^ n) := by
-  induction p using Polynomial.induction_on' with
-  | h_add p q ph qh =>
-    simp only [smeval_add, ph, qh, add_mul]
-  | h_monomial n a =>
-    rw [smeval_monomial, smul_mul_assoc, smul_mul_assoc, npow_mul_assoc, ← smul_mul_assoc]
-
-theorem smeval_mul_X_pow : ∀(n : ℕ), (p * X^n).smeval x = p.smeval x * x^n
-  | 0 => by
-    simp only [npow_zero, mul_one]
-  | n + 1 => by
-    rw [npow_add, ← mul_assoc, npow_one, smeval_mul_X, smeval_mul_X_pow n, npow_add,
-      ← smeval_assoc_X_pow, npow_one]
-
-theorem smeval_X_pow_assoc (m n : ℕ) :
-    x ^ m * x ^ n * p.smeval x = x ^ m * (x ^ n * p.smeval x) := by
-  induction p using Polynomial.induction_on' with
-  | h_add p q ph qh =>
-    simp only [smeval_add, ph, qh, mul_add]
-  | h_monomial n a =>
-    simp only [smeval_monomial, mul_smul_comm, npow_mul_assoc]
-
-theorem smeval_X_pow_mul : ∀(n : ℕ), (X^n * p).smeval x = x^n * p.smeval x
-  | 0 => by
-    simp [npow_zero, one_mul]
-  | n + 1 => by
-    rw [add_comm, npow_add, mul_assoc, npow_one, smeval_X_mul, smeval_X_pow_mul n, npow_add,
-      smeval_X_pow_assoc, npow_one]
-
-theorem smeval_C_mul : (C r * p).smeval x = r • p.smeval x := by
-  induction p using Polynomial.induction_on' with
-  | h_add p q ph qh =>
-    simp only [mul_add, smeval_add, ph, qh, smul_add]
-  | h_monomial n b =>
-    simp only [C_mul_monomial, smeval_monomial, mul_smul]
-
-theorem smeval_monomial_mul (r : R) (n : ℕ) :
-    (monomial n r * p).smeval x  = r • (x ^ n * p.smeval x) := by
-  induction p using Polynomial.induction_on' with
-  | h_add r s hr hs =>
-    simp only [add_comp, hr, hs, smeval_add, add_mul]
-    rw [← @C_mul_X_pow_eq_monomial, mul_assoc, smeval_C_mul, smeval_X_pow_mul, smeval_add]
-  | h_monomial n a =>
-    rw [smeval_monomial, monomial_mul_monomial, smeval_monomial, npow_add, mul_smul, mul_smul_comm]
-
-theorem smeval_mul : (p * q).smeval x  = p.smeval x * q.smeval x := by
-  induction p using Polynomial.induction_on' with
-  | h_add r s hr hs =>
-    simp only [add_comp, hr, hs, smeval_add, add_mul]
-  | h_monomial n a =>
-    simp only [smeval_monomial, smeval_C_mul, smeval_mul_X_pow, smeval_monomial_mul, smul_mul_assoc]
-
-theorem smeval_pow : ∀(n : ℕ), (p^n).smeval x = (p.smeval x)^n
-  | 0 => by
-    simp only [npow_zero, smeval_one, one_smul]
-  | n + 1 => by
-    rw [npow_add, smeval_mul, smeval_pow n, pow_one, npow_add, npow_one]
-
-theorem smeval_comp : (p.comp q).smeval x  = p.smeval (q.smeval x) := by
-  induction p using Polynomial.induction_on' with
-  | h_add r s hr hs =>
-    simp [add_comp, hr, hs, smeval_add]
-  | h_monomial n a =>
-    simp [smeval_monomial, smeval_C_mul, smeval_pow]
-
-end NatPowAssoc
-
-section Neg
-
---variable (R : Type*) [CommRing R] [Module R S] [IsScalarTower R S S] [SMulCommClass R S S]
---variable {S : Type v} [NonAssocRing S] [Pow S ℕ] [NatPowAssoc S]
-
-theorem _root_.Int.cast_neg_nat (G : Type*) [AddGroupWithOne G] (m : ℕ) : -(m : G) = (-m : ℤ) := by
-  rw [neg_eq_iff_add_eq_zero, Int.cast_neg, Int.cast_ofNat, add_right_neg]
-
-theorem smeval_at_neg_nat (S : Type*) [NonAssocRing S]  [Pow S ℕ] [NatPowAssoc S] (q : ℕ[X])
-    (n : ℕ) : q.smeval (-(n : S)) = q.smeval (-n : ℤ) := by
-    rw [smeval_eq_sum, smeval_eq_sum]
-    simp only [smul_pow, sum_def, Int.cast_sum, Int.cast_mul, Int.cast_npow]
-    refine Finset.sum_congr rfl ?_
-    intro k _
-    rw [Int.cast_neg_nat, nsmul_eq_mul, ← Int.cast_ofNat, ← Int.cast_npow, ← Int.cast_mul,
-      ← nsmul_eq_mul]
-
-theorem smeval_neg (R : Type*) {S : Type*} [NonAssocRing S] [Pow S ℕ] [Ring R]
-    [Module R S] (x : S) (p : R[X]) : (-p).smeval x = - p.smeval x := by
-  have h : (p + -p).smeval x = 0 := by rw [add_neg_self, smeval_zero]
-  rw [smeval_add, add_eq_zero_iff_neg_eq] at h
-  exact id h.symm
-
-theorem smeval_sub (R : Type*) {S : Type*} [NonAssocRing S] [Pow S ℕ] [CommRing R]
-    [Module R S] (p q : R[X]) (x : S) : (p - q).smeval x = p.smeval x - q.smeval x := by
-  rw [sub_eq_add_neg, smeval_add, smeval_neg, sub_eq_add_neg]
-
-end Neg
-
-section Comparison
-
-theorem smeval_eq_eval {R : Type*} [Semiring R] (p : R[X]) (r : R) :
-    p.smeval r = p.eval r := by
-  rw [eval_eq_sum, smeval_eq_sum]
-  exact rfl
-
-theorem eval₂_eq_smeval (R : Type*) [Semiring R] {S : Type*} [Semiring S] (f : R →+* S) (p : R[X])
-    (x: S) : haveI : Module R S := RingHom.toModule f
-    p.eval₂ f x = p.smeval x := by
-  letI : Module R S := RingHom.toModule f
-  rw [smeval_eq_sum, eval₂_eq_sum]
-  exact rfl
-=======
+/-- `Polynomial.smeval` as a linear map. -/
+def smeval.linearMap : R[X] →ₗ[R] S where
+  toFun f := f.smeval x
+  map_add' f g := by simp only [smeval_add]
+  map_smul' c f := by simp only [smeval_smul, smul_eq_mul, RingHom.id_apply]
+
 @[simp]
 theorem smeval.linearMap_apply : smeval.linearMap R x p = p.smeval x := rfl
->>>>>>> 52762e24
 
 theorem leval_coe_eq_smeval {R : Type*} [Semiring R] (r : R) :
     ⇑(leval r) = fun p => p.smeval r := by
@@ -322,33 +137,12 @@
   rw [leval_apply, smeval_def, eval_eq_sum]
   rfl
 
-<<<<<<< HEAD
-/-- `Polynomial.smeval` as a linear map. -/
-def smeval.linearMap {R : Type*} [Semiring R] {S : Type*} [AddCommMonoid S] [Pow S ℕ] [Module R S]
-    (x : S) : R[X] →ₗ[R] S where
-  toFun f := f.smeval x
-  map_add' f g := by simp only [smeval_add]
-  map_smul' c f := by simp only [smeval_smul, smul_eq_mul, RingHom.id_apply]
-
-@[simp]
-theorem smeval.linearMap_apply {R : Type*} [Semiring R] {S : Type*} [AddCommMonoid S] [Pow S ℕ]
-    [Module R S] (x : S) (p : R[X]) : smeval.linearMap x p = p.smeval x := rfl
-
-theorem leval_eq_smeval {R : Type*} [Semiring R] (r : R) : leval r = smeval.linearMap r := by
-=======
 theorem leval_eq_smeval.linearMap {R : Type*} [Semiring R] (r : R) :
     leval r = smeval.linearMap R r := by
->>>>>>> 52762e24
   refine LinearMap.ext ?_
   intro
   rw [leval_apply, smeval.linearMap_apply, eval_eq_smeval]
 
-<<<<<<< HEAD
-theorem aeval_coe_eq_smeval {R : Type*} [CommSemiring R] {S : Type*} [Semiring S] [Algebra R S]
-    (x : S) : ⇑(aeval x) = fun p => @smeval R _ S _ _ _ p x := by
-  refine funext ?_
-  intro
-=======
 end Module
 
 section NatPowAssoc
@@ -472,44 +266,11 @@
 
 theorem aeval_eq_smeval {R : Type*} [CommSemiring R] {S : Type*} [Semiring S] [Algebra R S]
     (x : S) (p : R[X]) : aeval x p = p.smeval x := by
->>>>>>> 52762e24
   rw [aeval_def, eval₂_def, Algebra.algebraMap_eq_smul_one', smeval_def]
   simp only [Algebra.smul_mul_assoc, one_mul]
   exact rfl
 
-<<<<<<< HEAD
-/-- `Polynomial.smeval` as a linear map. -/
-def smeval.algebraMap {R : Type*} [CommSemiring R] {S : Type*} [Semiring S] [Algebra R S]
-    (x : S) : R[X] →ₐ[R] S where
-  toFun := fun p => @smeval R _ S _ _ _ p x
-  map_one' := by simp only [smeval_one, pow_zero, one_smul]
-  map_mul' := by
-    intro p q
-    simp only
-    exact smeval_mul R x p q
-  map_zero' := by simp only [smeval_zero]
-  map_add' := fun p q => smeval_add R p q x
-  commutes' := by
-    intro r
-    simp only
-    rw [← C_eq_algebraMap, Algebra.algebraMap_eq_smul_one, smeval_C, pow_zero]
-
-theorem smeval.algebraMap.apply {R : Type*} [CommSemiring R] {S : Type*} [Semiring S] [Algebra R S]
-    (x : S) (p : R[X]) : smeval.algebraMap x p = p.smeval x := rfl
-
-theorem aeval_eq_smeval {R : Type*} [CommSemiring R] {S : Type*} [Semiring S] [Algebra R S]
-    (x : S) : Polynomial.aeval x = @smeval.algebraMap R _ S _ _ x := by
-  unfold aeval smeval.algebraMap
-  ext
-  simp only [eval₂AlgHom'_apply, eval₂_X, AlgHom.coe_mk, RingHom.coe_mk, MonoidHom.coe_mk,
-    OneHom.coe_mk, smeval_X, pow_one]
-
-end Comparison
-
-end Polynomial
-=======
 theorem aeval_coe_eq_smeval {R : Type*} [CommSemiring R] {S : Type*} [Semiring S] [Algebra R S]
     (x : S) : ⇑(aeval x) = fun (p : R[X]) => p.smeval x := funext fun p => aeval_eq_smeval x p
 
-end Algebra
->>>>>>> 52762e24
+end Algebra