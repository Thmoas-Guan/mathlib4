/-
Copyright (c) 2021 Junyan Xu. All rights reserved.
Released under Apache 2.0 license as described in the file LICENSE.
Authors: Junyan Xu
-/
import Mathlib.AlgebraicGeometry.Restrict
import Mathlib.CategoryTheory.Adjunction.Limits
import Mathlib.CategoryTheory.Adjunction.Reflective

/-!
# Adjunction between `Γ` and `Spec`

We define the adjunction `ΓSpec.adjunction : Γ ⊣ Spec` by defining the unit (`toΓSpec`,
in multiple steps in this file) and counit (done in `Spec.lean`) and checking that they satisfy
the left and right triangle identities. The constructions and proofs make use of
maps and lemmas defined and proved in structure_sheaf.lean extensively.

Notice that since the adjunction is between contravariant functors, you get to choose
one of the two categories to have arrows reversed, and it is equally valid to present
the adjunction as `Spec ⊣ Γ` (`Spec.to_LocallyRingedSpace.right_op ⊣ Γ`), in which
case the unit and the counit would switch to each other.

## Main definition

* `AlgebraicGeometry.identityToΓSpec` : The natural transformation `𝟭 _ ⟶ Γ ⋙ Spec`.
* `AlgebraicGeometry.ΓSpec.locallyRingedSpaceAdjunction` : The adjunction `Γ ⊣ Spec` from
  `CommRingᵒᵖ` to `LocallyRingedSpace`.
* `AlgebraicGeometry.ΓSpec.adjunction` : The adjunction `Γ ⊣ Spec` from
  `CommRingᵒᵖ` to `Scheme`.

-/

-- Explicit universe annotations were used in this file to improve perfomance #12737


noncomputable section

universe u

open PrimeSpectrum

namespace AlgebraicGeometry

open Opposite

open CategoryTheory

open StructureSheaf

open Spec (structureSheaf)

open TopologicalSpace

open AlgebraicGeometry.LocallyRingedSpace

open TopCat.Presheaf

open TopCat.Presheaf.SheafCondition

namespace LocallyRingedSpace

variable (X : LocallyRingedSpace.{u})

/-- The map from the global sections to a stalk. -/
def ΓToStalk (x : X) : Γ.obj (op X) ⟶ X.presheaf.stalk x :=
  X.presheaf.germ (⟨x, trivial⟩ : (⊤ : Opens X))

lemma ΓToStalk_stalkMap {X Y : LocallyRingedSpace} (f : X ⟶ Y) (x : X) :
    Y.ΓToStalk (f.val.base x) ≫ PresheafedSpace.stalkMap f.val x =
      f.val.c.app (op ⊤) ≫ X.ΓToStalk x := by
  dsimp only [LocallyRingedSpace.ΓToStalk]
  rw [PresheafedSpace.stalkMap_germ']

lemma ΓToStalk_stalkMap_apply {X Y : LocallyRingedSpace} (f : X ⟶ Y) (x : X)
    (a : Y.presheaf.obj (op ⊤)) :
    PresheafedSpace.stalkMap f.val x (Y.ΓToStalk (f.val.base x) a) =
      X.ΓToStalk x (f.val.c.app (op ⊤) a) := by
  simpa using congrFun (congrArg DFunLike.coe <| ΓToStalk_stalkMap f x) a

/-- The canonical map from the underlying set to the prime spectrum of `Γ(X)`. -/
def toΓSpecFun : X → PrimeSpectrum (Γ.obj (op X)) := fun x =>
  comap (X.ΓToStalk x) (LocalRing.closedPoint (X.presheaf.stalk x))

theorem not_mem_prime_iff_unit_in_stalk (r : Γ.obj (op X)) (x : X) :
    r ∉ (X.toΓSpecFun x).asIdeal ↔ IsUnit (X.ΓToStalk x r) := by
  erw [LocalRing.mem_maximalIdeal, Classical.not_not]

/-- The preimage of a basic open in `Spec Γ(X)` under the unit is the basic
open in `X` defined by the same element (they are equal as sets). -/
theorem toΓSpec_preimage_basicOpen_eq (r : Γ.obj (op X)) :
    X.toΓSpecFun ⁻¹' (basicOpen r).1 = (X.toRingedSpace.basicOpen r).1 := by
      ext
      erw [X.toRingedSpace.mem_top_basicOpen]; apply not_mem_prime_iff_unit_in_stalk

/-- `toΓSpecFun` is continuous. -/
theorem toΓSpec_continuous : Continuous X.toΓSpecFun := by
  rw [isTopologicalBasis_basic_opens.continuous_iff]
  rintro _ ⟨r, rfl⟩
  erw [X.toΓSpec_preimage_basicOpen_eq r]
  exact (X.toRingedSpace.basicOpen r).2

/-- The canonical (bundled) continuous map from the underlying topological
space of `X` to the prime spectrum of its global sections. -/
@[simps]
def toΓSpecBase : X.toTopCat ⟶ Spec.topObj (Γ.obj (op X)) where
  toFun := X.toΓSpecFun
  continuous_toFun := X.toΓSpec_continuous

-- These lemmas have always been bad (#7657), but lean4#2644 made `simp` start noticing
attribute [nolint simpNF] AlgebraicGeometry.LocallyRingedSpace.toΓSpecBase_apply

variable (r : Γ.obj (op X))

/-- The preimage in `X` of a basic open in `Spec Γ(X)` (as an open set). -/
abbrev toΓSpecMapBasicOpen : Opens X :=
  (Opens.map X.toΓSpecBase).obj (basicOpen r)

/-- The preimage is the basic open in `X` defined by the same element `r`. -/
theorem toΓSpecMapBasicOpen_eq : X.toΓSpecMapBasicOpen r = X.toRingedSpace.basicOpen r :=
  Opens.ext (X.toΓSpec_preimage_basicOpen_eq r)

/-- The map from the global sections `Γ(X)` to the sections on the (preimage of) a basic open. -/
abbrev toToΓSpecMapBasicOpen :
    X.presheaf.obj (op ⊤) ⟶ X.presheaf.obj (op <| X.toΓSpecMapBasicOpen r) :=
  X.presheaf.map (X.toΓSpecMapBasicOpen r).leTop.op

/-- `r` is a unit as a section on the basic open defined by `r`. -/
theorem isUnit_res_toΓSpecMapBasicOpen : IsUnit (X.toToΓSpecMapBasicOpen r r) := by
  convert
    (X.presheaf.map <| (eqToHom <| X.toΓSpecMapBasicOpen_eq r).op).isUnit_map
      (X.toRingedSpace.isUnit_res_basicOpen r)
  -- Porting note: `rw [comp_apply]` to `erw [comp_apply]`
  erw [← comp_apply, ← Functor.map_comp]
  congr

/-- Define the sheaf hom on individual basic opens for the unit. -/
def toΓSpecCApp :
    (structureSheaf <| Γ.obj <| op X).val.obj (op <| basicOpen r) ⟶
      X.presheaf.obj (op <| X.toΓSpecMapBasicOpen r) :=
  IsLocalization.Away.lift r (isUnit_res_toΓSpecMapBasicOpen _ r)

/-- Characterization of the sheaf hom on basic opens,
    direction ← (next lemma) is used at various places, but → is not used in this file. -/
theorem toΓSpecCApp_iff
    (f :
      (structureSheaf <| Γ.obj <| op X).val.obj (op <| basicOpen r) ⟶
        X.presheaf.obj (op <| X.toΓSpecMapBasicOpen r)) :
    toOpen _ (basicOpen r) ≫ f = X.toToΓSpecMapBasicOpen r ↔ f = X.toΓSpecCApp r := by
  -- Porting Note: Type class problem got stuck in `IsLocalization.Away.AwayMap.lift_comp`
  -- created instance manually. This replaces the `pick_goal` tactics
  have loc_inst := IsLocalization.to_basicOpen (Γ.obj (op X)) r
  rw [← @IsLocalization.Away.AwayMap.lift_comp _ _ _ _ _ _ _ r loc_inst _
      (X.isUnit_res_toΓSpecMapBasicOpen r)]
  --pick_goal 5; exact is_localization.to_basic_open _ r
  constructor
  · intro h
    exact IsLocalization.ringHom_ext (Submonoid.powers r) h
  apply congr_arg

theorem toΓSpecCApp_spec : toOpen _ (basicOpen r) ≫ X.toΓSpecCApp r = X.toToΓSpecMapBasicOpen r :=
  (X.toΓSpecCApp_iff r _).2 rfl

/-- The sheaf hom on all basic opens, commuting with restrictions. -/
@[simps app]
def toΓSpecCBasicOpens :
    (inducedFunctor basicOpen).op ⋙ (structureSheaf (Γ.obj (op X))).1 ⟶
      (inducedFunctor basicOpen).op ⋙ ((TopCat.Sheaf.pushforward _ X.toΓSpecBase).obj X.𝒪).1 where
  app r := X.toΓSpecCApp r.unop
  naturality r s f := by
    apply (StructureSheaf.to_basicOpen_epi (Γ.obj (op X)) r.unop).1
    simp only [← Category.assoc]
    erw [X.toΓSpecCApp_spec r.unop]
    convert X.toΓSpecCApp_spec s.unop
    symm
    apply X.presheaf.map_comp

/-- The canonical morphism of sheafed spaces from `X` to the spectrum of its global sections. -/
@[simps]
def toΓSpecSheafedSpace : X.toSheafedSpace ⟶ Spec.toSheafedSpace.obj (op (Γ.obj (op X))) where
  base := X.toΓSpecBase
  c :=
    TopCat.Sheaf.restrictHomEquivHom (structureSheaf (Γ.obj (op X))).1 _ isBasis_basic_opens
      X.toΓSpecCBasicOpens

theorem toΓSpecSheafedSpace_app_eq :
    X.toΓSpecSheafedSpace.c.app (op (basicOpen r)) = X.toΓSpecCApp r := by
  apply TopCat.Sheaf.extend_hom_app _ _ _

-- Porting note: need a helper lemma `toΓSpecSheafedSpace_app_spec_assoc` to help compile
-- `toStalk_stalkMap_to_Γ_Spec`
@[reassoc] theorem toΓSpecSheafedSpace_app_spec (r : Γ.obj (op X)) :
    toOpen (Γ.obj (op X)) (basicOpen r) ≫ X.toΓSpecSheafedSpace.c.app (op (basicOpen r)) =
      X.toToΓSpecMapBasicOpen r :=
  (X.toΓSpecSheafedSpace_app_eq r).symm ▸ X.toΓSpecCApp_spec r

/-- The map on stalks induced by the unit commutes with maps from `Γ(X)` to
    stalks (in `Spec Γ(X)` and in `X`). -/
theorem toStalk_stalkMap_toΓSpec (x : X) :
    toStalk _ _ ≫ PresheafedSpace.stalkMap X.toΓSpecSheafedSpace x = X.ΓToStalk x := by
  rw [PresheafedSpace.stalkMap]
  erw [← toOpen_germ _ (basicOpen (1 : Γ.obj (op X)))
      ⟨X.toΓSpecFun x, by rw [basicOpen_one]; trivial⟩]
  rw [← Category.assoc, Category.assoc (toOpen _ _)]
  erw [stalkFunctor_map_germ]
  rw [← Category.assoc, toΓSpecSheafedSpace_app_spec]
  unfold ΓToStalk
  rw [← stalkPushforward_germ _ X.toΓSpecBase X.presheaf ⊤]
  congr 1
  change (X.toΓSpecBase _* X.presheaf).map le_top.hom.op ≫ _ = _
  apply germ_res

/-- The canonical morphism from `X` to the spectrum of its global sections. -/
@[simps! val_base]
def toΓSpec : X ⟶ Spec.locallyRingedSpaceObj (Γ.obj (op X)) where
  val := X.toΓSpecSheafedSpace
  prop := by
    intro x
    let p : PrimeSpectrum (Γ.obj (op X)) := X.toΓSpecFun x
    constructor
    -- show stalk map is local hom ↓
    let S := (structureSheaf _).presheaf.stalk p
    rintro (t : S) ht
    obtain ⟨⟨r, s⟩, he⟩ := IsLocalization.surj p.asIdeal.primeCompl t
    dsimp at he
    set t' := _
    change t * t' = _ at he
    apply isUnit_of_mul_isUnit_left (y := t')
    rw [he]
    refine IsLocalization.map_units S (⟨r, ?_⟩ : p.asIdeal.primeCompl)
    apply (not_mem_prime_iff_unit_in_stalk _ _ _).mpr
    rw [← toStalk_stalkMap_toΓSpec]
    erw [comp_apply, ← he]
    rw [RingHom.map_mul]
    exact ht.mul <| (IsLocalization.map_units (R := Γ.obj (op X)) S s).map _

/-- On a locally ringed space `X`, the preimage of the zero locus of the prime spectrum
of `Γ(X, ⊤)` under `toΓSpec` agrees with the associated zero locus on `X`. -/
lemma toΓSpec_preimage_zeroLocus_eq {X : LocallyRingedSpace.{u}}
    (s : Set (X.presheaf.obj (op ⊤))) :
    X.toΓSpec.val.base ⁻¹' PrimeSpectrum.zeroLocus s = X.toRingedSpace.zeroLocus s := by
  simp only [RingedSpace.zeroLocus]
  have (i : LocallyRingedSpace.Γ.obj (op X)) (_ : i ∈ s) :
      ((X.toRingedSpace.basicOpen i).carrier)ᶜ =
        X.toΓSpec.val.base ⁻¹' (PrimeSpectrum.basicOpen i).carrierᶜ := by
    symm
    erw [Set.preimage_compl, X.toΓSpec_preimage_basicOpen_eq i]
  erw [Set.iInter₂_congr this]
  simp_rw [← Set.preimage_iInter₂, Opens.carrier_eq_coe, PrimeSpectrum.basicOpen_eq_zeroLocus_compl,
    compl_compl]
  rw [← PrimeSpectrum.zeroLocus_iUnion₂]
  simp

theorem comp_ring_hom_ext {X : LocallyRingedSpace.{u}} {R : CommRingCat.{u}} {f : R ⟶ Γ.obj (op X)}
    {β : X ⟶ Spec.locallyRingedSpaceObj R}
    (w : X.toΓSpec.1.base ≫ (Spec.locallyRingedSpaceMap f).1.base = β.1.base)
    (h :
      ∀ r : R,
        f ≫ X.presheaf.map (homOfLE le_top : (Opens.map β.1.base).obj (basicOpen r) ⟶ _).op =
          toOpen R (basicOpen r) ≫ β.1.c.app (op (basicOpen r))) :
    X.toΓSpec ≫ Spec.locallyRingedSpaceMap f = β := by
  ext1
  -- Porting note: was `apply Spec.basicOpen_hom_ext`
  refine Spec.basicOpen_hom_ext w ?_
  intro r U
  rw [LocallyRingedSpace.comp_val_c_app]
  erw [toOpen_comp_comap_assoc]
  rw [Category.assoc]
  erw [toΓSpecSheafedSpace_app_spec, ← X.presheaf.map_comp]
  exact h r

/-- `toSpecΓ _` is an isomorphism so these are mutually two-sided inverses. -/
theorem Γ_Spec_left_triangle : toSpecΓ (Γ.obj (op X)) ≫ X.toΓSpec.1.c.app (op ⊤) = 𝟙 _ := by
  unfold toSpecΓ
  rw [← toOpen_res _ (basicOpen (1 : Γ.obj (op X))) ⊤ (eqToHom basicOpen_one.symm)]
  erw [Category.assoc]
  rw [NatTrans.naturality, ← Category.assoc]
  erw [X.toΓSpecSheafedSpace_app_spec 1, ← Functor.map_comp]
  convert eqToHom_map X.presheaf _; rfl

end LocallyRingedSpace

/-- The unit as a natural transformation. -/
def identityToΓSpec : 𝟭 LocallyRingedSpace.{u} ⟶ Γ.rightOp ⋙ Spec.toLocallyRingedSpace where
  app := LocallyRingedSpace.toΓSpec
  naturality X Y f := by
    symm
    apply LocallyRingedSpace.comp_ring_hom_ext
    · ext1 x
      dsimp only [Spec.topMap, LocallyRingedSpace.toΓSpecFun]
      -- Porting note: Had to add the next four lines
      rw [comp_apply]
      dsimp [toΓSpecBase]
      -- The next six lines were `rw [ContinuousMap.coe_mk, ContinuousMap.coe_mk]` before
      -- leanprover/lean4#2644
      have : (ContinuousMap.mk (toΓSpecFun Y) (toΓSpec_continuous _)) (f.val.base x)
        = toΓSpecFun Y (f.val.base x) := by rw [ContinuousMap.coe_mk]
      erw [this]
      have : (ContinuousMap.mk (toΓSpecFun X) (toΓSpec_continuous _)) x
        = toΓSpecFun X x := by rw [ContinuousMap.coe_mk]
      erw [this]
      dsimp [toΓSpecFun]
      -- This used to be `rw`, but we need `erw` after leanprover/lean4#2644
      erw [← LocalRing.comap_closedPoint (PresheafedSpace.stalkMap f.val x), ←
        PrimeSpectrum.comap_comp_apply, ← PrimeSpectrum.comap_comp_apply]
      congr 2
      exact (PresheafedSpace.stalkMap_germ f.1 ⊤ ⟨x, trivial⟩).symm
    · intro r
      rw [LocallyRingedSpace.comp_val_c_app, ← Category.assoc]
      erw [Y.toΓSpecSheafedSpace_app_spec, f.1.c.naturality]
      rfl

namespace ΓSpec

theorem left_triangle (X : LocallyRingedSpace) :
    SpecΓIdentity.inv.app (Γ.obj (op X)) ≫ (identityToΓSpec.app X).val.c.app (op ⊤) = 𝟙 _ :=
  X.Γ_Spec_left_triangle

/-- `SpecΓIdentity` is iso so these are mutually two-sided inverses. -/
theorem right_triangle (R : CommRingCat) :
    identityToΓSpec.app (Spec.toLocallyRingedSpace.obj <| op R) ≫
        Spec.toLocallyRingedSpace.map (SpecΓIdentity.inv.app R).op =
      𝟙 _ := by
  apply LocallyRingedSpace.comp_ring_hom_ext
  · ext (p : PrimeSpectrum R)
    dsimp
    ext x
    erw [← IsLocalization.AtPrime.to_map_mem_maximal_iff ((structureSheaf R).presheaf.stalk p)
        p.asIdeal x]
    rfl
  · intro r; apply toOpen_res

/-- The adjunction `Γ ⊣ Spec` from `CommRingᵒᵖ` to `LocallyRingedSpace`. -/
-- Porting note: `simps` cause a time out, so `Unit` and `counit` will be added manually
def locallyRingedSpaceAdjunction : Γ.rightOp ⊣ Spec.toLocallyRingedSpace.{u} :=
  Adjunction.mkOfUnitCounit
    { unit := identityToΓSpec
      counit := (NatIso.op SpecΓIdentity).inv
      left_triangle := by
        ext X; erw [Category.id_comp]
        exact congr_arg Quiver.Hom.op (left_triangle X)
      right_triangle := by
        ext R : 2
        -- Porting note: a little bit hand holding
        change identityToΓSpec.app _ ≫ 𝟙 _ ≫ Spec.toLocallyRingedSpace.map _ =
          𝟙 _
        simp_rw [Category.id_comp, show (NatIso.op SpecΓIdentity).inv.app R =
          (SpecΓIdentity.inv.app R.unop).op from rfl]
        exact right_triangle R.unop
        }

lemma locallyRingedSpaceAdjunction_unit :
    locallyRingedSpaceAdjunction.unit = identityToΓSpec := rfl

lemma locallyRingedSpaceAdjunction_counit :
    locallyRingedSpaceAdjunction.counit = (NatIso.op SpecΓIdentity.{u}).inv := rfl

@[simp]
lemma locallyRingedSpaceAdjunction_counit_app (R : CommRingCatᵒᵖ) :
    locallyRingedSpaceAdjunction.counit.app R =
      (toOpen R.unop ⊤).op := rfl

@[simp]
lemma locallyRingedSpaceAdjunction_counit_app' (R : Type u) [CommRing R] :
    locallyRingedSpaceAdjunction.counit.app (op <| CommRingCat.of R) =
      (toOpen R ⊤).op := rfl

lemma locallyRingedSpaceAdjunction_homEquiv_apply
    {X : LocallyRingedSpace} {R : CommRingCatᵒᵖ}
    (f : Γ.rightOp.obj X ⟶ R) :
    locallyRingedSpaceAdjunction.homEquiv X R f =
      identityToΓSpec.app X ≫ Spec.locallyRingedSpaceMap f.unop := rfl

lemma locallyRingedSpaceAdjunction_homEquiv_apply'
    {X : LocallyRingedSpace} {R : Type u} [CommRing R]
    (f : CommRingCat.of R ⟶ Γ.obj <| op X) :
    locallyRingedSpaceAdjunction.homEquiv X (op <| CommRingCat.of R) (op f) =
      identityToΓSpec.app X ≫ Spec.locallyRingedSpaceMap f := rfl

lemma toOpen_comp_locallyRingedSpaceAdjunction_homEquiv_app
    {X : LocallyRingedSpace} {R : Type u} [CommRing R]
    (f : Γ.rightOp.obj X ⟶ op (CommRingCat.of R)) (U) :
    StructureSheaf.toOpen R U.unop ≫
      (locallyRingedSpaceAdjunction.homEquiv X (op <| CommRingCat.of R) f).1.c.app U =
    f.unop ≫ X.presheaf.map (homOfLE le_top).op := by
  rw [← StructureSheaf.toOpen_res _ _ _ (homOfLE le_top), Category.assoc,
    NatTrans.naturality _ (homOfLE (le_top (a := U.unop))).op,
    show (toOpen R ⊤) = (toOpen R ⊤).op.unop from rfl,
    ← locallyRingedSpaceAdjunction_counit_app']
  simp_rw [← Γ_map_op]
  rw [← Γ.rightOp_map_unop, ← Category.assoc, ← unop_comp, ← Adjunction.homEquiv_counit,
    Equiv.symm_apply_apply]
  rfl

/-- The adjunction `Γ ⊣ Spec` from `CommRingᵒᵖ` to `Scheme`. -/
def adjunction : Scheme.Γ.rightOp ⊣ Scheme.Spec.{u} where
  homEquiv X Y := locallyRingedSpaceAdjunction.{u}.homEquiv X.toLocallyRingedSpace Y
  unit :=
  { app := fun X ↦ locallyRingedSpaceAdjunction.{u}.unit.app X.toLocallyRingedSpace
    naturality := fun _ _ f ↦ locallyRingedSpaceAdjunction.{u}.unit.naturality f }
  counit := (NatIso.op Scheme.SpecΓIdentity.{u}).inv
  homEquiv_unit := rfl
  homEquiv_counit := rfl

theorem adjunction_homEquiv_apply {X : Scheme} {R : CommRingCatᵒᵖ}
    (f : (op <| Scheme.Γ.obj <| op X) ⟶ R) :
    ΓSpec.adjunction.homEquiv X R f = locallyRingedSpaceAdjunction.homEquiv X.1 R f := rfl

theorem adjunction_homEquiv (X : Scheme) (R : CommRingCatᵒᵖ) :
    ΓSpec.adjunction.homEquiv X R = locallyRingedSpaceAdjunction.homEquiv X.1 R := rfl

theorem adjunction_homEquiv_symm_apply {X : Scheme} {R : CommRingCatᵒᵖ}
    (f : X ⟶ Scheme.Spec.obj R) :
    (ΓSpec.adjunction.homEquiv X R).symm f =
      (locallyRingedSpaceAdjunction.homEquiv X.1 R).symm f := rfl

theorem adjunction_counit_app' {R : CommRingCatᵒᵖ} :
    ΓSpec.adjunction.counit.app R = locallyRingedSpaceAdjunction.counit.app R := rfl

@[simp]
theorem adjunction_counit_app {R : CommRingCatᵒᵖ} :
    ΓSpec.adjunction.counit.app R = (Scheme.ΓSpecIso (unop R)).inv.op := rfl

-- This is not a simp lemma to respect the abstraction
theorem adjunction_unit_app {X : Scheme} :
    ΓSpec.adjunction.unit.app X = locallyRingedSpaceAdjunction.unit.app X.1 := rfl

@[reassoc (attr := simp)]
theorem adjunction_unit_naturality {X Y : Scheme.{u}} (f : X ⟶ Y) :
    f ≫ ΓSpec.adjunction.unit.app Y = ΓSpec.adjunction.unit.app X ≫ Spec.map (f.app ⊤) :=
  ΓSpec.adjunction.unit.naturality f

instance isIso_locallyRingedSpaceAdjunction_counit :
    IsIso.{u + 1, u + 1} locallyRingedSpaceAdjunction.counit :=
  (NatIso.op SpecΓIdentity).isIso_inv

instance isIso_adjunction_counit : IsIso ΓSpec.adjunction.counit := by
  apply (config := { allowSynthFailures := true }) NatIso.isIso_of_isIso_app
  intro R
  rw [adjunction_counit_app]
  infer_instance

@[simp]
theorem adjunction_unit_app_app_top (X : Scheme.{u}) :
    (ΓSpec.adjunction.unit.app X).app ⊤ = (Scheme.ΓSpecIso Γ(X, ⊤)).hom := by
  have := ΓSpec.adjunction.left_triangle_components X
  dsimp at this
  rw [← IsIso.eq_comp_inv] at this
  simp only [adjunction_counit_app, Functor.id_obj, Functor.comp_obj, Functor.rightOp_obj,
    Scheme.Γ_obj, Category.id_comp] at this
  rw [← Quiver.Hom.op_inj.eq_iff, this, ← op_inv, IsIso.Iso.inv_inv]

@[simp]
theorem SpecMap_ΓSpecIso_hom (R : CommRingCat.{u}) :
    Spec.map ((Scheme.ΓSpecIso R).hom) = adjunction.unit.app (Spec R) := by
  have := ΓSpec.adjunction.right_triangle_components (op R)
  dsimp at this
  rwa [← IsIso.eq_comp_inv, Category.id_comp, ← Spec.map_inv, IsIso.Iso.inv_inv, eq_comm] at this

lemma adjunction_unit_map_basicOpen (X : Scheme.{u}) (r : Γ(X, ⊤)) :
    (ΓSpec.adjunction.unit.app X ⁻¹ᵁ (PrimeSpectrum.basicOpen r)) = X.basicOpen r := by
  rw [← basicOpen_eq_of_affine]
  erw [Scheme.preimage_basicOpen]
  congr
  rw [ΓSpec.adjunction_unit_app_app_top]
  exact Iso.inv_hom_id_apply _ _

theorem toOpen_unit_app_val_c_app {X : Scheme.{u}} (U) :
    StructureSheaf.toOpen _ _ ≫ (ΓSpec.adjunction.unit.app X).val.c.app U =
      X.presheaf.map (homOfLE (by exact le_top)).op := by
  rw [← StructureSheaf.toOpen_res _ _ _ (homOfLE le_top), Category.assoc,
    NatTrans.naturality _ (homOfLE (le_top (a := U.unop))).op]
  show (ΓSpec.adjunction.counit.app (Scheme.Γ.rightOp.obj X)).unop ≫
    (Scheme.Γ.rightOp.map (ΓSpec.adjunction.unit.app X)).unop ≫ _ = _
  rw [← Category.assoc, ← unop_comp, ΓSpec.adjunction.left_triangle_components]
  dsimp
  exact Category.id_comp _

-- Warning: this LHS of this lemma breaks the structure-sheaf abstraction.
@[reassoc (attr := simp)]
theorem toOpen_unit_app_val_c_app' {X : Scheme.{u}} (U : Opens (PrimeSpectrum Γ(X, ⊤))) :
    toOpen Γ(X, ⊤) U ≫ (adjunction.unit.app X).app U =
      X.presheaf.map (homOfLE (by exact le_top)).op :=
  ΓSpec.toOpen_unit_app_val_c_app (op U)

end ΓSpec

<<<<<<< HEAD
lemma toSpecΓ_ΓSpec_adjunction_homEquiv {X : Scheme.{u}} {B : CommRingCat} (φ : B ⟶ Γ(X, ⊤)) :
    toSpecΓ B ≫ ((ΓSpec.adjunction.homEquiv X (op B)) φ.op).app ⊤ = φ := by
  rw [AlgebraicGeometry.ΓSpec.adjunction_homEquiv]
  erw [AlgebraicGeometry.ΓSpec.locallyRingedSpaceAdjunction_homEquiv_apply']
  show toSpecΓ B ≫ _ ≫ (identityToΓSpec.app X.toLocallyRingedSpace).val.c.app (op ⊤) = φ
  rw [← LocallyRingedSpace.SpecΓIdentity_inv_app]
  convert_to φ ≫ LocallyRingedSpace.SpecΓIdentity.inv.app
    (LocallyRingedSpace.Γ.obj (op X.toLocallyRingedSpace)) ≫
      (identityToΓSpec.app X.toLocallyRingedSpace).val.c.app (op ⊤) = φ
  · simp only [LocallyRingedSpace.Γ_obj, Opens.map_top, LocallyRingedSpace.SpecΓIdentity_inv_app,
      Spec.locallyRingedSpaceMap_val, Spec.sheafedSpaceMap_c_app]
    rw [← Category.assoc, ← Category.assoc, Spec_Γ_naturality]
    simp
  · rw [ΓSpec.left_triangle X.toLocallyRingedSpace]
    simp

lemma ΓSpec_adjunction_homEquiv_eq {X : Scheme.{u}} {B : CommRingCat} (φ : B ⟶ Γ(X, ⊤)) :
    (((ΓSpec.adjunction.homEquiv X (op B)) φ.op).app ⊤) = inv (toSpecΓ B) ≫ φ := by
  simp_rw [← toSpecΓ_ΓSpec_adjunction_homEquiv φ]
  simp

theorem ΓSpecIso_obj_hom {X : Scheme.{u}} (U : Opens X) :
    (Scheme.ΓSpecIso Γ(X, U)).hom =
      Scheme.Γ.map (Spec.map (X.presheaf.map (eqToHom U.openEmbedding_obj_top).op)).op ≫
      (ΓSpec.adjunction.unit.app (X ∣_ᵤ U)).app ⊤ ≫
      X.presheaf.map (eqToHom U.openEmbedding_obj_top.symm).op := by
  dsimp [-Scheme.SpecΓIdentity_hom_app]
=======
theorem ΓSpecIso_obj_hom {X : Scheme.{u}} (U : X.Opens) :
    (Scheme.ΓSpecIso Γ(X, U)).hom = (Spec.map U.topIso.inv).app ⊤ ≫
      (ΓSpec.adjunction.unit.app U).app ⊤ ≫ U.topIso.hom := by
>>>>>>> 4261f994
  rw [ΓSpec.adjunction_unit_app_app_top] -- why can't simp find this
  simp

/-! Immediate consequences of the adjunction. -/


/-- Spec preserves limits. -/
instance : Limits.PreservesLimits Spec.toLocallyRingedSpace :=
  ΓSpec.locallyRingedSpaceAdjunction.rightAdjointPreservesLimits

instance Spec.preservesLimits : Limits.PreservesLimits Scheme.Spec :=
  ΓSpec.adjunction.rightAdjointPreservesLimits

/-- The functor `Spec.toLocallyRingedSpace : CommRingCatᵒᵖ ⥤ LocallyRingedSpace`
is fully faithful.-/
def Spec.fullyFaithfulToLocallyRingedSpace : Spec.toLocallyRingedSpace.FullyFaithful :=
  ΓSpec.locallyRingedSpaceAdjunction.fullyFaithfulROfIsIsoCounit

/-- Spec is a full functor. -/
instance : Spec.toLocallyRingedSpace.Full :=
  Spec.fullyFaithfulToLocallyRingedSpace.full

/-- Spec is a faithful functor. -/
instance : Spec.toLocallyRingedSpace.Faithful :=
  Spec.fullyFaithfulToLocallyRingedSpace.faithful

/-- The functor `Spec : CommRingCatᵒᵖ ⥤ Scheme` is fully faithful.-/
def Spec.fullyFaithful : Scheme.Spec.FullyFaithful :=
  ΓSpec.adjunction.fullyFaithfulROfIsIsoCounit

/-- Spec is a full functor. -/
instance Spec.full : Scheme.Spec.Full :=
  Spec.fullyFaithful.full

/-- Spec is a faithful functor. -/
instance Spec.faithful : Scheme.Spec.Faithful :=
  Spec.fullyFaithful.faithful

section

variable {R S : CommRingCat.{u}} {φ ψ : R ⟶ S} (f : Spec S ⟶ Spec R)

lemma Spec.map_inj : Spec.map φ = Spec.map ψ ↔ φ = ψ := by
  rw [iff_comm, ← Quiver.Hom.op_inj.eq_iff, ← Scheme.Spec.map_injective.eq_iff]
  rfl

lemma Spec.map_injective {R S : CommRingCat} : Function.Injective (Spec.map : (R ⟶ S) → _) :=
  fun _ _ ↦ Spec.map_inj.mp

/-- The preimage under Spec. -/
def Spec.preimage : R ⟶ S := (Scheme.Spec.preimage f).unop

@[simp] lemma Spec.map_preimage : Spec.map (Spec.preimage f) = f := Scheme.Spec.map_preimage f

variable (φ) in
@[simp] lemma Spec.preimage_map : Spec.preimage (Spec.map φ) = φ :=
  Spec.map_injective (Spec.map_preimage (Spec.map φ))

/-- Spec is fully faithful -/
@[simps]
def Spec.homEquiv {R S : CommRingCat} : (Spec S ⟶ Spec R) ≃ (R ⟶ S) where
  toFun := Spec.preimage
  invFun := Spec.map
  left_inv := Spec.map_preimage
  right_inv := Spec.preimage_map

end

instance : Spec.toLocallyRingedSpace.IsRightAdjoint :=
  (ΓSpec.locallyRingedSpaceAdjunction).isRightAdjoint

instance : Scheme.Spec.IsRightAdjoint :=
  (ΓSpec.adjunction).isRightAdjoint

instance : Reflective Spec.toLocallyRingedSpace where
  adj := ΓSpec.locallyRingedSpaceAdjunction

instance Spec.reflective : Reflective Scheme.Spec where
  adj := ΓSpec.adjunction

@[deprecated (since := "2024-07-02")]
alias LocallyRingedSpace.toΓSpec_preim_basicOpen_eq :=
  LocallyRingedSpace.toΓSpec_preimage_basicOpen_eq

end AlgebraicGeometry<|MERGE_RESOLUTION|>--- conflicted
+++ resolved
@@ -484,7 +484,6 @@
 
 end ΓSpec
 
-<<<<<<< HEAD
 lemma toSpecΓ_ΓSpec_adjunction_homEquiv {X : Scheme.{u}} {B : CommRingCat} (φ : B ⟶ Γ(X, ⊤)) :
     toSpecΓ B ≫ ((ΓSpec.adjunction.homEquiv X (op B)) φ.op).app ⊤ = φ := by
   rw [AlgebraicGeometry.ΓSpec.adjunction_homEquiv]
@@ -506,17 +505,9 @@
   simp_rw [← toSpecΓ_ΓSpec_adjunction_homEquiv φ]
   simp
 
-theorem ΓSpecIso_obj_hom {X : Scheme.{u}} (U : Opens X) :
-    (Scheme.ΓSpecIso Γ(X, U)).hom =
-      Scheme.Γ.map (Spec.map (X.presheaf.map (eqToHom U.openEmbedding_obj_top).op)).op ≫
-      (ΓSpec.adjunction.unit.app (X ∣_ᵤ U)).app ⊤ ≫
-      X.presheaf.map (eqToHom U.openEmbedding_obj_top.symm).op := by
-  dsimp [-Scheme.SpecΓIdentity_hom_app]
-=======
 theorem ΓSpecIso_obj_hom {X : Scheme.{u}} (U : X.Opens) :
     (Scheme.ΓSpecIso Γ(X, U)).hom = (Spec.map U.topIso.inv).app ⊤ ≫
       (ΓSpec.adjunction.unit.app U).app ⊤ ≫ U.topIso.hom := by
->>>>>>> 4261f994
   rw [ΓSpec.adjunction_unit_app_app_top] -- why can't simp find this
   simp
 
