--- conflicted
+++ resolved
@@ -155,18 +155,11 @@
     P (f.appLE U V e) ↔ P (f.appLE U' V' (e₁ ▸ e₂ ▸ e)) := by
   subst e₁; subst e₂; rfl
 
-<<<<<<< HEAD
-=======
-/-- An isomorphism of schemes induces a homeomorphism of the underlying topological spaces. -/
-noncomputable def homeomorph [IsIso f] : X ≃ₜ Y :=
-  TopCat.homeoOfIso (asIso <| f.val.base)
-
-/-- A morphism of schemes `f : X ⟶ Y` induces a local ring homomorphis from `Y.presheaf.stalk (f x)`
-to `X.presheaf.stalk x` for any `x : X`. -/
+/-- A morphism of schemes `f : X ⟶ Y` induces a local ring homomorphism from
+`Y.presheaf.stalk (f x)` to `X.presheaf.stalk x` for any `x : X`. -/
 def stalkMap (x : X) : Y.presheaf.stalk (f.val.base x) ⟶ X.presheaf.stalk x :=
   f.val.stalkMap x
 
->>>>>>> a01f1cc5
 @[ext]
 protected lemma ext {f g : X ⟶ Y} (h_base : f.base = g.base)
     (h_app : ∀ U, f.app U ≫ X.presheaf.map
