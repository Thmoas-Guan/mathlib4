--- conflicted
+++ resolved
@@ -44,16 +44,12 @@
  * `WeierstrassCurve.Jacobian.neg`: the negation operation on a point representative.
  * `WeierstrassCurve.Jacobian.negMap`: the negation operation on a point class.
  * `WeierstrassCurve.Jacobian.add`: the addition operation on a point representative.
-<<<<<<< HEAD
- * `WeierstrassCurve.Jacobian.add_map`: the addition operation on a point class.
+ * `WeierstrassCurve.Jacobian.addMap`: the addition operation on a point class.
  * `WeierstrassCurve.Jacobian.Point`: a nonsingular rational point.
  * `WeierstrassCurve.Jacobian.Point.neg`: the negation operation on a nonsingular rational point.
  * `WeierstrassCurve.Jacobian.Point.add`: the addition operation on a nonsingular rational point.
  * `WeierstrassCurve.Jacobian.Point.toAffine_addEquiv`: the equivalence between the nonsingular
     rational points on a Jacobian Weierstrass curve with those on an affine Weierstrass curve.
-=======
- * `WeierstrassCurve.Jacobian.addMap`: the addition operation on a point class.
->>>>>>> f07d247b
 
 ## Main statements
 
@@ -1137,56 +1133,50 @@
 
 section Point
 
-/-! ### Group operations on nonsingular rational points -/
+/-! ### Nonsingular rational points -/
 
 /-- A nonsingular rational point on `W`. -/
 @[pp_dot]
 structure Point where
   {point : PointClass R}
-  (nonsingular : W.nonsingular_lift point)
+  (nonsingular : V.NonsingularLift point)
 
 attribute [pp_dot] Point.point
-attribute [pp_dot] Point.nonsingular
 
 /-- The point class underlying a nonsingular rational point on `W`. -/
 add_decl_doc Point.point
 
+attribute [pp_dot] Point.nonsingular
+
 /-- The nonsingular condition underlying a nonsingular rational point on `W`. -/
 add_decl_doc Point.nonsingular
 
 namespace Point
 
-variable {W}
-
-instance instZeroPoint [Nontrivial R] : Zero W.Point :=
-  ⟨⟨W.nonsingular_lift_zero⟩⟩
-
-lemma zero_def [Nontrivial R] : (⟨W.nonsingular_lift_zero⟩ : W.Point) = 0 :=
+instance instZeroPoint [Nontrivial R] : Zero V.Point :=
+  ⟨⟨nonsingularLift_zero⟩⟩
+
+lemma zero_def [Nontrivial R] : (⟨nonsingularLift_zero⟩ : V.Point) = 0 :=
   rfl
 
 /-- The map from a nonsingular rational point on a Weierstrass curve `W` in affine coordinates
 to the corresponding nonsingular rational point on `W` in Jacobian coordinates. -/
-def fromAffine [Nontrivial R] : W.toAffine.Point → W.Point
+def fromAffine [Nontrivial R] : V.toAffine.Point → V.Point
   | 0 => 0
-  | Affine.Point.some h => ⟨(W.nonsingular_lift_some ..).mpr h⟩
-
-@[simp]
-lemma fromAffine_zero [Nontrivial R] : fromAffine 0 = (0 : W.Point) :=
+  | Affine.Point.some h => ⟨(nonsingularLift_some ..).mpr h⟩
+
+lemma fromAffine_zero [Nontrivial R] : fromAffine 0 = (0 : V.Point) :=
   rfl
 
-@[simp]
-lemma fromAffine_some [Nontrivial R] {X Y : R} (h : W.toAffine.nonsingular X Y) :
-    fromAffine (Affine.Point.some h) = ⟨(W.nonsingular_lift_some ..).mpr h⟩ :=
+lemma fromAffine_some [Nontrivial R] {X Y : R} (h : V.toAffine.nonsingular X Y) :
+    fromAffine (Affine.Point.some h) = ⟨(nonsingularLift_some ..).mpr h⟩ :=
   rfl
 
-variable {F : Type u} [Field F] {W : Jacobian F}
-
 /-- The negation of a nonsingular rational point on `W`.
-
 Given a nonsingular rational point `P` on `W`, use `-P` instead of `neg P`. -/
 @[pp_dot]
 def neg (P : W.Point) : W.Point :=
-  ⟨W.nonsingular_lift_neg_map P.nonsingular⟩
+  ⟨nonsingularLift_negMap P.nonsingular⟩
 
 instance instNegPoint : Neg W.Point :=
   ⟨neg⟩
@@ -1194,16 +1184,11 @@
 lemma neg_def (P : W.Point) : P.neg = -P :=
   rfl
 
-@[simp]
-lemma neg_zero : (-⟨W.nonsingular_lift_zero⟩ : W.Point) = ⟨W.nonsingular_lift_zero⟩ := by
-  simp only [← neg_def, neg, neg_map_zero]
-
 /-- The addition of two nonsingular rational points on `W`.
-
 Given two nonsingular rational points `P` and `Q` on `W`, use `P + Q` instead of `add P Q`. -/
 @[pp_dot]
 noncomputable def add (P Q : W.Point) : W.Point :=
-  ⟨W.nonsingular_lift_add_map P.nonsingular Q.nonsingular⟩
+  ⟨nonsingularLift_addMap P.nonsingular Q.nonsingular⟩
 
 noncomputable instance instAddPoint : Add W.Point :=
   ⟨add⟩
@@ -1211,143 +1196,154 @@
 lemma add_def (P Q : W.Point) : P.add Q = P + Q :=
   rfl
 
-@[simp]
-lemma zero_add (P : W.Point) : ⟨W.nonsingular_lift_zero⟩ + P = P := by
-  simp only [← add_def, add, add_map_zero_left]
-
-@[simp]
-lemma add_zero (P : W.Point) : P + ⟨W.nonsingular_lift_zero⟩ = P := by
-  simp only [← add_def, add, add_map_zero_right' P.nonsingular]
-
-noncomputable instance instAddZeroClassPoint : AddZeroClass W.Point :=
-  ⟨zero_add, add_zero⟩
+end Point
+
+end Point
+
+section Affine
+
+/-! ### Equivalence with affine coordinates -/
 
 open scoped Classical
 
+namespace Point
+
+variable (W) in
 /-- The map from a point representative that is nonsingular on a Weierstrass curve `W` in Jacobian
 coordinates to the corresponding nonsingular rational point on `W` in affine coordinates. -/
-noncomputable def toAffine {P : Fin 3 → F} (h : W.nonsingular P) : W.toAffine.Point :=
-  if hPz : P z = 0 then 0 else Affine.Point.some <| nonsingular_affine_of_Zne0 h hPz
-
-lemma toAffine_of_Zeq0 {P : Fin 3 → F} {h : W.nonsingular P} (hPz : P z = 0) : toAffine h = 0 :=
-  dif_pos hPz
-
-lemma toAffine_zero : toAffine W.nonsingular_zero = 0 :=
-  toAffine_of_Zeq0 rfl
-
-lemma toAffine_of_Zne0 {P : Fin 3 → F} {h : W.nonsingular P} (hPz : P z ≠ 0) :
-    toAffine h = Affine.Point.some (nonsingular_affine_of_Zne0 h hPz) :=
-  dif_neg hPz
-
-lemma toAffine_some {X Y : F} (h : W.nonsingular ![X, Y, 1]) :
-    toAffine h = Affine.Point.some ((W.nonsingular_some X Y).mp h) := by
-  rw [toAffine_of_Zne0 <| by exact one_ne_zero]
-  matrix_simp
-  simp only [one_pow, div_one]
-
-lemma toAffine_neg {P : Fin 3 → F} (hP : W.nonsingular P) :
-    toAffine (nonsingular_neg hP) = -toAffine hP := by
+noncomputable def toAffine (P : Fin 3 → F) : W.toAffine.Point :=
+  if hP : W.Nonsingular P then if hPz : P z = 0 then 0 else
+    Affine.Point.some <| (nonsingular_of_Z_ne_zero hPz).mp hP else 0
+
+lemma toAffine_of_singular {P : Fin 3 → F} (hP : ¬W.Nonsingular P) : toAffine W P = 0 := by
+  rw [toAffine, dif_neg hP]
+
+lemma toAffine_of_Z_eq_zero {P : Fin 3 → F} (hP : W.Nonsingular P) (hPz : P z = 0) :
+    toAffine W P = 0 := by
+  rw [toAffine, dif_pos hP, dif_pos hPz]
+
+lemma toAffine_zero : toAffine W ![1, 1, 0] = 0 :=
+  toAffine_of_Z_eq_zero nonsingular_zero rfl
+
+lemma toAffine_of_Z_ne_zero {P : Fin 3 → F} (hP : W.Nonsingular P) (hPz : P z ≠ 0) :
+    toAffine W P = Affine.Point.some ((nonsingular_of_Z_ne_zero hPz).mp hP) := by
+  rw [toAffine, dif_pos hP, dif_neg hPz]
+
+lemma toAffine_some {X Y : F} (h : W.Nonsingular ![X, Y, 1]) :
+    toAffine W ![X, Y, 1] = Affine.Point.some ((nonsingular_some ..).mp h) := by
+  simp only [toAffine_of_Z_ne_zero h one_ne_zero, fin3_def_ext, one_pow, div_one]
+
+lemma toAffine_smul {P : Fin 3 → F} (u : Fˣ) : toAffine W (u • P) = toAffine W P := by
+  by_cases hP : W.Nonsingular P
+  · by_cases hPz : P z = 0
+    · rw [toAffine_of_Z_eq_zero ((nonsingular_smul ..).mpr hP) <| u.mul_right_eq_zero.mpr hPz,
+        toAffine_of_Z_eq_zero hP hPz]
+    · rw [toAffine_of_Z_ne_zero ((nonsingular_smul ..).mpr hP) <| mul_ne_zero u.ne_zero hPz,
+        toAffine_of_Z_ne_zero hP hPz, Affine.Point.some.injEq]
+      simp only [smul_fin3_ext, mul_pow, mul_div_mul_left _ _ <| pow_ne_zero _ u.ne_zero, and_self]
+  · rw [toAffine_of_singular <| hP.comp (W.nonsingular_smul P u).mp, toAffine_of_singular hP]
+
+lemma toAffine_of_equiv {P Q : Fin 3 → F} (h : P ≈ Q) : toAffine W P = toAffine W Q := by
+  rcases h with ⟨u, rfl⟩
+  exact toAffine_smul u
+
+lemma toAffine_neg {P : Fin 3 → F} (hP : W.Nonsingular P) :
+    toAffine W (W.neg P) = -toAffine W P := by
   by_cases hPz : P z = 0
-  · rw [toAffine_of_Zeq0 <| by exact hPz, toAffine_of_Zeq0 hPz, Affine.Point.neg_zero]
-  · rw [toAffine_of_Zne0 <| by exact hPz, toAffine_of_Zne0 hPz, Affine.Point.neg_some,
-      Affine.Point.some.injEq]
-    exact ⟨rfl, negY_divZ hPz⟩
-
-lemma toAffine_add {P Q : Fin 3 → F} (hP : W.nonsingular P) (hQ : W.nonsingular Q) :
-    toAffine (nonsingular_add hP hQ) = toAffine hP + toAffine hQ := by
+  · rw [neg_of_Z_eq_zero hP hPz, toAffine_smul, toAffine_zero, toAffine_of_Z_eq_zero hP hPz,
+      Affine.Point.neg_zero]
+  · rw [neg_of_Z_ne_zero hPz, toAffine_smul, toAffine_some <| (nonsingular_smul ..).mp <|
+      neg_of_Z_ne_zero hPz ▸ nonsingular_neg hP, toAffine_of_Z_ne_zero hP hPz,
+      Affine.Point.neg_some]
+
+lemma toAffine_add {P Q : Fin 3 → F} (hP : W.Nonsingular P) (hQ : W.Nonsingular Q) :
+    toAffine W (W.add P Q) = toAffine W P + toAffine W Q := by
   by_cases hPz : P z = 0
-  · simp only [W.add_of_Zeq0_left (Q := Q) hPz, toAffine_of_Zeq0 hPz, _root_.zero_add]
+  · rw [toAffine_of_Z_eq_zero hP hPz, _root_.zero_add]
+    by_cases hQz : Q z = 0
+    · rw [add_of_Z_eq_zero hP hQ hPz hQz, toAffine_smul, toAffine_zero,
+        toAffine_of_Z_eq_zero hQ hQz]
+    · rw [add_of_Z_eq_zero_left hP hPz hQz, toAffine_smul]
   · by_cases hQz : Q z = 0
-    · simp only [W.add_of_Zeq0_right hPz hQz, toAffine_of_Zeq0 hQz, _root_.add_zero]
-    · by_cases hx : P x * Q z ^ 2 = P z ^ 2 * Q x
-      · have hx' : P x / P z ^ 2 = Q x / Q z ^ 2 :=
-          (div_eq_div_iff (pow_ne_zero 2 hPz) (pow_ne_zero 2 hQz)).mpr <| mul_comm (P z ^ 2) _ ▸ hx
-        rw [toAffine_of_Zne0 hPz, toAffine_of_Zne0 hQz]
-        by_cases hy : P y * Q z ^ 3 = P z ^ 3 * W.negY Q
-        · have hy' : P y / P z ^ 3 = W.negY Q / Q z ^ 3 := Iff.mpr
-            (div_eq_div_iff (pow_ne_zero 3 hPz) (pow_ne_zero 3 hQz)) <| mul_comm (P z ^ 3) _ ▸ hy
-          simp only [W.add_of_Yeq hPz hQz hx hy]
-          rw [toAffine_zero, Affine.Point.some_add_some_of_Yeq hx' <| by rwa [← negY_divZ hQz]]
-        · have hy' : P y / P z ^ 3 ≠ W.negY Q / Q z ^ 3 := Function.comp
-            (mul_comm (P z ^ 3) _ ▸ hy) (div_eq_div_iff (pow_ne_zero 3 hPz) (pow_ne_zero 3 hQz)).mp
-          simp only [W.add_of_Yne hPz hQz hx hy]
-          rw [toAffine_of_Zne0 <| addZ_ne_zero_of_Yne hP hQ hPz hQz hx hy,
-            Affine.Point.some_add_some_of_Yne hx' <| (negY_divZ hQz).symm ▸ hy',
-            Affine.Point.some.injEq]
-          exact ⟨addX_div_addZ_of_Yne hP hQ hPz hQz hx hy, addY_div_addZ_of_Yne hP hQ hPz hQz hx hy⟩
-      · have hx' : P x / P z ^ 2 ≠ Q x / Q z ^ 2 :=
-          (mul_comm (P z ^ 2) _ ▸ hx) ∘ (div_eq_div_iff (pow_ne_zero 2 hPz) (pow_ne_zero 2 hQz)).mp
-        simp only [W.add_of_Xne hPz hQz hx]
-        rw [toAffine_of_Zne0 <| addZ_ne_zero_of_Xne hx, toAffine_of_Zne0 hPz, toAffine_of_Zne0 hQz,
-          Affine.Point.some_add_some_of_Xne hx', Affine.Point.some.injEq]
-        exact ⟨addX_div_addZ_of_Xne hP hQ hPz hQz hx, addY_div_addZ_of_Xne hP hQ hPz hQz hx⟩
-
-lemma toAffine_of_equiv (P Q : Fin 3 → F) (h : P ≈ Q) :
-    HEq (toAffine (W := W) (P := P)) (toAffine (W := W) (P := Q)) := by
-  rcases h with ⟨u, rfl⟩
-  refine Function.hfunext (propext <| W.nonsingular_smul_iff Q u) <| fun _ _ _ => ?_
-  by_cases hPz : Q z = 0
-  · rw [toAffine_of_Zeq0 <| by exact u.mul_right_eq_zero.mpr hPz, toAffine_of_Zeq0 hPz]
-  · rw [toAffine_of_Zne0 <| by exact mul_ne_zero u.ne_zero hPz, toAffine_of_Zne0 hPz, heq_eq_eq]
-    simp only [Affine.Point.some.injEq, smul_fin3_ext, mul_pow,
-      mul_div_mul_left _ _ <| pow_ne_zero _ u.ne_zero, and_self]
+    · rw [add_of_Z_eq_zero_right hQ hPz hQz, toAffine_smul, toAffine_of_Z_eq_zero hQ hQz,
+        _root_.add_zero]
+    · rw [toAffine_of_Z_ne_zero hP hPz, toAffine_of_Z_ne_zero hQ hQz]
+      by_cases hxy : P x * Q z ^ 2 = Q x * P z ^ 2 → P y * Q z ^ 3 ≠ W.negY Q * P z ^ 3
+      · by_cases hx : P x * Q z ^ 2 = Q x * P z ^ 2
+        · rw [add_of_Y_ne' hP.left hQ.left hPz hQz hx <| hxy hx, toAffine_smul,
+            toAffine_some <| nonsingular_add_of_Z_ne_zero hP hQ hPz hQz hxy,
+            Affine.Point.some_add_some_of_Yne
+              ((div_eq_div_iff (pow_ne_zero 2 hPz) (pow_ne_zero 2 hQz)).mpr hx) <|
+                negY_of_Z_ne_zero hQz ▸
+                  (hxy hx).comp (div_eq_div_iff (pow_ne_zero 3 hPz) (pow_ne_zero 3 hQz)).mp]
+        · rw [add_of_X_ne hP.left hQ.left hPz hQz hx, toAffine_smul,
+            toAffine_some <| nonsingular_add_of_Z_ne_zero hP hQ hPz hQz hxy,
+            Affine.Point.some_add_some_of_Xne <|
+              hx.comp (div_eq_div_iff (pow_ne_zero 2 hPz) (pow_ne_zero 2 hQz)).mp]
+      · rw [not_imp, not_ne_iff] at hxy
+        rw [Affine.Point.some_add_some_of_Yeq
+          ((div_eq_div_iff (pow_ne_zero 2 hPz) (pow_ne_zero 2 hQz)).mpr hxy.left) <|
+            negY_of_Z_ne_zero hQz ▸
+              (div_eq_div_iff (pow_ne_zero 3 hPz) (pow_ne_zero 3 hQz)).mpr hxy.right]
+        by_cases hy : P y * Q z ^ 3 = Q y * P z ^ 3
+        · rw [add_of_Y_eq hP hPz hQz hxy.left hy hxy.right, toAffine_smul, toAffine_zero]
+        · rw [add_of_Y_ne hP.left hQ.left hPz hQz hxy.left hy, toAffine_smul, toAffine_zero]
 
 /-- The map from a nonsingular rational point on a Weierstrass curve `W` in Jacobian coordinates
 to the corresponding nonsingular rational point on `W` in affine coordinates. -/
-noncomputable def toAffine_lift (P : W.Point) : W.toAffine.Point :=
-  P.point.hrecOn (fun _ => toAffine) toAffine_of_equiv P.nonsingular
-
-lemma toAffine_lift_eq {P : Fin 3 → F} (h : W.nonsingular_lift ⟦P⟧) :
-    toAffine_lift ⟨h⟩ = toAffine h :=
+noncomputable def toAffineLift (P : W.Point) : W.toAffine.Point :=
+  P.point.lift _ fun _ _ => toAffine_of_equiv
+
+lemma toAffineLift_eq {P : Fin 3 → F} (hP : W.NonsingularLift ⟦P⟧) :
+    toAffineLift ⟨hP⟩ = toAffine W P :=
   rfl
 
-lemma toAffine_lift_of_Zeq0 {P : Fin 3 → F} {h : W.nonsingular_lift ⟦P⟧} (hPz : P z = 0) :
-    toAffine_lift ⟨h⟩ = 0 :=
-  toAffine_of_Zeq0 hPz (h := h)
-
-lemma toAffine_lift_zero : toAffine_lift (0 : W.Point) = 0 :=
+lemma toAffineLift_of_Z_eq_zero {P : Fin 3 → F} (hP : W.NonsingularLift ⟦P⟧) (hPz : P z = 0) :
+    toAffineLift ⟨hP⟩ = 0 :=
+  toAffine_of_Z_eq_zero hP hPz
+
+lemma toAffineLift_zero : toAffineLift (0 : W.Point) = 0 :=
   toAffine_zero
 
-lemma toAffine_lift_of_Zne0 {P : Fin 3 → F} {h : W.nonsingular_lift ⟦P⟧} (hPz : P z ≠ 0) :
-    toAffine_lift ⟨h⟩ = Affine.Point.some (nonsingular_affine_of_Zne0 h hPz) :=
-  toAffine_of_Zne0 hPz (h := h)
-
-lemma toAffine_lift_some {X Y : F} (h : W.nonsingular_lift ⟦![X, Y, 1]⟧) :
-    toAffine_lift ⟨h⟩ = Affine.Point.some ((W.nonsingular_some X Y).mp h) :=
+lemma toAffineLift_of_Z_ne_zero {P : Fin 3 → F} {hP : W.NonsingularLift ⟦P⟧} (hPz : P z ≠ 0) :
+    toAffineLift ⟨hP⟩ = Affine.Point.some ((nonsingular_of_Z_ne_zero hPz).mp hP) :=
+  toAffine_of_Z_ne_zero hP hPz
+
+lemma toAffineLift_some {X Y : F} (h : W.NonsingularLift ⟦![X, Y, 1]⟧) :
+    toAffineLift ⟨h⟩ = Affine.Point.some ((nonsingular_some ..).mp h) :=
   toAffine_some h
 
-lemma toAffine_lift_neg {P : Fin 3 → F} (h : W.nonsingular_lift ⟦P⟧) :
-    toAffine_lift (-⟨h⟩) = -toAffine_lift ⟨h⟩ :=
-  toAffine_neg h
-
-lemma toAffine_lift_add {P Q : Fin 3 → F} (hP : W.nonsingular_lift ⟦P⟧)
-    (hQ : W.nonsingular_lift ⟦Q⟧) :
-    toAffine_lift (⟨hP⟩ + ⟨hQ⟩) = toAffine_lift ⟨hP⟩ + toAffine_lift ⟨hQ⟩ :=
+lemma toAffineLift_neg {P : Fin 3 → F} (hP : W.NonsingularLift ⟦P⟧) :
+    toAffineLift (-⟨hP⟩) = -toAffineLift ⟨hP⟩ :=
+  toAffine_neg hP
+
+lemma toAffineLift_add {P Q : Fin 3 → F} (hP : W.NonsingularLift ⟦P⟧) (hQ : W.NonsingularLift ⟦Q⟧) :
+    toAffineLift (⟨hP⟩ + ⟨hQ⟩) = toAffineLift ⟨hP⟩ + toAffineLift ⟨hQ⟩ :=
   toAffine_add hP hQ
 
 /-- The equivalence between the nonsingular rational points on a Weierstrass curve `W` in Jacobian
 coordinates with the nonsingular rational points on `W` in affine coordinates. -/
 @[simps]
 noncomputable def toAffine_addEquiv : W.Point ≃+ W.toAffine.Point where
-  toFun := toAffine_lift
+  toFun := toAffineLift
   invFun := fromAffine
   left_inv := by
-    rintro @⟨⟨P⟩, h⟩
+    rintro @⟨⟨P⟩, hP⟩
     by_cases hPz : P z = 0
-    · erw [toAffine_lift_eq, toAffine_of_Zeq0 hPz, fromAffine_zero, mk.injEq, Quotient.eq]
-      exact Setoid.symm <| equiv_zero_of_Zeq0 h hPz
-    · erw [toAffine_lift_eq, toAffine_of_Zne0 hPz, fromAffine_some, mk.injEq, Quotient.eq]
-      exact Setoid.symm <| equiv_some_of_Zne0 hPz
+    · erw [toAffineLift_eq, toAffine_of_Z_eq_zero hP hPz, fromAffine_zero, mk.injEq, Quotient.eq]
+      exact Setoid.symm <| equiv_zero_of_Z_eq_zero hP hPz
+    · erw [toAffineLift_eq, toAffine_of_Z_ne_zero hP hPz, fromAffine_some, mk.injEq, Quotient.eq]
+      exact Setoid.symm <| equiv_some_of_Z_ne_zero hPz
   right_inv := by
     rintro (_ | _)
-    · erw [fromAffine_zero, toAffine_lift_zero, Affine.Point.zero_def]
-    · rw [fromAffine_some, toAffine_lift_some]
+    · erw [fromAffine_zero, toAffineLift_zero, Affine.Point.zero_def]
+    · rw [fromAffine_some, toAffineLift_some]
   map_add' := by
     rintro @⟨⟨_⟩, _⟩ @⟨⟨_⟩, _⟩
-    simpa only using toAffine_lift_add ..
+    simpa only using toAffineLift_add ..
 
 end Point
 
-end Point
+end Affine
 
 end WeierstrassCurve.Jacobian