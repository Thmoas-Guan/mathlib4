--- conflicted
+++ resolved
@@ -498,22 +498,11 @@
 /-- The stalk map of a restriction of a morphism is isomorphic to the stalk map of the original map.
 -/
 def morphismRestrictStalkMap {X Y : Scheme.{u}} (f : X ⟶ Y) (U : Y.Opens) (x) :
-<<<<<<< HEAD
-    Arrow.mk (PresheafedSpace.stalkMap (f ∣_ U).toHom x) ≅
-      Arrow.mk (PresheafedSpace.stalkMap f.toHom x.1) := by
-  fapply Arrow.isoMk'
-  · refine U.stalkIso ((f ∣_ U).base x) ≪≫ TopCat.Presheaf.stalkCongr _ ?_
-    apply Inseparable.of_eq
-    exact morphismRestrict_base_coe f U x
-  · exact Scheme.Opens.stalkIso _ _
-  · apply TopCat.Presheaf.stalk_hom_ext
-=======
     Arrow.mk ((f ∣_ U).stalkMap x) ≅ Arrow.mk (f.stalkMap x.1) := Arrow.isoMk' _ _
-  (U.stalkIso ((f ∣_ U).1.base x) ≪≫
+  (U.stalkIso ((f ∣_ U).base x) ≪≫
     (TopCat.Presheaf.stalkCongr _ <| Inseparable.of_eq <| morphismRestrict_base_coe f U x))
   ((f ⁻¹ᵁ U).stalkIso x) <| by
     apply TopCat.Presheaf.stalk_hom_ext
->>>>>>> a01f1cc5
     intro V hxV
     change ↑(f ⁻¹ᵁ U) at x
     simp [Scheme.stalkMap_germ'_assoc, Scheme.Hom.appLE]
