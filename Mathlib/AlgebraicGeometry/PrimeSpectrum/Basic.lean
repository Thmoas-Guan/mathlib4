--- conflicted
+++ resolved
@@ -575,12 +575,12 @@
     fun h ↦ ⟨zeroLocus I, (isIrreducible_zeroLocus_iff_of_radical _ h.isRadical).mpr h,
       (vanishingIdeal_zeroLocus_eq_radical I).trans h.radical⟩⟩
 
-lemma vanishingIdeal_isIrreducibleClosed :
-    vanishingIdeal (R := R) '' {s | IsIrreducibleClosed s} = {P | P.IsPrime} := by
+lemma vanishingIdeal_isClosed_isIrreducible :
+    vanishingIdeal (R := R) '' {s | IsClosed s ∧ IsIrreducible s} = {P | P.IsPrime} := by
   refine (subset_antisymm ?_ ?_).trans vanishingIdeal_isIrreducible
-  · exact Set.image_subset _ fun _ ↦ fun a ↦ Set.mem_of_mem_inter_left a
+  · exact Set.image_subset _ fun _ ↦ And.right
   rintro _ ⟨s, hs, rfl⟩
-  exact ⟨closure s, ⟨hs.closure, isClosed_closure⟩, vanishingIdeal_closure s⟩
+  exact ⟨closure s, ⟨isClosed_closure, hs.closure⟩, vanishingIdeal_closure s⟩
 
 instance irreducibleSpace [IsDomain R] : IrreducibleSpace (PrimeSpectrum R) := by
   rw [irreducibleSpace_def, Set.top_eq_univ, ← zeroLocus_bot, isIrreducible_zeroLocus_iff]
@@ -982,11 +982,7 @@
 irreducible set is a zero locus of some prime ideal.
 -/
 protected def pointsEquivIrreducibleCloseds :
-<<<<<<< HEAD
-    PrimeSpectrum R ≃o {s : Set (PrimeSpectrum R) | IsIrreducibleClosed s}ᵒᵈ where
-=======
     PrimeSpectrum R ≃o (TopologicalSpace.IrreducibleCloseds (PrimeSpectrum R))ᵒᵈ where
->>>>>>> 4d0428ba
   __ := irreducibleSetEquivPoints.toEquiv.symm.trans OrderDual.toDual
   map_rel_iff' {p q} :=
     (RelIso.symm irreducibleSetEquivPoints).map_rel_iff.trans (le_iff_specializes p q).symm
@@ -1024,29 +1020,18 @@
     minimalPrimes R ≃o (irreducibleComponents <| PrimeSpectrum R)ᵒᵈ := by
   let e : {p : Ideal R | p.IsPrime ∧ ⊥ ≤ p} ≃o PrimeSpectrum R :=
     ⟨⟨fun x ↦ ⟨x.1, x.2.1⟩, fun x ↦ ⟨x.1, x.2, bot_le⟩, fun _ ↦ rfl, fun _ ↦ rfl⟩, Iff.rfl⟩
-<<<<<<< HEAD
-  (e.trans <| PrimeSpectrum.pointsEquivIrreducibleCloseds R).minimalsIsoMaximals.trans
-    (OrderIso.setCongr _ _ <| by simp_rw [irreducibleComponents_eq_maximals_irreducibleClosed]).dual
-=======
   rw [irreducibleComponents_eq_maximals_closed]
   exact OrderIso.minimalsIsoMaximals (e.trans ((PrimeSpectrum.pointsEquivIrreducibleCloseds R).trans
     (TopologicalSpace.IrreducibleCloseds.orderIsoSubtype' (PrimeSpectrum R)).dual))
->>>>>>> 4d0428ba
 
 namespace PrimeSpectrum
 
 lemma vanishingIdeal_irreducibleComponents :
     vanishingIdeal '' (irreducibleComponents <| PrimeSpectrum R) =
     minimalPrimes R := by
-<<<<<<< HEAD
-  rw [irreducibleComponents_eq_maximals_irreducibleClosed, minimalPrimes_eq_minimals,
-    ← minimals_swap, ← vanishingIdeal_isIrreducibleClosed, image_minimals_of_rel_iff_rel]
-  exact fun s t hs _ ↦ vanishingIdeal_anti_mono_iff hs.2
-=======
   rw [irreducibleComponents_eq_maximals_closed, minimalPrimes_eq_minimals,
     ← minimals_swap, ← vanishingIdeal_isClosed_isIrreducible, image_minimals_of_rel_iff_rel]
   exact fun s t hs _ ↦ vanishingIdeal_anti_mono_iff hs.1
->>>>>>> 4d0428ba
 
 lemma zeroLocus_minimalPrimes :
     zeroLocus ∘ (↑) '' minimalPrimes R =
