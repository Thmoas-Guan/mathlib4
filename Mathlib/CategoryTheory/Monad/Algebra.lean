--- conflicted
+++ resolved
@@ -182,10 +182,6 @@
   reflects {_ _} f := fun [IsIso f.f] => algebra_iso_of_iso T f
 
 instance forget_faithful : T.forget.Faithful where
-<<<<<<< HEAD
-#align category_theory.monad.forget_faithful CategoryTheory.Monad.forget_faithful
-=======
->>>>>>> 59de845a
 
 /-- Given an algebra morphism whose carrier part is an epimorphism, we get an algebra epimorphism.
 -/
@@ -420,10 +416,6 @@
   reflects {_ _} f := fun [IsIso f.f] => coalgebra_iso_of_iso G f
 
 instance forget_faithful : (forget G).Faithful where
-<<<<<<< HEAD
-#align category_theory.comonad.forget_faithful CategoryTheory.Comonad.forget_faithful
-=======
->>>>>>> 59de845a
 
 /-- Given a coalgebra morphism whose carrier part is an epimorphism, we get an algebra epimorphism.
 -/
