--- conflicted
+++ resolved
@@ -364,13 +364,6 @@
 section ReflexiveMonadicity
 
 variable [HasReflexiveCoequalizers D] [G.ReflectsIsomorphisms]
-<<<<<<< HEAD
-
--- Porting note: these local notations were not used in this section before
-local notation3 "F" => leftAdjoint G
-local notation3 "adj" => Adjunction.ofRightAdjoint G
-=======
->>>>>>> 59de845a
 
 -- Porting note: added these to replace parametric instances lean4#2311
 -- [∀ ⦃A B⦄ (f g : A ⟶ B) [G.IsReflexivePair f g], PreservesColimit (parallelPair f g) G] :
