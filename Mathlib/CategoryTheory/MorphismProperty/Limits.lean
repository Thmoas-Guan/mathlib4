/-
Copyright (c) 2022 Andrew Yang. All rights reserved.
Released under Apache 2.0 license as described in the file LICENSE.
Authors: Andrew Yang, Joël Riou
-/
import Mathlib.CategoryTheory.Limits.Shapes.Pullback.CommSq
import Mathlib.CategoryTheory.Limits.Shapes.Diagonal
import Mathlib.CategoryTheory.MorphismProperty.Composition

/-!
# Relation of morphism properties with limits

The following predicates are introduces for morphism properties `P`:
* `StableUnderBaseChange`: `P` is stable under base change if in all pullback
  squares, the left map satisfies `P` if the right map satisfies it.
* `StableUnderCobaseChange`: `P` is stable under cobase change if in all pushout
  squares, the right map satisfies `P` if the left map satisfies it.

We define `P.universally` for the class of morphisms which satisfy `P` after any base change.

We also introduce properties `IsStableUnderProductsOfShape`, `IsStableUnderLimitsOfShape`,
`IsStableUnderFiniteProducts`.

-/

universe v u

namespace CategoryTheory

open Limits

namespace MorphismProperty

variable {C : Type u} [Category.{v} C]

/-- A morphism property is `StableUnderBaseChange` if the base change of such a morphism
still falls in the class. -/
def StableUnderBaseChange (P : MorphismProperty C) : Prop :=
  ∀ ⦃X Y Y' S : C⦄ ⦃f : X ⟶ S⦄ ⦃g : Y ⟶ S⦄ ⦃f' : Y' ⟶ Y⦄ ⦃g' : Y' ⟶ X⦄ (_ : IsPullback f' g' g f)
    (_ : P g), P g'
#align category_theory.morphism_property.stable_under_base_change CategoryTheory.MorphismProperty.StableUnderBaseChange

/-- A morphism property is `StableUnderCobaseChange` if the cobase change of such a morphism
still falls in the class. -/
def StableUnderCobaseChange (P : MorphismProperty C) : Prop :=
  ∀ ⦃A A' B B' : C⦄ ⦃f : A ⟶ A'⦄ ⦃g : A ⟶ B⦄ ⦃f' : B ⟶ B'⦄ ⦃g' : A' ⟶ B'⦄ (_ : IsPushout g f f' g')
    (_ : P f), P f'
#align category_theory.morphism_property.stable_under_cobase_change CategoryTheory.MorphismProperty.StableUnderCobaseChange

<<<<<<< HEAD
theorem StableUnderBaseChange.mk {P : MorphismProperty C} [HasPullbacks C] (hP₁ : RespectsIso P)
    (hP₂ : ∀ (X Y S : C) (f : X ⟶ S) (g : Y ⟶ S) (_ : P g), P (pullback.fst f g)) :
=======
theorem StableUnderBaseChange.mk {P : MorphismProperty C} [HasPullbacks C] [RespectsIso P]
    (hP₂ : ∀ (X Y S : C) (f : X ⟶ S) (g : Y ⟶ S) (_ : P g), P (pullback.fst : pullback f g ⟶ X)) :
>>>>>>> dfea83f7
    StableUnderBaseChange P := fun X Y Y' S f g f' g' sq hg => by
  let e := sq.flip.isoPullback
  rw [← P.cancel_left_of_respectsIso e.inv, sq.flip.isoPullback_inv_fst]
  exact hP₂ _ _ _ f g hg
#align category_theory.morphism_property.stable_under_base_change.mk CategoryTheory.MorphismProperty.StableUnderBaseChange.mk

theorem StableUnderBaseChange.respectsIso {P : MorphismProperty C} (hP : StableUnderBaseChange P) :
    RespectsIso P := by
  apply RespectsIso.of_respects_arrow_iso
  intro f g e
  exact hP (IsPullback.of_horiz_isIso (CommSq.mk e.inv.w))
#align category_theory.morphism_property.stable_under_base_change.respects_iso CategoryTheory.MorphismProperty.StableUnderBaseChange.respectsIso

theorem StableUnderBaseChange.fst {P : MorphismProperty C} (hP : StableUnderBaseChange P)
    {X Y S : C} (f : X ⟶ S) (g : Y ⟶ S) [HasPullback f g] (H : P g) :
    P (pullback.fst f g) :=
  hP (IsPullback.of_hasPullback f g).flip H
#align category_theory.morphism_property.stable_under_base_change.fst CategoryTheory.MorphismProperty.StableUnderBaseChange.fst

theorem StableUnderBaseChange.snd {P : MorphismProperty C} (hP : StableUnderBaseChange P)
    {X Y S : C} (f : X ⟶ S) (g : Y ⟶ S) [HasPullback f g] (H : P f) :
    P (pullback.snd f g) :=
  hP (IsPullback.of_hasPullback f g) H
#align category_theory.morphism_property.stable_under_base_change.snd CategoryTheory.MorphismProperty.StableUnderBaseChange.snd

theorem StableUnderBaseChange.baseChange_obj [HasPullbacks C] {P : MorphismProperty C}
    (hP : StableUnderBaseChange P) {S S' : C} (f : S' ⟶ S) (X : Over S) (H : P X.hom) :
    P ((Over.baseChange f).obj X).hom :=
  hP.snd X.hom f H
#align category_theory.morphism_property.stable_under_base_change.base_change_obj CategoryTheory.MorphismProperty.StableUnderBaseChange.baseChange_obj

theorem StableUnderBaseChange.baseChange_map [HasPullbacks C] {P : MorphismProperty C}
    (hP : StableUnderBaseChange P) {S S' : C} (f : S' ⟶ S) {X Y : Over S} (g : X ⟶ Y)
    (H : P g.left) : P ((Over.baseChange f).map g).left := by
  have := hP.respectsIso
  let e :=
    pullbackRightPullbackFstIso Y.hom f g.left ≪≫
      pullback.congrHom (g.w.trans (Category.comp_id _)) rfl
  have : e.inv ≫ pullback.snd _ _ = ((Over.baseChange f).map g).left := by
    ext <;> dsimp [e] <;> simp
  rw [← this, P.cancel_left_of_respectsIso]
  exact hP.snd _ _ H
#align category_theory.morphism_property.stable_under_base_change.base_change_map CategoryTheory.MorphismProperty.StableUnderBaseChange.baseChange_map

theorem StableUnderBaseChange.pullback_map [HasPullbacks C] {P : MorphismProperty C}
    (hP : StableUnderBaseChange P) [P.IsStableUnderComposition] {S X X' Y Y' : C} {f : X ⟶ S}
    {g : Y ⟶ S} {f' : X' ⟶ S} {g' : Y' ⟶ S} {i₁ : X ⟶ X'} {i₂ : Y ⟶ Y'} (h₁ : P i₁) (h₂ : P i₂)
    (e₁ : f = i₁ ≫ f') (e₂ : g = i₂ ≫ g') :
    P (pullback.map f g f' g' i₁ i₂ (𝟙 _) ((Category.comp_id _).trans e₁)
        ((Category.comp_id _).trans e₂)) := by
  have := hP.respectsIso
  have :
    pullback.map f g f' g' i₁ i₂ (𝟙 _) ((Category.comp_id _).trans e₁)
        ((Category.comp_id _).trans e₂) =
      ((pullbackSymmetry _ _).hom ≫
          ((Over.baseChange _).map (Over.homMk _ e₂.symm : Over.mk g ⟶ Over.mk g')).left) ≫
        (pullbackSymmetry _ _).hom ≫
          ((Over.baseChange g').map (Over.homMk _ e₁.symm : Over.mk f ⟶ Over.mk f')).left := by
    ext <;> dsimp <;> simp
  rw [this]
  apply P.comp_mem <;> rw [P.cancel_left_of_respectsIso]
  exacts [hP.baseChange_map _ (Over.homMk _ e₂.symm : Over.mk g ⟶ Over.mk g') h₂,
    hP.baseChange_map _ (Over.homMk _ e₁.symm : Over.mk f ⟶ Over.mk f') h₁]
#align category_theory.morphism_property.stable_under_base_change.pullback_map CategoryTheory.MorphismProperty.StableUnderBaseChange.pullback_map

<<<<<<< HEAD
theorem StableUnderCobaseChange.mk {P : MorphismProperty C} [HasPushouts C] (hP₁ : RespectsIso P)
    (hP₂ : ∀ (A B A' : C) (f : A ⟶ A') (g : A ⟶ B) (_ : P f), P (pushout.inr f g)) :
=======
theorem StableUnderCobaseChange.mk {P : MorphismProperty C} [HasPushouts C] [RespectsIso P]
    (hP₂ : ∀ (A B A' : C) (f : A ⟶ A') (g : A ⟶ B) (_ : P f), P (pushout.inr : B ⟶ pushout f g)) :
>>>>>>> dfea83f7
    StableUnderCobaseChange P := fun A A' B B' f g f' g' sq hf => by
  let e := sq.flip.isoPushout
  rw [← P.cancel_right_of_respectsIso _ e.hom, sq.flip.inr_isoPushout_hom]
  exact hP₂ _ _ _ f g hf
#align category_theory.morphism_property.stable_under_cobase_change.mk CategoryTheory.MorphismProperty.StableUnderCobaseChange.mk

theorem StableUnderCobaseChange.respectsIso {P : MorphismProperty C}
    (hP : StableUnderCobaseChange P) : RespectsIso P :=
  RespectsIso.of_respects_arrow_iso _ fun _ _ e => hP (IsPushout.of_horiz_isIso (CommSq.mk e.hom.w))
#align category_theory.morphism_property.stable_under_cobase_change.respects_iso CategoryTheory.MorphismProperty.StableUnderCobaseChange.respectsIso

theorem StableUnderCobaseChange.inl {P : MorphismProperty C} (hP : StableUnderCobaseChange P)
    {A B A' : C} (f : A ⟶ A') (g : A ⟶ B) [HasPushout f g] (H : P g) :
    P (pushout.inl f g) :=
  hP (IsPushout.of_hasPushout f g) H
#align category_theory.morphism_property.stable_under_cobase_change.inl CategoryTheory.MorphismProperty.StableUnderCobaseChange.inl

theorem StableUnderCobaseChange.inr {P : MorphismProperty C} (hP : StableUnderCobaseChange P)
    {A B A' : C} (f : A ⟶ A') (g : A ⟶ B) [HasPushout f g] (H : P f) : P (pushout.inr f g) :=
  hP (IsPushout.of_hasPushout f g).flip H
#align category_theory.morphism_property.stable_under_cobase_change.inr CategoryTheory.MorphismProperty.StableUnderCobaseChange.inr

theorem StableUnderCobaseChange.op {P : MorphismProperty C} (hP : StableUnderCobaseChange P) :
    StableUnderBaseChange P.op := fun _ _ _ _ _ _ _ _ sq hg => hP sq.unop hg
#align category_theory.morphism_property.stable_under_cobase_change.op CategoryTheory.MorphismProperty.StableUnderCobaseChange.op

theorem StableUnderCobaseChange.unop {P : MorphismProperty Cᵒᵖ} (hP : StableUnderCobaseChange P) :
    StableUnderBaseChange P.unop := fun _ _ _ _ _ _ _ _ sq hg => hP sq.op hg
#align category_theory.morphism_property.stable_under_cobase_change.unop CategoryTheory.MorphismProperty.StableUnderCobaseChange.unop

theorem StableUnderBaseChange.op {P : MorphismProperty C} (hP : StableUnderBaseChange P) :
    StableUnderCobaseChange P.op := fun _ _ _ _ _ _ _ _ sq hf => hP sq.unop hf
#align category_theory.morphism_property.stable_under_base_change.op CategoryTheory.MorphismProperty.StableUnderBaseChange.op

theorem StableUnderBaseChange.unop {P : MorphismProperty Cᵒᵖ} (hP : StableUnderBaseChange P) :
    StableUnderCobaseChange P.unop := fun _ _ _ _ _ _ _ _ sq hf => hP sq.op hf
#align category_theory.morphism_property.stable_under_base_change.unop CategoryTheory.MorphismProperty.StableUnderBaseChange.unop

section

variable (W : MorphismProperty C)

/-- The property that a morphism property `W` is stable under limits
indexed by a category `J`. -/
def IsStableUnderLimitsOfShape (J : Type*) [Category J] : Prop :=
  ∀ (X₁ X₂ : J ⥤ C) (c₁ : Cone X₁) (c₂ : Cone X₂)
    (_ : IsLimit c₁) (h₂ : IsLimit c₂) (f : X₁ ⟶ X₂) (_ : W.functorCategory J f),
      W (h₂.lift (Cone.mk _ (c₁.π ≫ f)))

variable {W}

lemma IsStableUnderLimitsOfShape.lim_map {J : Type*} [Category J]
    (hW : W.IsStableUnderLimitsOfShape J) {X Y : J ⥤ C}
    (f : X ⟶ Y) [HasLimitsOfShape J C] (hf : W.functorCategory _ f) :
    W (lim.map f) :=
  hW X Y _ _ (limit.isLimit X) (limit.isLimit Y) f hf

variable (W)

/-- The property that a morphism property `W` is stable under products indexed by a type `J`. -/
abbrev IsStableUnderProductsOfShape (J : Type*) := W.IsStableUnderLimitsOfShape (Discrete J)

lemma IsStableUnderProductsOfShape.mk (J : Type*)
    [W.RespectsIso] [HasProductsOfShape J C]
    (hW : ∀ (X₁ X₂ : J → C) (f : ∀ j, X₁ j ⟶ X₂ j) (_ : ∀ (j : J), W (f j)),
      W (Pi.map f)) : W.IsStableUnderProductsOfShape J := by
  intro X₁ X₂ c₁ c₂ hc₁ hc₂ f hf
  let φ := fun j => f.app (Discrete.mk j)
  have hf' := hW _ _ φ (fun j => hf (Discrete.mk j))
  refine (W.arrow_mk_iso_iff ?_).2 hf'
  refine Arrow.isoMk
    (IsLimit.conePointUniqueUpToIso hc₁ (limit.isLimit X₁) ≪≫ (Pi.isoLimit _).symm)
    (IsLimit.conePointUniqueUpToIso hc₂ (limit.isLimit X₂) ≪≫ (Pi.isoLimit _).symm) ?_
  apply limit.hom_ext
  rintro ⟨j⟩
  simp

/-- The condition that a property of morphisms is stable by finite products. -/
class IsStableUnderFiniteProducts : Prop :=
  isStableUnderProductsOfShape (J : Type) [Finite J] : W.IsStableUnderProductsOfShape J

lemma isStableUnderProductsOfShape_of_isStableUnderFiniteProducts
    (J : Type) [Finite J] [W.IsStableUnderFiniteProducts] :
    W.IsStableUnderProductsOfShape J :=
  IsStableUnderFiniteProducts.isStableUnderProductsOfShape J

end

section Diagonal

variable [HasPullbacks C] {P : MorphismProperty C}

/-- For `P : MorphismProperty C`, `P.diagonal` is a morphism property that holds for `f : X ⟶ Y`
whenever `P` holds for `X ⟶ Y xₓ Y`. -/
def diagonal (P : MorphismProperty C) : MorphismProperty C := fun _ _ f => P (pullback.diagonal f)
#align category_theory.morphism_property.diagonal CategoryTheory.MorphismProperty.diagonal

theorem diagonal_iff {X Y : C} {f : X ⟶ Y} : P.diagonal f ↔ P (pullback.diagonal f) :=
  Iff.rfl
#align category_theory.morphism_property.diagonal_iff CategoryTheory.MorphismProperty.diagonal_iff

instance RespectsIso.diagonal [P.RespectsIso] : P.diagonal.RespectsIso := by
  constructor
  · introv H
    rwa [diagonal_iff, pullback.diagonal_comp, P.cancel_left_of_respectsIso,
      P.cancel_left_of_respectsIso, ← P.cancel_right_of_respectsIso _
        (pullback.map (e.hom ≫ f) (e.hom ≫ f) f f e.hom e.hom (𝟙 Z) (by simp) (by simp)),
      ← pullback.condition, P.cancel_left_of_respectsIso]
  · introv H
    delta diagonal
    rwa [pullback.diagonal_comp, P.cancel_right_of_respectsIso]
#align category_theory.morphism_property.respects_iso.diagonal CategoryTheory.MorphismProperty.RespectsIso.diagonal

theorem diagonal_isStableUnderComposition [P.IsStableUnderComposition] [RespectsIso P]
    (hP'' : StableUnderBaseChange P) : P.diagonal.IsStableUnderComposition where
  comp_mem _ _ h₁ h₂ := by
    rw [diagonal_iff, pullback.diagonal_comp]
    exact P.comp_mem _ _ h₁
      (by simpa only [cancel_left_of_respectsIso] using hP''.snd _ _ h₂)
#align category_theory.morphism_property.stable_under_composition.diagonal CategoryTheory.MorphismProperty.diagonal_isStableUnderComposition

theorem StableUnderBaseChange.diagonal (hP : StableUnderBaseChange P) [P.RespectsIso] :
    P.diagonal.StableUnderBaseChange :=
  StableUnderBaseChange.mk
    (by
      introv h
      rw [diagonal_iff, diagonal_pullback_fst, P.cancel_left_of_respectsIso,
        P.cancel_right_of_respectsIso]
      exact hP.baseChange_map f _ (by simpa))
#align category_theory.morphism_property.stable_under_base_change.diagonal CategoryTheory.MorphismProperty.StableUnderBaseChange.diagonal

end Diagonal

section Universally

/-- `P.universally` holds for a morphism `f : X ⟶ Y` iff `P` holds for all `X ×[Y] Y' ⟶ Y'`. -/
def universally (P : MorphismProperty C) : MorphismProperty C := fun X Y f =>
  ∀ ⦃X' Y' : C⦄ (i₁ : X' ⟶ X) (i₂ : Y' ⟶ Y) (f' : X' ⟶ Y') (_ : IsPullback f' i₁ i₂ f), P f'
#align category_theory.morphism_property.universally CategoryTheory.MorphismProperty.universally

instance universally_respectsIso (P : MorphismProperty C) : P.universally.RespectsIso := by
  constructor
  · intro X Y Z e f hf X' Z' i₁ i₂ f' H
    have : IsPullback (𝟙 _) (i₁ ≫ e.hom) i₁ e.inv :=
      IsPullback.of_horiz_isIso
        ⟨by rw [Category.id_comp, Category.assoc, e.hom_inv_id, Category.comp_id]⟩
    exact hf _ _ _
      (by simpa only [Iso.inv_hom_id_assoc, Category.id_comp] using this.paste_horiz H)
  · intro X Y Z e f hf X' Z' i₁ i₂ f' H
    have : IsPullback (𝟙 _) i₂ (i₂ ≫ e.inv) e.inv :=
      IsPullback.of_horiz_isIso ⟨Category.id_comp _⟩
    exact hf _ _ _ (by simpa only [Category.assoc, Iso.hom_inv_id,
      Category.comp_id, Category.comp_id] using H.paste_horiz this)
#align category_theory.morphism_property.universally_respects_iso CategoryTheory.MorphismProperty.universally_respectsIso

theorem universally_stableUnderBaseChange (P : MorphismProperty C) :
    P.universally.StableUnderBaseChange := fun _ _ _ _ _ _ _ _ H h₁ _ _ _ _ _ H' =>
  h₁ _ _ _ (H'.paste_vert H.flip)
#align category_theory.morphism_property.universally_stable_under_base_change CategoryTheory.MorphismProperty.universally_stableUnderBaseChange

instance IsStableUnderComposition.universally [HasPullbacks C] (P : MorphismProperty C)
    [hP : P.IsStableUnderComposition] : P.universally.IsStableUnderComposition where
  comp_mem {X Y Z} f g hf hg X' Z' i₁ i₂ f' H := by
    have := pullback.lift_fst _ _ (H.w.trans (Category.assoc _ _ _).symm)
    rw [← this] at H ⊢
    apply P.comp_mem _ _ _ (hg _ _ _ <| IsPullback.of_hasPullback _ _)
    exact hf _ _ _ (H.of_right (pullback.lift_snd _ _ _) (IsPullback.of_hasPullback i₂ g))
#align category_theory.morphism_property.stable_under_composition.universally CategoryTheory.MorphismProperty.IsStableUnderComposition.universally

theorem universally_le (P : MorphismProperty C) : P.universally ≤ P := by
  intro X Y f hf
  exact hf (𝟙 _) (𝟙 _) _ (IsPullback.of_vert_isIso ⟨by rw [Category.comp_id, Category.id_comp]⟩)
#align category_theory.morphism_property.universally_le CategoryTheory.MorphismProperty.universally_le

theorem universally_eq_iff {P : MorphismProperty C} :
    P.universally = P ↔ P.StableUnderBaseChange :=
  ⟨(· ▸ P.universally_stableUnderBaseChange),
    fun hP ↦ P.universally_le.antisymm fun _ _ _ hf _ _ _ _ _ H => hP H.flip hf⟩

theorem StableUnderBaseChange.universally_eq {P : MorphismProperty C}
    (hP : P.StableUnderBaseChange) : P.universally = P := universally_eq_iff.mpr hP
#align category_theory.morphism_property.stable_under_base_change.universally_eq CategoryTheory.MorphismProperty.StableUnderBaseChange.universally_eq

theorem universally_mono : Monotone (universally : MorphismProperty C → MorphismProperty C) :=
  fun _ _ h _ _ _ h₁ _ _ _ _ _ H => h _ (h₁ _ _ _ H)
#align category_theory.morphism_property.universally_mono CategoryTheory.MorphismProperty.universally_mono

end Universally

end MorphismProperty

end CategoryTheory<|MERGE_RESOLUTION|>--- conflicted
+++ resolved
@@ -47,13 +47,8 @@
     (_ : P f), P f'
 #align category_theory.morphism_property.stable_under_cobase_change CategoryTheory.MorphismProperty.StableUnderCobaseChange
 
-<<<<<<< HEAD
-theorem StableUnderBaseChange.mk {P : MorphismProperty C} [HasPullbacks C] (hP₁ : RespectsIso P)
+theorem StableUnderBaseChange.mk {P : MorphismProperty C} [HasPullbacks C] [RespectsIso P]
     (hP₂ : ∀ (X Y S : C) (f : X ⟶ S) (g : Y ⟶ S) (_ : P g), P (pullback.fst f g)) :
-=======
-theorem StableUnderBaseChange.mk {P : MorphismProperty C} [HasPullbacks C] [RespectsIso P]
-    (hP₂ : ∀ (X Y S : C) (f : X ⟶ S) (g : Y ⟶ S) (_ : P g), P (pullback.fst : pullback f g ⟶ X)) :
->>>>>>> dfea83f7
     StableUnderBaseChange P := fun X Y Y' S f g f' g' sq hg => by
   let e := sq.flip.isoPullback
   rw [← P.cancel_left_of_respectsIso e.inv, sq.flip.isoPullback_inv_fst]
@@ -119,13 +114,8 @@
     hP.baseChange_map _ (Over.homMk _ e₁.symm : Over.mk f ⟶ Over.mk f') h₁]
 #align category_theory.morphism_property.stable_under_base_change.pullback_map CategoryTheory.MorphismProperty.StableUnderBaseChange.pullback_map
 
-<<<<<<< HEAD
-theorem StableUnderCobaseChange.mk {P : MorphismProperty C} [HasPushouts C] (hP₁ : RespectsIso P)
+theorem StableUnderCobaseChange.mk {P : MorphismProperty C} [HasPushouts C] [RespectsIso P]
     (hP₂ : ∀ (A B A' : C) (f : A ⟶ A') (g : A ⟶ B) (_ : P f), P (pushout.inr f g)) :
-=======
-theorem StableUnderCobaseChange.mk {P : MorphismProperty C} [HasPushouts C] [RespectsIso P]
-    (hP₂ : ∀ (A B A' : C) (f : A ⟶ A') (g : A ⟶ B) (_ : P f), P (pushout.inr : B ⟶ pushout f g)) :
->>>>>>> dfea83f7
     StableUnderCobaseChange P := fun A A' B B' f g f' g' sq hf => by
   let e := sq.flip.isoPushout
   rw [← P.cancel_right_of_respectsIso _ e.hom, sq.flip.inr_isoPushout_hom]
