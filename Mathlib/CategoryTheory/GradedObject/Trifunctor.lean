/-
Copyright (c) 2023 Joël Riou. All rights reserved.
Released under Apache 2.0 license as described in the file LICENSE.
Authors: Joël Riou
-/
import Mathlib.CategoryTheory.GradedObject.Bifunctor
import Mathlib.CategoryTheory.Functor.Trifunctor
/-!
# The action of trifunctors on graded objects

Given a trifunctor `F. C₁ ⥤ C₂ ⥤ C₃ ⥤ C₄` and types `I₁`, `I₂` and `I₃`, we define a functor
`GradedObject I₁ C₁ ⥤ GradedObject I₂ C₂ ⥤ GradedObject I₃ C₃ ⥤ GradedObject (I₁ × I₂ × I₃) C₄`
(see `mapTrifunctor`). When we have a map `p : I₁ × I₂ × I₃ → J` and suitable coproducts
exists, we define a functor
`GradedObject I₁ C₁ ⥤ GradedObject I₂ C₂ ⥤ GradedObject I₃ C₃ ⥤ GradedObject J C₄`
(see `mapTrifunctorMap`) which sends graded objects `X₁`, `X₂`, `X₃` to the graded object
which sets `j` to the coproduct of the objects `((F.obj (X₁ i₁)).obj (X₂ i₂)).obj (X₃ i₃)`
for `p ⟨i₁, i₂, i₃⟩ = j`.

This shall be used in order to construct the associator isomorphism for the monoidal
category structure on `GradedObject I C` induced by a monoidal structure on `C` and
an additive monoid structure on `I` (TODO @joelriou).

-/

namespace CategoryTheory

open Category Limits

variable {C₁ C₂ C₃ C₄ C₁₂ C₂₃ : Type*}
  [Category C₁] [Category C₂] [Category C₃] [Category C₄] [Category C₁₂] [Category C₂₃]

namespace GradedObject

section

variable (F F' : C₁ ⥤ C₂ ⥤ C₃ ⥤ C₄)

/-- Auxiliary definition for `mapTrifunctor`. -/
@[simps]
def mapTrifunctorObj {I₁ : Type*} (X₁ : GradedObject I₁ C₁) (I₂ I₃ : Type*) :
    GradedObject I₂ C₂ ⥤ GradedObject I₃ C₃ ⥤ GradedObject (I₁ × I₂ × I₃) C₄ where
  obj X₂ :=
    { obj := fun X₃ x => ((F.obj (X₁ x.1)).obj (X₂ x.2.1)).obj (X₃ x.2.2)
      map := fun {X₃ Y₃} φ x => ((F.obj (X₁ x.1)).obj (X₂ x.2.1)).map (φ x.2.2) }
  map {X₂ Y₂} φ :=
    { app := fun X₃ x => ((F.obj (X₁ x.1)).map (φ x.2.1)).app (X₃ x.2.2) }

/-- Given a trifunctor `F : C₁ ⥤ C₂ ⥤ C₃ ⥤ C₄` and types `I₁`, `I₂`, `I₃`,
this is the obvious functor
`GradedObject I₁ C₁ ⥤ GradedObject I₂ C₂ ⥤ GradedObject I₃ C₃ ⥤ GradedObject (I₁ × I₂ × I₃) C₄`.
-/
@[simps]
def mapTrifunctor (I₁ I₂ I₃ : Type*) :
    GradedObject I₁ C₁ ⥤ GradedObject I₂ C₂ ⥤ GradedObject I₃ C₃ ⥤
      GradedObject (I₁ × I₂ × I₃) C₄ where
  obj X₁ := mapTrifunctorObj F X₁ I₂ I₃
  map {X₁ Y₁} φ :=
    { app := fun X₂ =>
        { app := fun X₃ x => ((F.map (φ x.1)).app (X₂ x.2.1)).app (X₃ x.2.2) }
      naturality := fun {X₂ Y₂} ψ => by
        ext X₃ x
        dsimp
        simp only [← NatTrans.comp_app]
        congr 1
        rw [NatTrans.naturality] }
end

section

variable {F F' : C₁ ⥤ C₂ ⥤ C₃ ⥤ C₄}

/-- The natural transformation `mapTrifunctor F I₁ I₂ I₃ ⟶ mapTrifunctor F' I₁ I₂ I₃`
induced by a natural transformation `F ⟶ F` of trifunctors. -/
@[simps]
def mapTrifunctorMapNatTrans (α : F ⟶ F') (I₁ I₂ I₃ : Type*) :
    mapTrifunctor F I₁ I₂ I₃ ⟶ mapTrifunctor F' I₁ I₂ I₃ where
  app X₁ :=
    { app := fun X₂ =>
        { app := fun X₃ i => ((α.app _).app _).app _ }
      naturality := fun {X₂ Y₂} φ => by
        ext X₃ ⟨i₁, i₂, i₃⟩
        dsimp
        simp only [← NatTrans.comp_app, NatTrans.naturality] }
  naturality := fun {X₁ Y₁} φ => by
    ext X₂ X₃ ⟨i₁, i₂, i₃⟩
    dsimp
    simp only [← NatTrans.comp_app, NatTrans.naturality]

/-- The natural isomorphism `mapTrifunctor F I₁ I₂ I₃ ≅ mapTrifunctor F' I₁ I₂ I₃`
induced by a natural isomorphism `F ≅ F` of trifunctors. -/
@[simps]
def mapTrifunctorMapIso (e : F ≅ F') (I₁ I₂ I₃ : Type*) :
    mapTrifunctor F I₁ I₂ I₃ ≅ mapTrifunctor F' I₁ I₂ I₃ where
  hom := mapTrifunctorMapNatTrans e.hom I₁ I₂ I₃
  inv := mapTrifunctorMapNatTrans e.inv I₁ I₂ I₃
  hom_inv_id := by
    ext X₁ X₂ X₃ ⟨i₁, i₂, i₃⟩
    dsimp
    simp only [← NatTrans.comp_app, e.hom_inv_id, NatTrans.id_app]
  inv_hom_id := by
    ext X₁ X₂ X₃ ⟨i₁, i₂, i₃⟩
    dsimp
    simp only [← NatTrans.comp_app, e.inv_hom_id, NatTrans.id_app]

end

section

variable (F : C₁ ⥤ C₂ ⥤ C₃ ⥤ C₄)
variable {I₁ I₂ I₃ J : Type*} (p : I₁ × I₂ × I₃ → J)

/-- Given a trifunctor `F : C₁ ⥤ C₂ ⥤ C₃ ⥤ C₃`, graded objects `X₁ : GradedObject I₁ C₁`,
`X₂ : GradedObject I₂ C₂`, `X₃ : GradedObject I₃ C₃`, and a map `p : I₁ × I₂ × I₃ → J`,
this is the `J`-graded object sending `j` to the coproduct of
`((F.obj (X₁ i₁)).obj (X₂ i₂)).obj (X₃ i₃)` for `p ⟨i₁, i₂, i₃⟩ = k`. -/
noncomputable def mapTrifunctorMapObj (X₁ : GradedObject I₁ C₁) (X₂ : GradedObject I₂ C₂)
    (X₃ : GradedObject I₃ C₃)
    [HasMap ((((mapTrifunctor F I₁ I₂ I₃).obj X₁).obj X₂).obj X₃) p] :
    GradedObject J C₄ :=
  ((((mapTrifunctor F I₁ I₂ I₃).obj X₁).obj X₂).obj X₃).mapObj p

/-- The obvious inclusion
`((F.obj (X₁ i₁)).obj (X₂ i₂)).obj (X₃ i₃) ⟶ mapTrifunctorMapObj F p X₁ X₂ X₃ j` when
`p ⟨i₁, i₂, i₃⟩ = j`. -/
noncomputable def ιMapTrifunctorMapObj (X₁ : GradedObject I₁ C₁) (X₂ : GradedObject I₂ C₂)
    (X₃ : GradedObject I₃ C₃) (i₁ : I₁) (i₂ : I₂) (i₃ : I₃) (j : J) (h : p ⟨i₁, i₂, i₃⟩ = j)
    [HasMap ((((mapTrifunctor F I₁ I₂ I₃).obj X₁).obj X₂).obj X₃) p] :
    ((F.obj (X₁ i₁)).obj (X₂ i₂)).obj (X₃ i₃) ⟶ mapTrifunctorMapObj F p X₁ X₂ X₃ j :=
  ((((mapTrifunctor F I₁ I₂ I₃).obj X₁).obj X₂).obj X₃).ιMapObj p ⟨i₁, i₂, i₃⟩ j h

/-- The maps `mapTrifunctorMapObj F p X₁ X₂ X₃ ⟶ mapTrifunctorMapObj F p Y₁ Y₂ Y₃` which
express the functoriality of `mapTrifunctorMapObj`, see `mapTrifunctorMap` -/
noncomputable def mapTrifunctorMapMap {X₁ Y₁ : GradedObject I₁ C₁} (f₁ : X₁ ⟶ Y₁)
    {X₂ Y₂ : GradedObject I₂ C₂} (f₂ : X₂ ⟶ Y₂)
    {X₃ Y₃ : GradedObject I₃ C₃} (f₃ : X₃ ⟶ Y₃)
    [HasMap ((((mapTrifunctor F I₁ I₂ I₃).obj X₁).obj X₂).obj X₃) p]
    [HasMap ((((mapTrifunctor F I₁ I₂ I₃).obj Y₁).obj Y₂).obj Y₃) p] :
    mapTrifunctorMapObj F p X₁ X₂ X₃ ⟶ mapTrifunctorMapObj F p Y₁ Y₂ Y₃ :=
  GradedObject.mapMap ((((mapTrifunctor F I₁ I₂ I₃).map f₁).app X₂).app X₃ ≫
    (((mapTrifunctor F I₁ I₂ I₃).obj Y₁).map f₂).app X₃ ≫
    (((mapTrifunctor F I₁ I₂ I₃).obj Y₁).obj Y₂).map f₃) p

@[reassoc (attr := simp)]
lemma ι_mapTrifunctorMapMap {X₁ Y₁ : GradedObject I₁ C₁} (f₁ : X₁ ⟶ Y₁)
    {X₂ Y₂ : GradedObject I₂ C₂} (f₂ : X₂ ⟶ Y₂)
    {X₃ Y₃ : GradedObject I₃ C₃} (f₃ : X₃ ⟶ Y₃)
    [HasMap ((((mapTrifunctor F I₁ I₂ I₃).obj X₁).obj X₂).obj X₃) p]
    [HasMap ((((mapTrifunctor F I₁ I₂ I₃).obj Y₁).obj Y₂).obj Y₃) p]
    (i₁ : I₁) (i₂ : I₂) (i₃ : I₃) (j : J) (h : p ⟨i₁, i₂, i₃⟩ = j) :
  ιMapTrifunctorMapObj F p X₁ X₂ X₃ i₁ i₂ i₃ j h ≫ mapTrifunctorMapMap F p f₁ f₂ f₃ j =
    ((F.map (f₁ i₁)).app (X₂ i₂)).app (X₃ i₃) ≫
      ((F.obj (Y₁ i₁)).map (f₂ i₂)).app (X₃ i₃) ≫
      ((F.obj (Y₁ i₁)).obj (Y₂ i₂)).map (f₃ i₃) ≫
      ιMapTrifunctorMapObj F p Y₁ Y₂ Y₃ i₁ i₂ i₃ j h := by
  dsimp only [ιMapTrifunctorMapObj, mapTrifunctorMapMap]
  rw [ι_mapMap]
  dsimp
  rw [assoc, assoc]

@[ext]
lemma mapTrifunctorMapObj_ext {X₁ : GradedObject I₁ C₁} {X₂ : GradedObject I₂ C₂}
    {X₃ : GradedObject I₃ C₃} {Y : C₄} (j : J)
    [HasMap ((((mapTrifunctor F I₁ I₂ I₃).obj X₁).obj X₂).obj X₃) p]
    {φ φ' : mapTrifunctorMapObj F p X₁ X₂ X₃ j ⟶ Y}
    (h : ∀ (i₁ : I₁) (i₂ : I₂) (i₃ : I₃) (h : p ⟨i₁, i₂, i₃⟩ = j),
      ιMapTrifunctorMapObj F p X₁ X₂ X₃ i₁ i₂ i₃ j h ≫ φ =
        ιMapTrifunctorMapObj F p X₁ X₂ X₃ i₁ i₂ i₃ j h ≫ φ') : φ = φ' := by
  apply mapObj_ext
  rintro ⟨i₁, i₂, i₃⟩ hi
  apply h

instance (X₁ : GradedObject I₁ C₁) (X₂ : GradedObject I₂ C₂) (X₃ : GradedObject I₃ C₃)
  [h : HasMap ((((mapTrifunctor F I₁ I₂ I₃).obj X₁).obj X₂).obj X₃) p] :
      HasMap (((mapTrifunctorObj F X₁ I₂ I₃).obj X₂).obj X₃) p := h

/-- Given a trifunctor `F : C₁ ⥤ C₂ ⥤ C₃ ⥤ C₄`, a map `p : I₁ × I₂ × I₃ → J`, and
graded objects `X₁ : GradedObject I₁ C₁`, `X₂ : GradedObject I₂ C₂` and `X₃ : GradedObject I₃ C₃`,
this is the `J`-graded object sending `j` to the coproduct of
`((F.obj (X₁ i₁)).obj (X₂ i₂)).obj (X₃ i₃)` for `p ⟨i₁, i₂, i₃⟩ = j`. -/
@[simps]
noncomputable def mapTrifunctorMapFunctorObj (X₁ : GradedObject I₁ C₁)
    [∀ X₂ X₃, HasMap ((((mapTrifunctor F I₁ I₂ I₃).obj X₁).obj X₂).obj X₃) p] :
    GradedObject I₂ C₂ ⥤ GradedObject I₃ C₃ ⥤ GradedObject J C₄ where
  obj X₂ :=
    { obj := fun X₃ => mapTrifunctorMapObj F p X₁ X₂ X₃
      map := fun {X₃ Y₃} φ => mapTrifunctorMapMap F p (𝟙 X₁) (𝟙 X₂) φ
      map_id := fun X₃ => by
        dsimp
        ext j i₁ i₂ i₃ h
        simp only [ι_mapTrifunctorMapMap, categoryOfGradedObjects_id, Functor.map_id,
          NatTrans.id_app, id_comp, comp_id]
      map_comp := fun {X₃ Y₃ Z₃} φ ψ => by
        dsimp
        ext j i₁ i₂ i₃ h
        simp only [ι_mapTrifunctorMapMap, categoryOfGradedObjects_id, Functor.map_id,
          NatTrans.id_app, categoryOfGradedObjects_comp, Functor.map_comp, assoc, id_comp,
          ι_mapTrifunctorMapMap_assoc] }
  map {X₂ Y₂} φ :=
    { app := fun X₃ => mapTrifunctorMapMap F p (𝟙 X₁) φ (𝟙 X₃)
      naturality := fun {X₃ Y₃} ψ => by
        ext j i₁ i₂ i₃ h
        dsimp
        simp only [ι_mapTrifunctorMapMap_assoc, categoryOfGradedObjects_id, Functor.map_id,
          NatTrans.id_app, ι_mapTrifunctorMapMap, id_comp, NatTrans.naturality_assoc] }
  map_id X₂ := by
    dsimp
    ext X₃ j i₁ i₂ i₃ h
    simp only [ι_mapTrifunctorMapMap, categoryOfGradedObjects_id, Functor.map_id,
      NatTrans.id_app, id_comp, comp_id]
  map_comp {X₂ Y₂ Z₂} φ ψ := by
    dsimp
    ext X₃ j i₁ i₂ i₃
    simp only [ι_mapTrifunctorMapMap, categoryOfGradedObjects_id, Functor.map_id,
      NatTrans.id_app, categoryOfGradedObjects_comp, Functor.map_comp, NatTrans.comp_app,
      id_comp, assoc, ι_mapTrifunctorMapMap_assoc]

/-- Given a trifunctor `F : C₁ ⥤ C₂ ⥤ C₃ ⥤ C₄` and a map `p : I₁ × I₂ × I₃ → J`,
this is the functor
`GradedObject I₁ C₁ ⥤ GradedObject I₂ C₂ ⥤ GradedObject I₃ C₃ ⥤ GradedObject J C₄`
sending `X₁ : GradedObject I₁ C₁`, `X₂ : GradedObject I₂ C₂` and `X₃ : GradedObject I₃ C₃`
to the `J`-graded object sending `j` to the coproduct of
`((F.obj (X₁ i₁)).obj (X₂ i₂)).obj (X₃ i₃)` for `p ⟨i₁, i₂, i₃⟩ = j`. -/
@[simps]
noncomputable def mapTrifunctorMap
    [∀ X₁ X₂ X₃, HasMap ((((mapTrifunctor F I₁ I₂ I₃).obj X₁).obj X₂).obj X₃) p] :
    GradedObject I₁ C₁ ⥤ GradedObject I₂ C₂ ⥤ GradedObject I₃ C₃ ⥤ GradedObject J C₄ where
  obj X₁ := mapTrifunctorMapFunctorObj F p X₁
  map := fun {X₁ Y₁} φ =>
    { app := fun X₂ =>
        { app := fun X₃ => mapTrifunctorMapMap F p φ (𝟙 X₂) (𝟙 X₃)
          naturality := fun {X₃ Y₃} φ => by
            dsimp
            ext j i₁ i₂ i₃ h
            dsimp
            simp only [ι_mapTrifunctorMapMap_assoc, categoryOfGradedObjects_id, Functor.map_id,
              NatTrans.id_app, ι_mapTrifunctorMapMap, id_comp, NatTrans.naturality_assoc] }
      naturality := fun {X₂ Y₂} ψ => by
        ext X₃ j
        dsimp
        ext i₁ i₂ i₃ h
        simp only [ι_mapTrifunctorMapMap_assoc, categoryOfGradedObjects_id, Functor.map_id,
          NatTrans.id_app, ι_mapTrifunctorMapMap, id_comp,
          NatTrans.naturality_app_assoc] }

end

section

variable (F₁₂ : C₁ ⥤ C₂ ⥤ C₁₂) (G : C₁₂ ⥤ C₃ ⥤ C₄)
  {I₁ I₂ I₃ J : Type*} (r : I₁ × I₂ × I₃ → J)

/-- Given a map `r : I₁ × I₂ × I₃ → J`, a `BifunctorComp₁₂IndexData r` consists of the data
of a type `I₁₂`, maps `p : I₁ × I₂ → I₁₂` and `q : I₁₂ × I₃ → J`, such that `r` is obtained
by composition of `p` and `q`. -/
structure BifunctorComp₁₂IndexData :=
  /-- an auxiliary type -/
  I₁₂ : Type*
  /-- a map `I₁ × I₂ → I₁₂` -/
  p : I₁ × I₂ → I₁₂
  /-- a map `I₁₂ × I₃ → J` -/
  q : I₁₂ × I₃ → J
  hpq (i : I₁ × I₂ × I₃) : q ⟨p ⟨i.1, i.2.1⟩, i.2.2⟩ = r i

variable {r} (ρ₁₂ : BifunctorComp₁₂IndexData r)
  (X₁ : GradedObject I₁ C₁) (X₂ : GradedObject I₂ C₂) (X₃ : GradedObject I₃ C₃)

/-- Given bifunctors `F₁₂ : C₁ ⥤ C₂ ⥤ C₁₂`, `G : C₁₂ ⥤ C₃ ⥤ C₄`, graded objects
`X₁ : GradedObject I₁ C₁`, `X₂ : GradedObject I₂ C₂`, `X₃ : GradedObject I₃ C₃` and
`ρ₁₂ : BifunctorComp₁₂IndexData r`, this asserts that for all `i₁₂ : ρ₁₂.I₁₂` and `i₃ : I₃`,
the functor `G(-, X₃ i₃)` commutes wich the coproducts of the `F₁₂(X₁ i₁, X₂ i₂)`
such that `ρ₁₂.p ⟨i₁, i₂⟩ = i₁₂`. -/
abbrev HasGoodTrifunctor₁₂Obj :=
  ∀ (i₁₂ : ρ₁₂.I₁₂) (i₃ : I₃), PreservesColimit
    (Discrete.functor (mapObjFun (((mapBifunctor F₁₂ I₁ I₂).obj X₁).obj X₂) ρ₁₂.p i₁₂))
      ((Functor.flip G).obj (X₃ i₃))

variable [HasMap (((mapBifunctor F₁₂ I₁ I₂).obj X₁).obj X₂) ρ₁₂.p]
  [HasMap (((mapBifunctor G ρ₁₂.I₁₂ I₃).obj (mapBifunctorMapObj F₁₂ ρ₁₂.p X₁ X₂)).obj X₃) ρ₁₂.q]

/-- The inclusion of `(G.obj ((F₁₂.obj (X₁ i₁)).obj (X₂ i₂))).obj (X₃ i₃)` in
`mapBifunctorMapObj G ρ₁₂.q (mapBifunctorMapObj F₁₂ ρ₁₂.p X₁ X₂) X₃ j`
when `r (i₁, i₂, i₃) = j`. -/
noncomputable def ιMapBifunctor₁₂BifunctorMapObj (i₁ : I₁) (i₂ : I₂) (i₃ : I₃) (j : J)
    (h : r (i₁, i₂, i₃) = j) :
    (G.obj ((F₁₂.obj (X₁ i₁)).obj (X₂ i₂))).obj (X₃ i₃) ⟶
      mapBifunctorMapObj G ρ₁₂.q (mapBifunctorMapObj F₁₂ ρ₁₂.p X₁ X₂) X₃ j :=
  (G.map (ιMapBifunctorMapObj F₁₂ ρ₁₂.p X₁ X₂ i₁ i₂ _ rfl)).app (X₃ i₃) ≫
    ιMapBifunctorMapObj G ρ₁₂.q (mapBifunctorMapObj F₁₂ ρ₁₂.p X₁ X₂) X₃ (ρ₁₂.p ⟨i₁, i₂⟩) i₃ j
      (by rw [← h, ← ρ₁₂.hpq])

@[reassoc]
lemma ιMapBifunctor₁₂BifunctorMapObj_eq (i₁ : I₁) (i₂ : I₂) (i₃ : I₃) (j : J)
    (h : r (i₁, i₂, i₃) = j) (i₁₂ : ρ₁₂.I₁₂) (h₁₂ : ρ₁₂.p ⟨i₁, i₂⟩ = i₁₂) :
    ιMapBifunctor₁₂BifunctorMapObj F₁₂ G ρ₁₂ X₁ X₂ X₃ i₁ i₂ i₃ j h =
      (G.map (ιMapBifunctorMapObj F₁₂ ρ₁₂.p X₁ X₂ i₁ i₂ i₁₂ h₁₂)).app (X₃ i₃) ≫
    ιMapBifunctorMapObj G ρ₁₂.q (mapBifunctorMapObj F₁₂ ρ₁₂.p X₁ X₂) X₃ i₁₂ i₃ j
      (by rw [← h₁₂, ← h, ← ρ₁₂.hpq]) := by
  subst h₁₂
  rfl

/-- The cofan consisting of the inclusions given by `ιMapBifunctor₁₂BifunctorMapObj`. -/
noncomputable def cofan₃MapBifunctor₁₂BifunctorMapObj (j : J) :
    ((((mapTrifunctor (bifunctorComp₁₂ F₁₂ G) I₁ I₂ I₃).obj X₁).obj X₂).obj
      X₃).CofanMapObjFun r j :=
  Cofan.mk (mapBifunctorMapObj G ρ₁₂.q (mapBifunctorMapObj F₁₂ ρ₁₂.p X₁ X₂) X₃ j)
    (fun ⟨⟨i₁, i₂, i₃⟩, (hi : r ⟨i₁, i₂, i₃⟩ = j)⟩ =>
      ιMapBifunctor₁₂BifunctorMapObj F₁₂ G ρ₁₂ X₁ X₂ X₃ i₁ i₂ i₃ j hi)

variable [H : HasGoodTrifunctor₁₂Obj F₁₂ G ρ₁₂ X₁ X₂ X₃]

/-- The cofan `cofan₃MapBifunctor₁₂BifunctorMapObj` is a colimit, see the induced isomorphism
`mapBifunctorComp₁₂MapObjIso`. -/
noncomputable def isColimitCofan₃MapBifunctor₁₂BifunctorMapObj (j : J) :
    IsColimit (cofan₃MapBifunctor₁₂BifunctorMapObj F₁₂ G ρ₁₂ X₁ X₂ X₃ j) := by
  let c₁₂ := fun i₁₂ => (((mapBifunctor F₁₂ I₁ I₂).obj X₁).obj X₂).cofanMapObj ρ₁₂.p i₁₂
  have h₁₂ : ∀ i₁₂, IsColimit (c₁₂ i₁₂) := fun i₁₂ =>
    (((mapBifunctor F₁₂ I₁ I₂).obj X₁).obj X₂).isColimitCofanMapObj ρ₁₂.p i₁₂
  let c := (((mapBifunctor G ρ₁₂.I₁₂ I₃).obj
    (mapBifunctorMapObj F₁₂ ρ₁₂.p X₁ X₂)).obj X₃).cofanMapObj ρ₁₂.q j
  have hc : IsColimit c := (((mapBifunctor G ρ₁₂.I₁₂ I₃).obj
    (mapBifunctorMapObj F₁₂ ρ₁₂.p X₁ X₂)).obj X₃).isColimitCofanMapObj ρ₁₂.q j
  let c₁₂' := fun (i : ρ₁₂.q ⁻¹' {j}) => (G.flip.obj (X₃ i.1.2)).mapCocone (c₁₂ i.1.1)
  have hc₁₂' : ∀ i, IsColimit (c₁₂' i) := fun i => isColimitOfPreserves _ (h₁₂ i.1.1)
  let Z := (((mapTrifunctor (bifunctorComp₁₂ F₁₂ G) I₁ I₂ I₃).obj X₁).obj X₂).obj X₃
  let p' : I₁ × I₂ × I₃ → ρ₁₂.I₁₂ × I₃ := fun ⟨i₁, i₂, i₃⟩ => ⟨ρ₁₂.p ⟨i₁, i₂⟩, i₃⟩
  let e : ∀ (i₁₂ : ρ₁₂.I₁₂) (i₃ : I₃), p' ⁻¹' {(i₁₂, i₃)} ≃ ρ₁₂.p ⁻¹' {i₁₂} := fun i₁₂ i₃ =>
    { toFun := fun ⟨⟨i₁, i₂, i₃'⟩, hi⟩ => ⟨⟨i₁, i₂⟩, by aesop_cat⟩
      invFun := fun ⟨⟨i₁, i₂⟩, hi⟩ => ⟨⟨i₁, i₂, i₃⟩, by aesop_cat⟩
      left_inv := fun ⟨⟨i₁, i₂, i₃'⟩, hi⟩ => by
        obtain rfl : i₃ = i₃' := by aesop_cat
        rfl
      right_inv := fun _ => rfl }
  let c₁₂'' : ∀ (i : ρ₁₂.q ⁻¹' {j}), CofanMapObjFun Z p' (i.1.1, i.1.2) :=
    fun ⟨⟨i₁₂, i₃⟩, hi⟩ => by
      refine (Cocones.precompose (Iso.hom ?_)).obj ((Cocones.whiskeringEquivalence
        (Discrete.equivalence (e i₁₂ i₃))).functor.obj (c₁₂' ⟨⟨i₁₂, i₃⟩, hi⟩))
      refine (Discrete.natIso (fun ⟨⟨i₁, i₂, i₃'⟩, hi⟩ =>
        (G.obj ((F₁₂.obj (X₁ i₁)).obj (X₂ i₂))).mapIso (eqToIso ?_)))
      obtain rfl : i₃' = i₃ := congr_arg _root_.Prod.snd hi
      rfl
  have h₁₂'' : ∀ i, IsColimit (c₁₂'' i) := fun _ =>
    (IsColimit.precomposeHomEquiv _ _).symm (IsColimit.whiskerEquivalenceEquiv _ (hc₁₂' _))
  refine IsColimit.ofIsoColimit (isColimitCofanMapObjComp Z p' ρ₁₂.q r ρ₁₂.hpq j
    (fun ⟨i₁₂, i₃⟩ h => c₁₂'' ⟨⟨i₁₂, i₃⟩, h⟩) (fun ⟨i₁₂, i₃⟩ h => h₁₂'' ⟨⟨i₁₂, i₃⟩, h⟩) c hc)
    (Cocones.ext (Iso.refl _) (fun ⟨⟨i₁, i₂, i₃⟩, h⟩ => ?_))
  dsimp [Cofan.inj, c₁₂'', Z]
  rw [comp_id, Functor.map_id, id_comp]
  rfl

variable {F₁₂ G ρ₁₂ X₁ X₂ X₃}

include ρ₁₂ in
lemma HasGoodTrifunctor₁₂Obj.hasMap :
    HasMap ((((mapTrifunctor (bifunctorComp₁₂ F₁₂ G) I₁ I₂ I₃).obj X₁).obj X₂).obj X₃) r :=
  fun j => ⟨_, isColimitCofan₃MapBifunctor₁₂BifunctorMapObj F₁₂ G ρ₁₂ X₁ X₂ X₃ j⟩

variable (F₁₂ G ρ₁₂ X₁ X₂ X₃)

section
variable [HasMap ((((mapTrifunctor (bifunctorComp₁₂ F₁₂ G) I₁ I₂ I₃).obj X₁).obj X₂).obj X₃) r]

/-- The action on graded objects of a trifunctor obtained by composition of two
bifunctors can be computed as a composition of the actions of these two bifunctors.  -/
noncomputable def mapBifunctorComp₁₂MapObjIso :
    mapTrifunctorMapObj (bifunctorComp₁₂ F₁₂ G) r X₁ X₂ X₃ ≅
    mapBifunctorMapObj G ρ₁₂.q (mapBifunctorMapObj F₁₂ ρ₁₂.p X₁ X₂) X₃ :=
  isoMk _ _ (fun j => (CofanMapObjFun.iso
    (isColimitCofan₃MapBifunctor₁₂BifunctorMapObj F₁₂ G ρ₁₂ X₁ X₂ X₃ j)).symm)

@[reassoc (attr := simp)]
lemma ι_mapBifunctorComp₁₂MapObjIso_hom (i₁ : I₁) (i₂ : I₂) (i₃ : I₃) (j : J)
    (h : r (i₁, i₂, i₃) = j) :
    ιMapTrifunctorMapObj (bifunctorComp₁₂ F₁₂ G) r X₁ X₂ X₃ i₁ i₂ i₃ j h ≫
      (mapBifunctorComp₁₂MapObjIso F₁₂ G ρ₁₂ X₁ X₂ X₃).hom j =
      ιMapBifunctor₁₂BifunctorMapObj F₁₂ G ρ₁₂ X₁ X₂ X₃ i₁ i₂ i₃ j h := by
  dsimp [mapBifunctorComp₁₂MapObjIso]
  apply CofanMapObjFun.ιMapObj_iso_inv

@[reassoc (attr := simp)]
lemma ι_mapBifunctorComp₁₂MapObjIso_inv (i₁ : I₁) (i₂ : I₂) (i₃ : I₃) (j : J)
    (h : r (i₁, i₂, i₃) = j) :
    ιMapBifunctor₁₂BifunctorMapObj F₁₂ G ρ₁₂ X₁ X₂ X₃ i₁ i₂ i₃ j h ≫
      (mapBifunctorComp₁₂MapObjIso F₁₂ G ρ₁₂ X₁ X₂ X₃).inv j =
      ιMapTrifunctorMapObj (bifunctorComp₁₂ F₁₂ G) r X₁ X₂ X₃ i₁ i₂ i₃ j h :=
  CofanMapObjFun.inj_iso_hom
    (isColimitCofan₃MapBifunctor₁₂BifunctorMapObj F₁₂ G ρ₁₂ X₁ X₂ X₃ j) _ h

end

variable {X₁ X₂ X₃ F₁₂ G ρ₁₂}
variable {j : J} {A : C₄}

@[ext]
lemma mapBifunctor₁₂BifunctorMapObj_ext {A : C₄}
    {f g : mapBifunctorMapObj G ρ₁₂.q (mapBifunctorMapObj F₁₂ ρ₁₂.p X₁ X₂) X₃ j ⟶ A}
    (h : ∀ (i₁ : I₁) (i₂ : I₂) (i₃ : I₃) (h : r ⟨i₁, i₂, i₃⟩ = j),
      ιMapBifunctor₁₂BifunctorMapObj F₁₂ G ρ₁₂ X₁ X₂ X₃ i₁ i₂ i₃ j h ≫ f =
        ιMapBifunctor₁₂BifunctorMapObj F₁₂ G ρ₁₂ X₁ X₂ X₃ i₁ i₂ i₃ j h ≫ g) : f = g := by
  apply Cofan.IsColimit.hom_ext (isColimitCofan₃MapBifunctor₁₂BifunctorMapObj F₁₂ G ρ₁₂ X₁ X₂ X₃ j)
  rintro ⟨i, hi⟩
  exact h _ _ _ hi

section

variable (f : ∀ (i₁ : I₁) (i₂ : I₂) (i₃ : I₃) (_ : r ⟨i₁, i₂, i₃⟩ = j),
  (G.obj ((F₁₂.obj (X₁ i₁)).obj (X₂ i₂))).obj (X₃ i₃) ⟶ A)

/-- Constructor for morphisms from
`mapBifunctorMapObj G ρ₁₂.q (mapBifunctorMapObj F₁₂ ρ₁₂.p X₁ X₂) X₃ j`. -/
noncomputable def mapBifunctor₁₂BifunctorDesc :
    mapBifunctorMapObj G ρ₁₂.q (mapBifunctorMapObj F₁₂ ρ₁₂.p X₁ X₂) X₃ j ⟶ A :=
  Cofan.IsColimit.desc (isColimitCofan₃MapBifunctor₁₂BifunctorMapObj F₁₂ G ρ₁₂ X₁ X₂ X₃ j)
    (fun i ↦ f i.1.1 i.1.2.1 i.1.2.2 i.2)

@[reassoc (attr := simp)]
lemma ι_mapBifunctor₁₂BifunctorDesc
    (i₁ : I₁) (i₂ : I₂) (i₃ : I₃) (h : r ⟨i₁, i₂, i₃⟩ = j) :
    ιMapBifunctor₁₂BifunctorMapObj F₁₂ G ρ₁₂ X₁ X₂ X₃ i₁ i₂ i₃ j h ≫
      mapBifunctor₁₂BifunctorDesc f = f i₁ i₂ i₃ h :=
  Cofan.IsColimit.fac
    (isColimitCofan₃MapBifunctor₁₂BifunctorMapObj F₁₂ G ρ₁₂ X₁ X₂ X₃ j) _ ⟨_, h⟩

end

end

section

variable (F : C₁ ⥤ C₂₃ ⥤ C₄) (G₂₃ : C₂ ⥤ C₃ ⥤ C₂₃)
  {I₁ I₂ I₃ J : Type*} (r : I₁ × I₂ × I₃ → J)

/-- Given a map `r : I₁ × I₂ × I₃ → J`, a `BifunctorComp₂₃IndexData r` consists of the data
of a type `I₂₃`, maps `p : I₂ × I₃ → I₂₃` and `q : I₁ × I₂₃ → J`, such that `r` is obtained
by composition of `p` and `q`. -/
structure BifunctorComp₂₃IndexData :=
  /-- an auxiliary type -/
  I₂₃ : Type*
  /-- a map `I₂ × I₃ → I₂₃` -/
  p : I₂ × I₃ → I₂₃
  /-- a map `I₁ × I₂₃ → J` -/
  q : I₁ × I₂₃ → J
  hpq (i : I₁ × I₂ × I₃) : q ⟨i.1, p i.2⟩ = r i

variable {r} (ρ₂₃ : BifunctorComp₂₃IndexData r)
  (X₁ : GradedObject I₁ C₁) (X₂ : GradedObject I₂ C₂) (X₃ : GradedObject I₃ C₃)

/-- Given bifunctors `F : C₁ ⥤ C₂₃ ⥤ C₄`, `G₂₃ : C₂ ⥤ C₃ ⥤ C₂₃`, graded objects
`X₁ : GradedObject I₁ C₁`, `X₂ : GradedObject I₂ C₂`, `X₃ : GradedObject I₃ C₃` and
`ρ₂₃ : BifunctorComp₂₃IndexData r`, this asserts that for all `i₁ : I₁` and `i₂₃ : ρ₂₃.I₂₃`,
the functor `F(X₁ i₁, _)` commutes wich the coproducts of the `G₂₃(X₂ i₂, X₃ i₃)`
such that `ρ₂₃.p ⟨i₂, i₃⟩ = i₂₃`. -/
abbrev HasGoodTrifunctor₂₃Obj :=
  ∀ (i₁ : I₁) (i₂₃ : ρ₂₃.I₂₃), PreservesColimit (Discrete.functor
    (mapObjFun (((mapBifunctor G₂₃ I₂ I₃).obj X₂).obj X₃) ρ₂₃.p i₂₃)) (F.obj (X₁ i₁))

variable [HasMap (((mapBifunctor G₂₃ I₂ I₃).obj X₂).obj X₃) ρ₂₃.p]
  [HasMap (((mapBifunctor F I₁ ρ₂₃.I₂₃).obj X₁).obj (mapBifunctorMapObj G₂₃ ρ₂₃.p X₂ X₃)) ρ₂₃.q]

/-- The inclusion of `(F.obj (X₁ i₁)).obj ((G₂₃.obj (X₂ i₂)).obj (X₃ i₃))` in
`mapBifunctorMapObj F ρ₂₃.q X₁ (mapBifunctorMapObj G₂₃ ρ₂₃.p X₂ X₃) j`
when `r (i₁, i₂, i₃) = j`. -/
noncomputable def ιMapBifunctorBifunctor₂₃MapObj (i₁ : I₁) (i₂ : I₂) (i₃ : I₃) (j : J)
    (h : r (i₁, i₂, i₃) = j) :
    (F.obj (X₁ i₁)).obj ((G₂₃.obj (X₂ i₂)).obj (X₃ i₃)) ⟶
      mapBifunctorMapObj F ρ₂₃.q X₁ (mapBifunctorMapObj G₂₃ ρ₂₃.p X₂ X₃) j :=
  (F.obj (X₁ i₁)).map (ιMapBifunctorMapObj G₂₃ ρ₂₃.p X₂ X₃ i₂ i₃ _ rfl) ≫
    ιMapBifunctorMapObj F ρ₂₃.q X₁ (mapBifunctorMapObj G₂₃ ρ₂₃.p X₂ X₃) i₁ (ρ₂₃.p ⟨i₂, i₃⟩) j
      (by rw [← h, ← ρ₂₃.hpq])

@[reassoc]
lemma ιMapBifunctorBifunctor₂₃MapObj_eq (i₁ : I₁) (i₂ : I₂) (i₃ : I₃) (j : J)
    (h : r (i₁, i₂, i₃) = j) (i₂₃ : ρ₂₃.I₂₃) (h₂₃ : ρ₂₃.p ⟨i₂, i₃⟩ = i₂₃) :
    ιMapBifunctorBifunctor₂₃MapObj F G₂₃ ρ₂₃ X₁ X₂ X₃ i₁ i₂ i₃ j h =
  (F.obj (X₁ i₁)).map (ιMapBifunctorMapObj G₂₃ ρ₂₃.p X₂ X₃ i₂ i₃ i₂₃ h₂₃) ≫
    ιMapBifunctorMapObj F ρ₂₃.q X₁ (mapBifunctorMapObj G₂₃ ρ₂₃.p X₂ X₃) i₁ i₂₃ j
      (by rw [← h, ← h₂₃, ← ρ₂₃.hpq]) := by
  subst h₂₃
  rfl

/-- The cofan consisting of the inclusions given by `ιMapBifunctorBifunctor₂₃MapObj`. -/
noncomputable def cofan₃MapBifunctorBifunctor₂₃MapObj (j : J) :
    ((((mapTrifunctor (bifunctorComp₂₃ F G₂₃) I₁ I₂ I₃).obj X₁).obj X₂).obj
      X₃).CofanMapObjFun r j :=
  Cofan.mk (mapBifunctorMapObj F ρ₂₃.q X₁ (mapBifunctorMapObj G₂₃ ρ₂₃.p X₂ X₃) j)
    (fun ⟨⟨i₁, i₂, i₃⟩, (hi : r ⟨i₁, i₂, i₃⟩ = j)⟩ =>
      ιMapBifunctorBifunctor₂₃MapObj F G₂₃ ρ₂₃ X₁ X₂ X₃ i₁ i₂ i₃ j hi)

variable [H : HasGoodTrifunctor₂₃Obj F G₂₃ ρ₂₃ X₁ X₂ X₃]

/-- The cofan `cofan₃MapBifunctorBifunctor₂₃MapObj` is a colimit, see the induced isomorphism
`mapBifunctorComp₁₂MapObjIso`. -/
noncomputable def isColimitCofan₃MapBifunctorBifunctor₂₃MapObj (j : J) :
    IsColimit (cofan₃MapBifunctorBifunctor₂₃MapObj F G₂₃ ρ₂₃ X₁ X₂ X₃ j) := by
  let c₂₃ := fun i₂₃ => (((mapBifunctor G₂₃ I₂ I₃).obj X₂).obj X₃).cofanMapObj ρ₂₃.p i₂₃
  have h₂₃ : ∀ i₂₃, IsColimit (c₂₃ i₂₃) := fun i₂₃ =>
    (((mapBifunctor G₂₃ I₂ I₃).obj X₂).obj X₃).isColimitCofanMapObj ρ₂₃.p i₂₃
  let c := (((mapBifunctor F I₁ ρ₂₃.I₂₃).obj X₁).obj
    (mapBifunctorMapObj G₂₃ ρ₂₃.p X₂ X₃)).cofanMapObj ρ₂₃.q j
  have hc : IsColimit c := (((mapBifunctor F I₁ ρ₂₃.I₂₃).obj X₁).obj
    (mapBifunctorMapObj G₂₃ ρ₂₃.p X₂ X₃)).isColimitCofanMapObj ρ₂₃.q j
  let c₂₃' := fun (i : ρ₂₃.q ⁻¹' {j}) => (F.obj (X₁ i.1.1)).mapCocone (c₂₃ i.1.2)
  have hc₂₃' : ∀ i, IsColimit (c₂₃' i) := fun i => isColimitOfPreserves _ (h₂₃ i.1.2)
  let Z := (((mapTrifunctor (bifunctorComp₂₃ F G₂₃) I₁ I₂ I₃).obj X₁).obj X₂).obj X₃
  let p' : I₁ × I₂ × I₃ → I₁ × ρ₂₃.I₂₃ := fun ⟨i₁, i₂, i₃⟩ => ⟨i₁, ρ₂₃.p ⟨i₂, i₃⟩⟩
  let e : ∀ (i₁ : I₁) (i₂₃ : ρ₂₃.I₂₃) , p' ⁻¹' {(i₁, i₂₃)} ≃ ρ₂₃.p ⁻¹' {i₂₃} := fun i₁ i₂₃ =>
    { toFun := fun ⟨⟨i₁', i₂, i₃⟩, hi⟩ => ⟨⟨i₂, i₃⟩, by aesop_cat⟩
      invFun := fun ⟨⟨i₂, i₃⟩, hi⟩  => ⟨⟨i₁, i₂, i₃⟩, by aesop_cat⟩
      left_inv := fun ⟨⟨i₁', i₂, i₃⟩, hi⟩ => by
        obtain rfl : i₁ = i₁' := by aesop_cat
        rfl
      right_inv := fun _ => rfl }
  let c₂₃'' : ∀ (i : ρ₂₃.q ⁻¹' {j}), CofanMapObjFun Z p' (i.1.1, i.1.2) :=
    fun ⟨⟨i₁, i₂₃⟩, hi⟩ => by
      refine (Cocones.precompose (Iso.hom ?_)).obj ((Cocones.whiskeringEquivalence
        (Discrete.equivalence (e i₁ i₂₃))).functor.obj (c₂₃' ⟨⟨i₁, i₂₃⟩, hi⟩))
      refine Discrete.natIso (fun ⟨⟨i₁', i₂, i₃⟩, hi⟩ => eqToIso ?_)
      obtain rfl : i₁' = i₁ := congr_arg _root_.Prod.fst hi
      rfl
  have h₂₃'' : ∀ i, IsColimit (c₂₃'' i) := fun _ =>
    (IsColimit.precomposeHomEquiv _ _).symm (IsColimit.whiskerEquivalenceEquiv _ (hc₂₃' _))
  refine IsColimit.ofIsoColimit (isColimitCofanMapObjComp Z p' ρ₂₃.q r ρ₂₃.hpq j
    (fun ⟨i₁, i₂₃⟩ h => c₂₃'' ⟨⟨i₁, i₂₃⟩, h⟩) (fun ⟨i₁, i₂₃⟩ h => h₂₃'' ⟨⟨i₁, i₂₃⟩, h⟩) c hc)
    (Cocones.ext (Iso.refl _) (fun ⟨⟨i₁, i₂, i₃⟩, h⟩ => ?_))
  dsimp [Cofan.inj, c₂₃'']
  rw [comp_id, id_comp]
  rfl

variable {F₁₂ G ρ₁₂ X₁ X₂ X₃}

include ρ₂₃ in
lemma HasGoodTrifunctor₂₃Obj.hasMap :
    HasMap ((((mapTrifunctor (bifunctorComp₂₃ F G₂₃) I₁ I₂ I₃).obj X₁).obj X₂).obj X₃) r :=
  fun j => ⟨_, isColimitCofan₃MapBifunctorBifunctor₂₃MapObj F G₂₃ ρ₂₃ X₁ X₂ X₃ j⟩

variable (F₁₂ G ρ₁₂ X₁ X₂ X₃)

section
variable [HasMap ((((mapTrifunctor (bifunctorComp₂₃ F G₂₃) I₁ I₂ I₃).obj X₁).obj X₂).obj X₃) r]

/-- The action on graded objects of a trifunctor obtained by composition of two
bifunctors can be computed as a composition of the actions of these two bifunctors.  -/
noncomputable def mapBifunctorComp₂₃MapObjIso :
    mapTrifunctorMapObj (bifunctorComp₂₃ F G₂₃) r X₁ X₂ X₃ ≅
    mapBifunctorMapObj F ρ₂₃.q X₁ (mapBifunctorMapObj G₂₃ ρ₂₃.p X₂ X₃) :=
  isoMk _ _ (fun j => (CofanMapObjFun.iso
    (isColimitCofan₃MapBifunctorBifunctor₂₃MapObj F G₂₃ ρ₂₃ X₁ X₂ X₃ j)).symm)

@[reassoc (attr := simp)]
lemma ι_mapBifunctorComp₂₃MapObjIso_hom (i₁ : I₁) (i₂ : I₂) (i₃ : I₃) (j : J)
    (h : r (i₁, i₂, i₃) = j) :
    ιMapTrifunctorMapObj (bifunctorComp₂₃ F G₂₃) r X₁ X₂ X₃ i₁ i₂ i₃ j h ≫
      (mapBifunctorComp₂₃MapObjIso F G₂₃ ρ₂₃ X₁ X₂ X₃).hom j =
      ιMapBifunctorBifunctor₂₃MapObj F G₂₃ ρ₂₃ X₁ X₂ X₃ i₁ i₂ i₃ j h := by
  dsimp [mapBifunctorComp₂₃MapObjIso]
  apply CofanMapObjFun.ιMapObj_iso_inv

@[reassoc (attr := simp)]
lemma ι_mapBifunctorComp₂₃MapObjIso_inv (i₁ : I₁) (i₂ : I₂) (i₃ : I₃) (j : J)
    (h : r (i₁, i₂, i₃) = j) :
    ιMapBifunctorBifunctor₂₃MapObj F G₂₃ ρ₂₃ X₁ X₂ X₃ i₁ i₂ i₃ j h ≫
      (mapBifunctorComp₂₃MapObjIso F G₂₃ ρ₂₃ X₁ X₂ X₃).inv j =
      ιMapTrifunctorMapObj (bifunctorComp₂₃ F G₂₃) r X₁ X₂ X₃ i₁ i₂ i₃ j h :=
  CofanMapObjFun.inj_iso_hom
    (isColimitCofan₃MapBifunctorBifunctor₂₃MapObj F G₂₃ ρ₂₃ X₁ X₂ X₃ j) _ h

<<<<<<< HEAD
end

variable {X₁ X₂ X₃ F₁₂ G ρ₁₂}
=======
variable {X₁ X₂ X₃ F G₂₃ ρ₂₃}
variable {j : J} {A : C₄}
>>>>>>> f9b79d69

@[ext]
lemma mapBifunctorBifunctor₂₃MapObj_ext
    {f g : mapBifunctorMapObj F ρ₂₃.q X₁ (mapBifunctorMapObj G₂₃ ρ₂₃.p X₂ X₃) j ⟶ A}
    (h : ∀ (i₁ : I₁) (i₂ : I₂) (i₃ : I₃) (h : r ⟨i₁, i₂, i₃⟩ = j),
      ιMapBifunctorBifunctor₂₃MapObj F G₂₃ ρ₂₃ X₁ X₂ X₃ i₁ i₂ i₃ j h ≫ f =
        ιMapBifunctorBifunctor₂₃MapObj F G₂₃ ρ₂₃ X₁ X₂ X₃ i₁ i₂ i₃ j h ≫ g) : f = g := by
  apply Cofan.IsColimit.hom_ext (isColimitCofan₃MapBifunctorBifunctor₂₃MapObj F G₂₃ ρ₂₃ X₁ X₂ X₃ j)
  rintro ⟨i, hi⟩
  exact h _ _ _ hi

section

variable
  (f : ∀ (i₁ : I₁) (i₂ : I₂) (i₃ : I₃) (_ : r ⟨i₁, i₂, i₃⟩ = j),
    (F.obj (X₁ i₁)).obj ((G₂₃.obj (X₂ i₂)).obj (X₃ i₃)) ⟶ A)

/-- Constructor for morphisms from
`mapBifunctorMapObj F ρ₂₃.q X₁ (mapBifunctorMapObj G₂₃ ρ₂₃.p X₂ X₃) j`. -/
noncomputable def mapBifunctorBifunctor₂₃Desc :
    mapBifunctorMapObj F ρ₂₃.q X₁ (mapBifunctorMapObj G₂₃ ρ₂₃.p X₂ X₃) j ⟶ A :=
  Cofan.IsColimit.desc (isColimitCofan₃MapBifunctorBifunctor₂₃MapObj F G₂₃ ρ₂₃ X₁ X₂ X₃ j)
    (fun i ↦ f i.1.1 i.1.2.1 i.1.2.2 i.2)

@[reassoc (attr := simp)]
lemma ι_mapBifunctorBifunctor₂₃Desc
    (i₁ : I₁) (i₂ : I₂) (i₃ : I₃) (h : r ⟨i₁, i₂, i₃⟩ = j) :
    ιMapBifunctorBifunctor₂₃MapObj F G₂₃ ρ₂₃ X₁ X₂ X₃ i₁ i₂ i₃ j h ≫
      mapBifunctorBifunctor₂₃Desc f = f i₁ i₂ i₃ h :=
  Cofan.IsColimit.fac
    (isColimitCofan₃MapBifunctorBifunctor₂₃MapObj F G₂₃ ρ₂₃ X₁ X₂ X₃ j) _ ⟨_, h⟩

end


end

end GradedObject

end CategoryTheory<|MERGE_RESOLUTION|>--- conflicted
+++ resolved
@@ -564,14 +564,10 @@
   CofanMapObjFun.inj_iso_hom
     (isColimitCofan₃MapBifunctorBifunctor₂₃MapObj F G₂₃ ρ₂₃ X₁ X₂ X₃ j) _ h
 
-<<<<<<< HEAD
-end
-
-variable {X₁ X₂ X₃ F₁₂ G ρ₁₂}
-=======
+end
+
 variable {X₁ X₂ X₃ F G₂₃ ρ₂₃}
 variable {j : J} {A : C₄}
->>>>>>> f9b79d69
 
 @[ext]
 lemma mapBifunctorBifunctor₂₃MapObj_ext
