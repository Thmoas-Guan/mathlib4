--- conflicted
+++ resolved
@@ -480,14 +480,6 @@
 theorem tensorUnit_X : (𝟙_ (Mon_ C)).X = 𝟙_ C := rfl
 
 @[simp]
-<<<<<<< HEAD
-theorem tensorObj_one (M N : Mon_ C) :
-    (M ⊗ N).one = (λ_ (𝟙_ C)).inv ≫ (M.one ⊗ N.one) := rfl
-
-@[simp]
-theorem tensorObj_mul (M N : Mon_ C) :
-    (M ⊗ N).mul = tensor_μ C (M.X, N.X) (M.X, N.X) ≫ (M.mul ⊗ N.mul) := rfl
-=======
 theorem tensorUnit_one : (𝟙_ (Mon_ C)).one = 𝟙 (𝟙_ C) := rfl
 
 @[simp]
@@ -499,7 +491,6 @@
 @[simp]
 theorem tensorObj_mul (X Y : Mon_ C) :
     (X ⊗ Y).mul = tensor_μ C (X.X, Y.X) (X.X, Y.X) ≫ (X.mul ⊗ Y.mul) := rfl
->>>>>>> 58141c83
 
 @[simp]
 theorem whiskerLeft_hom {X Y : Mon_ C} (f : X ⟶ Y) (Z : Mon_ C) :
