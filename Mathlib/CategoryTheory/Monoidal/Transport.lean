--- conflicted
+++ resolved
@@ -197,11 +197,7 @@
   monoidalInverse (fromTransported e) e.symm.toAdjunction
 
 instance (e : C ≌ D) : (toTransported e).IsEquivalence :=
-<<<<<<< HEAD
-  inferInstanceAs (e.functor.IsEquivalence)
-=======
   e.isEquivalence_functor
->>>>>>> 59de845a
 
 /-- The unit isomorphism upgrades to a monoidal isomorphism. -/
 @[simps! hom inv]
