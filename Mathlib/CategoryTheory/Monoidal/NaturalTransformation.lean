--- conflicted
+++ resolved
@@ -159,74 +159,6 @@
 
 end MonoidalNatIso
 
-<<<<<<< HEAD
-noncomputable section
-
-/-- The unit of a monoidal equivalence can be upgraded to a monoidal natural transformation. -/
-@[simps! toNatTrans] -- Porting note: have to manually specify the toNatTrans projection
-def monoidalUnit (F : MonoidalFunctor C D) [F.IsEquivalence] :
-    LaxMonoidalFunctor.id C ⟶ F.toLaxMonoidalFunctor ⊗⋙ (monoidalInverse F).toLaxMonoidalFunctor :=
-  let e := F.toFunctor.asEquivalence
-  { toNatTrans := e.unit
-    tensor := fun X Y => by
-      -- This proof is not pretty; golfing welcome!
-      dsimp
-      simp only [Adjunction.homEquiv_unit, Adjunction.homEquiv_naturality_right,
-        id_comp, assoc]
-      simp only [← Functor.map_comp, assoc]
-      erw [e.counit_app_functor, e.counit_app_functor,
-        F.toLaxMonoidalFunctor.μ_natural, IsIso.inv_hom_id_assoc]
-      simp only [Functor.IsEquivalence.inv_fun_map]
-      slice_rhs 2 3 => erw [Iso.hom_inv_id_app]
-      dsimp
-      simp only [CategoryTheory.Category.id_comp]
-      slice_rhs 1 2 =>
-        rw [← tensor_comp, Iso.hom_inv_id_app, Iso.hom_inv_id_app]
-        dsimp
-        rw [tensor_id]
-      simp }
-#align category_theory.monoidal_unit CategoryTheory.monoidalUnit
-
-instance (F : MonoidalFunctor C D) [F.IsEquivalence] : IsIso (monoidalUnit F) :=
-  haveI : ∀ X : C, IsIso ((monoidalUnit F).toNatTrans.app X) := by
-    dsimp; infer_instance
-  MonoidalNatIso.isIso_of_isIso_app _
-
-/-- The counit of a monoidal equivalence can be upgraded to a monoidal natural transformation. -/
-@[simps! toNatTrans] -- Porting note: have to manually specify the toNatTrans projection
-def monoidalCounit (F : MonoidalFunctor C D) [F.IsEquivalence] :
-    (monoidalInverse F).toLaxMonoidalFunctor ⊗⋙ F.toLaxMonoidalFunctor ⟶ LaxMonoidalFunctor.id D :=
-  let e := F.toFunctor.asEquivalence
-  { toNatTrans := e.counit
-    unit := by
-      dsimp
-      simp only [comp_id, assoc, Functor.map_inv, Functor.map_comp,
-        NatIso.inv_inv_app, IsIso.inv_comp, Functor.IsEquivalence.fun_inv_map,
-        Adjunction.homEquiv_unit]
-      erw [e.counit_app_functor, ← e.functor.map_comp_assoc, Iso.hom_inv_id_app]
-      dsimp; simp
-    tensor := fun X Y => by
-      dsimp
-      simp only [Adjunction.homEquiv_unit, Adjunction.homEquiv_naturality_right, assoc,
-        comp_id, Functor.map_comp]
-      simp only [Functor.IsEquivalence.fun_inv_map]
-      erw [e.counit_app_functor]
-      simp only [assoc]
-      erw [← e.functor.map_comp_assoc]
-      simp only [CategoryTheory.Iso.inv_hom_id_app, CategoryTheory.Iso.inv_hom_id_app_assoc]
-      erw [Iso.hom_inv_id_app, CategoryTheory.Functor.map_id]
-      simp only [id_comp, CategoryTheory.Iso.inv_hom_id_app,
-        CategoryTheory.IsIso.hom_inv_id_assoc]
-      erw [comp_id] }
-#align category_theory.monoidal_counit CategoryTheory.monoidalCounit
-
-instance (F : MonoidalFunctor C D) [F.IsEquivalence] : IsIso (monoidalCounit F) :=
-  haveI : ∀ X : D, IsIso ((monoidalCounit F).toNatTrans.app X) :=
-    by dsimp; infer_instance
-  MonoidalNatIso.isIso_of_isIso_app _
-
-end
-=======
 variable (F : MonoidalFunctor C D) {G : D ⥤ C} (h : F.toFunctor ⊣ G)
 
 /-- The unit of a adjunction can be upgraded to a monoidal natural transformation. -/
@@ -268,6 +200,5 @@
 instance [F.IsEquivalence] : IsIso (monoidalCounit F h) := by
   dsimp [monoidalCounit]
   infer_instance
->>>>>>> 59de845a
 
 end CategoryTheory