--- conflicted
+++ resolved
@@ -322,7 +322,6 @@
 
 namespace NatIso
 
-<<<<<<< HEAD
 variable {C₁ : Type u₁} {C₂ : Type u₂} {D₁ : Type u₃} {D₂ : Type u₄}
   [Category.{v₁} C₁] [Category.{v₂} C₂] [Category.{v₃} D₁] [Category.{v₄} D₂]
 
@@ -340,36 +339,21 @@
   F ≅ G :=
 { hom := NatTrans.prod' e₁.hom e₂.hom
   inv := NatTrans.prod' e₁.inv e₂.inv }
-=======
-/-- The cartesian product of two natural isomorphisms. -/
-@[simps]
-def prod {F F' : A ⥤ B} {G G' : C ⥤ D} (e₁ : F ≅ F') (e₂ : G ≅ G') :
-    F.prod G ≅ F'.prod G' where
-  hom := NatTrans.prod e₁.hom e₂.hom
-  inv := NatTrans.prod e₁.inv e₂.inv
->>>>>>> 7ad7ddb8
 
 end NatIso
 
 namespace Equivalence
 
-<<<<<<< HEAD
 variable {C₁ : Type u₁} {C₂ : Type u₂} {D₁ : Type u₃} {D₂ : Type u₄}
   [Category.{v₁} C₁] [Category.{v₂} C₂] [Category.{v₃} D₁] [Category.{v₄} D₂]
 
 /-- The cartesian product of two equivalences of categories. -/
 @[simps]
 def prod (E₁ : C₁ ≌ D₁) (E₂ : C₂ ≌ D₂) : C₁ × C₂ ≌ D₁ × D₂ where
-=======
-/-- The cartesian product of two equivalences of categories. -/
-@[simps]
-def prod (E₁ : A ≌ B) (E₂ : C ≌ D) : A × C ≌ B × D where
->>>>>>> 7ad7ddb8
   functor := E₁.functor.prod E₂.functor
   inverse := E₁.inverse.prod E₂.inverse
   unitIso := NatIso.prod E₁.unitIso E₂.unitIso
   counitIso := NatIso.prod E₁.counitIso E₂.counitIso
-<<<<<<< HEAD
   functor_unitIso_comp := by
     intro ⟨x₁, x₂⟩
     apply Prod.ext
@@ -377,8 +361,6 @@
       simp
     · dsimp
       simp
-=======
->>>>>>> 7ad7ddb8
 
 end Equivalence
 
