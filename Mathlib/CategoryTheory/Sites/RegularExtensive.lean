--- conflicted
+++ resolved
@@ -6,12 +6,7 @@
 import Mathlib.CategoryTheory.Extensive
 import Mathlib.CategoryTheory.Preadditive.Projective
 import Mathlib.CategoryTheory.Sites.Coherent
-<<<<<<< HEAD
-import Mathlib.CategoryTheory.Extensive
-import Mathlib.CategoryTheory.Sites.EqualizerSheafCondition
-=======
 import Mathlib.CategoryTheory.Sites.Preserves
->>>>>>> 9a4ae4a9
 /-!
 
 # The Regular and Extensive Coverages
@@ -32,18 +27,14 @@
 
 ## Main results
 
+* `instance : Precoherent C` given `Preregular C` and `FinitaryPreExtensive C`.
+
 * `extensive_union_regular_generates_coherent`: the union of the regular and extensive coverages
   generates the coherent topology on `C` if `C` is precoherent, preextensive and preregular.
 
-<<<<<<< HEAD
-We provide an instance `Precoherent C` given `Preregular C` and `FinitaryPreExtensive C`.
-In `extensive_union_regular_generates_coherent`, we prove that the union of these two coverages
-generates the coherent topology on `C` if `C` is `FinitaryPreExtensive` and `Preregular`.
-=======
 * `isSheaf_iff_equalizerCondition`: In a preregular category with pullbacks, the sheaves for the
   regular topology are precisely the presheaves satisfying an equaliser condition with respect to
   effective epimorphisms.
->>>>>>> 9a4ae4a9
 
 * `isSheaf_of_projective`: In a preregular category in which every object is projective, every
   presheaf is a sheaf for the regular topology.
@@ -51,14 +42,6 @@
 * `isSheaf_iff_preservesFiniteProducts`: In a finitary extensive category, the sheaves for the
   extensive topology are precisely those preserving finite products.
 
-<<<<<<< HEAD
-=======
-TODO: figure out under what conditions `Preregular` and `Extensive` are implied by `Precoherent` and
-vice versa.
-
-TODO: refactor the section `RegularSheaves` to use the new `Arrows` sheaf API.
-
->>>>>>> 9a4ae4a9
 -/
 
 universe v u w
