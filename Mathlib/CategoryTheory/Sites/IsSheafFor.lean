/-
Copyright (c) 2020 Bhavik Mehta. All rights reserved.
Released under Apache 2.0 license as described in the file LICENSE.
Authors: Bhavik Mehta
-/
import Mathlib.CategoryTheory.Sites.Sieves
import Mathlib.CategoryTheory.Limits.Shapes.Pullback.Mono

/-!
# The sheaf condition for a presieve

We define what it means for a presheaf `P : Cᵒᵖ ⥤ Type v` to be a sheaf *for* a particular
presieve `R` on `X`:
* A *family of elements* `x` for `P` at `R` is an element `x_f` of `P Y` for every `f : Y ⟶ X` in
  `R`. See `FamilyOfElements`.
* The family `x` is *compatible* if, for any `f₁ : Y₁ ⟶ X` and `f₂ : Y₂ ⟶ X` both in `R`,
  and any `g₁ : Z ⟶ Y₁` and `g₂ : Z ⟶ Y₂` such that `g₁ ≫ f₁ = g₂ ≫ f₂`, the restriction of
  `x_f₁` along `g₁` agrees with the restriction of `x_f₂` along `g₂`.
  See `FamilyOfElements.Compatible`.
* An *amalgamation* `t` for the family is an element of `P X` such that for every `f : Y ⟶ X` in
  `R`, the restriction of `t` on `f` is `x_f`.
  See `FamilyOfElements.IsAmalgamation`.
We then say `P` is *separated* for `R` if every compatible family has at most one amalgamation,
and it is a *sheaf* for `R` if every compatible family has a unique amalgamation.
See `IsSeparatedFor` and `IsSheafFor`.

In the special case where `R` is a sieve, the compatibility condition can be simplified:
* The family `x` is *compatible* if, for any `f : Y ⟶ X` in `R` and `g : Z ⟶ Y`, the restriction of
  `x_f` along `g` agrees with `x_(g ≫ f)` (which is well defined since `g ≫ f` is in `R`).
See `FamilyOfElements.SieveCompatible` and `compatible_iff_sieveCompatible`.

In the special case where `C` has pullbacks, the compatibility condition can be simplified:
* The family `x` is *compatible* if, for any `f : Y ⟶ X` and `g : Z ⟶ X` both in `R`,
  the restriction of `x_f` along `π₁ : pullback f g ⟶ Y` agrees with the restriction of `x_g`
  along `π₂ : pullback f g ⟶ Z`.
See `FamilyOfElements.PullbackCompatible` and `pullbackCompatible_iff`.

We also provide equivalent conditions to satisfy alternate definitions given in the literature.

* Stacks: The condition of https://stacks.math.columbia.edu/tag/00Z8 is virtually identical to the
  statement of `isSheafFor_iff_yonedaSheafCondition` (since the bijection described there carries
  the same information as the unique existence.)

* Maclane-Moerdijk [MM92]: Using `compatible_iff_sieveCompatible`, the definitions of `IsSheaf`
  are equivalent. There are also alternate definitions given:
  - Yoneda condition: Defined in `yonedaSheafCondition` and equivalence in
    `isSheafFor_iff_yonedaSheafCondition`.
  - Matching family for presieves with pullback: `pullbackCompatible_iff`.

## Implementation

The sheaf condition is given as a proposition, rather than a subsingleton in `Type (max u₁ v)`.
This doesn't seem to make a big difference, other than making a couple of definitions noncomputable,
but it means that equivalent conditions can be given as `↔` statements rather than `≃` statements,
which can be convenient.

## References

* [MM92]: *Sheaves in geometry and logic*, Saunders MacLane, and Ieke Moerdijk:
  Chapter III, Section 4.
* [Elephant]: *Sketches of an Elephant*, P. T. Johnstone: C2.1.
* https://stacks.math.columbia.edu/tag/00VL (sheaves on a pretopology or site)
* https://stacks.math.columbia.edu/tag/00ZB (sheaves on a topology)

-/


universe w v₁ v₂ u₁ u₂

namespace CategoryTheory

open Opposite CategoryTheory Category Limits Sieve

namespace Presieve

variable {C : Type u₁} [Category.{v₁} C]
variable {P Q U : Cᵒᵖ ⥤ Type w}
variable {X Y : C} {S : Sieve X} {R : Presieve X}

/-- A family of elements for a presheaf `P` given a collection of arrows `R` with fixed codomain `X`
consists of an element of `P Y` for every `f : Y ⟶ X` in `R`.
A presheaf is a sheaf (resp, separated) if every *compatible* family of elements has exactly one
(resp, at most one) amalgamation.

This data is referred to as a `family` in [MM92], Chapter III, Section 4. It is also a concrete
version of the elements of the middle object in https://stacks.math.columbia.edu/tag/00VM which is
more useful for direct calculations. It is also used implicitly in Definition C2.1.2 in [Elephant].
-/
def FamilyOfElements (P : Cᵒᵖ ⥤ Type w) (R : Presieve X) :=
  ∀ ⦃Y : C⦄ (f : Y ⟶ X), R f → P.obj (op Y)

instance : Inhabited (FamilyOfElements P (⊥ : Presieve X)) :=
  ⟨fun _ _ => False.elim⟩

/-- A family of elements for a presheaf on the presieve `R₂` can be restricted to a smaller presieve
`R₁`.
-/
def FamilyOfElements.restrict {R₁ R₂ : Presieve X} (h : R₁ ≤ R₂) :
    FamilyOfElements P R₂ → FamilyOfElements P R₁ := fun x _ f hf => x f (h _ hf)

/-- The image of a family of elements by a morphism of presheaves. -/
def FamilyOfElements.map (p : FamilyOfElements P R) (φ : P ⟶ Q) :
    FamilyOfElements Q R :=
  fun _ f hf => φ.app _ (p f hf)

@[simp]
lemma FamilyOfElements.map_apply
    (p : FamilyOfElements P R) (φ : P ⟶ Q) {Y : C} (f : Y ⟶ X) (hf : R f) :
    p.map φ f hf = φ.app _ (p f hf) := rfl

lemma FamilyOfElements.restrict_map
    (p : FamilyOfElements P R) (φ : P ⟶ Q) {R' : Presieve X} (h : R' ≤ R) :
    (p.restrict h).map φ = (p.map φ).restrict h := rfl

/-- A family of elements for the arrow set `R` is *compatible* if for any `f₁ : Y₁ ⟶ X` and
`f₂ : Y₂ ⟶ X` in `R`, and any `g₁ : Z ⟶ Y₁` and `g₂ : Z ⟶ Y₂`, if the square `g₁ ≫ f₁ = g₂ ≫ f₂`
commutes then the elements of `P Z` obtained by restricting the element of `P Y₁` along `g₁` and
restricting the element of `P Y₂` along `g₂` are the same.

In special cases, this condition can be simplified, see `pullbackCompatible_iff` and
`compatible_iff_sieveCompatible`.

This is referred to as a "compatible family" in Definition C2.1.2 of [Elephant], and on nlab:
https://ncatlab.org/nlab/show/sheaf#GeneralDefinitionInComponents

For a more explicit version in the case where `R` is of the form `Presieve.ofArrows`, see
`CategoryTheory.Presieve.Arrows.Compatible`.
-/
def FamilyOfElements.Compatible (x : FamilyOfElements P R) : Prop :=
  ∀ ⦃Y₁ Y₂ Z⦄ (g₁ : Z ⟶ Y₁) (g₂ : Z ⟶ Y₂) ⦃f₁ : Y₁ ⟶ X⦄ ⦃f₂ : Y₂ ⟶ X⦄ (h₁ : R f₁) (h₂ : R f₂),
    g₁ ≫ f₁ = g₂ ≫ f₂ → P.map g₁.op (x f₁ h₁) = P.map g₂.op (x f₂ h₂)

/--
If the category `C` has pullbacks, this is an alternative condition for a family of elements to be
compatible: For any `f : Y ⟶ X` and `g : Z ⟶ X` in the presieve `R`, the restriction of the
given elements for `f` and `g` to the pullback agree.
This is equivalent to being compatible (provided `C` has pullbacks), shown in
`pullbackCompatible_iff`.

This is the definition for a "matching" family given in [MM92], Chapter III, Section 4,
Equation (5). Viewing the type `FamilyOfElements` as the middle object of the fork in
https://stacks.math.columbia.edu/tag/00VM, this condition expresses that `pr₀* (x) = pr₁* (x)`,
using the notation defined there.

For a more explicit version in the case where `R` is of the form `Presieve.ofArrows`, see
`CategoryTheory.Presieve.Arrows.PullbackCompatible`.
-/
def FamilyOfElements.PullbackCompatible (x : FamilyOfElements P R) [R.hasPullbacks] : Prop :=
  ∀ ⦃Y₁ Y₂⦄ ⦃f₁ : Y₁ ⟶ X⦄ ⦃f₂ : Y₂ ⟶ X⦄ (h₁ : R f₁) (h₂ : R f₂),
    haveI := hasPullbacks.has_pullbacks h₁ h₂
    P.map (pullback.fst f₁ f₂).op (x f₁ h₁) = P.map (pullback.snd f₁ f₂).op (x f₂ h₂)
<<<<<<< HEAD
#align category_theory.presieve.family_of_elements.pullback_compatible CategoryTheory.Presieve.FamilyOfElements.PullbackCompatible
=======
>>>>>>> 79df7380

theorem pullbackCompatible_iff (x : FamilyOfElements P R) [R.hasPullbacks] :
    x.Compatible ↔ x.PullbackCompatible := by
  constructor
  · intro t Y₁ Y₂ f₁ f₂ hf₁ hf₂
    apply t
    haveI := hasPullbacks.has_pullbacks hf₁ hf₂
    apply pullback.condition
  · intro t Y₁ Y₂ Z g₁ g₂ f₁ f₂ hf₁ hf₂ comm
    haveI := hasPullbacks.has_pullbacks hf₁ hf₂
    rw [← pullback.lift_fst _ _ comm, op_comp, FunctorToTypes.map_comp_apply, t hf₁ hf₂,
      ← FunctorToTypes.map_comp_apply, ← op_comp, pullback.lift_snd]

/-- The restriction of a compatible family is compatible. -/
theorem FamilyOfElements.Compatible.restrict {R₁ R₂ : Presieve X} (h : R₁ ≤ R₂)
    {x : FamilyOfElements P R₂} : x.Compatible → (x.restrict h).Compatible :=
  fun q _ _ _ g₁ g₂ _ _ h₁ h₂ comm => q g₁ g₂ (h _ h₁) (h _ h₂) comm

/-- Extend a family of elements to the sieve generated by an arrow set.
This is the construction described as "easy" in Lemma C2.1.3 of [Elephant].
-/
noncomputable def FamilyOfElements.sieveExtend (x : FamilyOfElements P R) :
    FamilyOfElements P (generate R : Presieve X) := fun _ _ hf =>
  P.map hf.choose_spec.choose.op (x _ hf.choose_spec.choose_spec.choose_spec.1)

/-- The extension of a compatible family to the generated sieve is compatible. -/
theorem FamilyOfElements.Compatible.sieveExtend {x : FamilyOfElements P R} (hx : x.Compatible) :
    x.sieveExtend.Compatible := by
  intro _ _ _ _ _ _ _ h₁ h₂ comm
  iterate 2 erw [← FunctorToTypes.map_comp_apply]; rw [← op_comp]
  apply hx
  simp [comm, h₁.choose_spec.choose_spec.choose_spec.2, h₂.choose_spec.choose_spec.choose_spec.2]

/-- The extension of a family agrees with the original family. -/
theorem extend_agrees {x : FamilyOfElements P R} (t : x.Compatible) {f : Y ⟶ X} (hf : R f) :
    x.sieveExtend f (le_generate R Y hf) = x f hf := by
  have h := (le_generate R Y hf).choose_spec
  unfold FamilyOfElements.sieveExtend
  rw [t h.choose (𝟙 _) _ hf _]
  · simp
  · rw [id_comp]
    exact h.choose_spec.choose_spec.2

/-- The restriction of an extension is the original. -/
@[simp]
theorem restrict_extend {x : FamilyOfElements P R} (t : x.Compatible) :
    x.sieveExtend.restrict (le_generate R) = x := by
  funext Y f hf
  exact extend_agrees t hf

/--
If the arrow set for a family of elements is actually a sieve (i.e. it is downward closed) then the
consistency condition can be simplified.
This is an equivalent condition, see `compatible_iff_sieveCompatible`.

This is the notion of "matching" given for families on sieves given in [MM92], Chapter III,
Section 4, Equation 1, and nlab: https://ncatlab.org/nlab/show/matching+family.
See also the discussion before Lemma C2.1.4 of [Elephant].
-/
def FamilyOfElements.SieveCompatible (x : FamilyOfElements P (S : Presieve X)) : Prop :=
  ∀ ⦃Y Z⦄ (f : Y ⟶ X) (g : Z ⟶ Y) (hf), x (g ≫ f) (S.downward_closed hf g) = P.map g.op (x f hf)

theorem compatible_iff_sieveCompatible (x : FamilyOfElements P (S : Presieve X)) :
    x.Compatible ↔ x.SieveCompatible := by
  constructor
  · intro h Y Z f g hf
    simpa using h (𝟙 _) g (S.downward_closed hf g) hf (id_comp _)
  · intro h Y₁ Y₂ Z g₁ g₂ f₁ f₂ h₁ h₂ k
    simp_rw [← h f₁ g₁ h₁, ← h f₂ g₂ h₂]
    congr

theorem FamilyOfElements.Compatible.to_sieveCompatible {x : FamilyOfElements P (S : Presieve X)}
    (t : x.Compatible) : x.SieveCompatible :=
  (compatible_iff_sieveCompatible x).1 t

/--
Given a family of elements `x` for the sieve `S` generated by a presieve `R`, if `x` is restricted
to `R` and then extended back up to `S`, the resulting extension equals `x`.
-/
@[simp]
theorem extend_restrict {x : FamilyOfElements P (generate R)} (t : x.Compatible) :
    (x.restrict (le_generate R)).sieveExtend = x := by
  rw [compatible_iff_sieveCompatible] at t
  funext _ _ h
  apply (t _ _ _).symm.trans
  congr
  exact h.choose_spec.choose_spec.choose_spec.2

/--
Two compatible families on the sieve generated by a presieve `R` are equal if and only if they are
equal when restricted to `R`.
-/
theorem restrict_inj {x₁ x₂ : FamilyOfElements P (generate R)} (t₁ : x₁.Compatible)
    (t₂ : x₂.Compatible) : x₁.restrict (le_generate R) = x₂.restrict (le_generate R) → x₁ = x₂ :=
  fun h => by
  rw [← extend_restrict t₁, ← extend_restrict t₂]
  -- Porting note: congr fails to make progress
  apply congr_arg
  exact h

/-- Compatible families of elements for a presheaf of types `P` and a presieve `R`
    are in 1-1 correspondence with compatible families for the same presheaf and
    the sieve generated by `R`, through extension and restriction. -/
@[simps]
noncomputable def compatibleEquivGenerateSieveCompatible :
    { x : FamilyOfElements P R // x.Compatible } ≃
      { x : FamilyOfElements P (generate R : Presieve X) // x.Compatible } where
  toFun x := ⟨x.1.sieveExtend, x.2.sieveExtend⟩
  invFun x := ⟨x.1.restrict (le_generate R), x.2.restrict _⟩
  left_inv x := Subtype.ext (restrict_extend x.2)
  right_inv x := Subtype.ext (extend_restrict x.2)

theorem FamilyOfElements.comp_of_compatible (S : Sieve X) {x : FamilyOfElements P S}
    (t : x.Compatible) {f : Y ⟶ X} (hf : S f) {Z} (g : Z ⟶ Y) :
    x (g ≫ f) (S.downward_closed hf g) = P.map g.op (x f hf) := by
  simpa using t (𝟙 _) g (S.downward_closed hf g) hf (id_comp _)

section FunctorPullback

variable {D : Type u₂} [Category.{v₂} D] (F : D ⥤ C) {Z : D}
variable {T : Presieve (F.obj Z)} {x : FamilyOfElements P T}

/--
Given a family of elements of a sieve `S` on `F(X)`, we can realize it as a family of elements of
`S.functorPullback F`.
-/
def FamilyOfElements.functorPullback (x : FamilyOfElements P T) :
    FamilyOfElements (F.op ⋙ P) (T.functorPullback F) := fun _ f hf => x (F.map f) hf

theorem FamilyOfElements.Compatible.functorPullback (h : x.Compatible) :
    (x.functorPullback F).Compatible := by
  intro Z₁ Z₂ W g₁ g₂ f₁ f₂ h₁ h₂ eq
  exact h (F.map g₁) (F.map g₂) h₁ h₂ (by simp only [← F.map_comp, eq])

end FunctorPullback

/-- Given a family of elements of a sieve `S` on `X` whose values factors through `F`, we can
realize it as a family of elements of `S.functorPushforward F`. Since the preimage is obtained by
choice, this is not well-defined generally.
-/
noncomputable def FamilyOfElements.functorPushforward {D : Type u₂} [Category.{v₂} D] (F : D ⥤ C)
    {X : D} {T : Presieve X} (x : FamilyOfElements (F.op ⋙ P) T) :
    FamilyOfElements P (T.functorPushforward F) := fun Y f h => by
  obtain ⟨Z, g, h, h₁, _⟩ := getFunctorPushforwardStructure h
  exact P.map h.op (x g h₁)

section Pullback

/-- Given a family of elements of a sieve `S` on `X`, and a map `Y ⟶ X`, we can obtain a
family of elements of `S.pullback f` by taking the same elements.
-/
def FamilyOfElements.pullback (f : Y ⟶ X) (x : FamilyOfElements P (S : Presieve X)) :
    FamilyOfElements P (S.pullback f : Presieve Y) := fun _ g hg => x (g ≫ f) hg

theorem FamilyOfElements.Compatible.pullback (f : Y ⟶ X) {x : FamilyOfElements P S}
    (h : x.Compatible) : (x.pullback f).Compatible := by
  simp only [compatible_iff_sieveCompatible] at h ⊢
  intro W Z f₁ f₂ hf
  unfold FamilyOfElements.pullback
  rw [← h (f₁ ≫ f) f₂ hf]
  congr 1
  simp only [assoc]

end Pullback

/-- Given a morphism of presheaves `f : P ⟶ Q`, we can take a family of elements valued in `P` to a
family of elements valued in `Q` by composing with `f`.
-/
def FamilyOfElements.compPresheafMap (f : P ⟶ Q) (x : FamilyOfElements P R) :
    FamilyOfElements Q R := fun Y g hg => f.app (op Y) (x g hg)

@[simp]
theorem FamilyOfElements.compPresheafMap_id (x : FamilyOfElements P R) :
    x.compPresheafMap (𝟙 P) = x :=
  rfl

@[simp]
theorem FamilyOfElements.compPresheafMap_comp (x : FamilyOfElements P R) (f : P ⟶ Q)
    (g : Q ⟶ U) : (x.compPresheafMap f).compPresheafMap g = x.compPresheafMap (f ≫ g) :=
  rfl

theorem FamilyOfElements.Compatible.compPresheafMap (f : P ⟶ Q) {x : FamilyOfElements P R}
    (h : x.Compatible) : (x.compPresheafMap f).Compatible := by
  intro Z₁ Z₂ W g₁ g₂ f₁ f₂ h₁ h₂ eq
  unfold FamilyOfElements.compPresheafMap
  rwa [← FunctorToTypes.naturality, ← FunctorToTypes.naturality, h]

/--
The given element `t` of `P.obj (op X)` is an *amalgamation* for the family of elements `x` if every
restriction `P.map f.op t = x_f` for every arrow `f` in the presieve `R`.

This is the definition given in https://ncatlab.org/nlab/show/sheaf#GeneralDefinitionInComponents,
and https://ncatlab.org/nlab/show/matching+family, as well as [MM92], Chapter III, Section 4,
equation (2).
-/
def FamilyOfElements.IsAmalgamation (x : FamilyOfElements P R) (t : P.obj (op X)) : Prop :=
  ∀ ⦃Y : C⦄ (f : Y ⟶ X) (h : R f), P.map f.op t = x f h

theorem FamilyOfElements.IsAmalgamation.compPresheafMap {x : FamilyOfElements P R} {t} (f : P ⟶ Q)
    (h : x.IsAmalgamation t) : (x.compPresheafMap f).IsAmalgamation (f.app (op X) t) := by
  intro Y g hg
  dsimp [FamilyOfElements.compPresheafMap]
  change (f.app _ ≫ Q.map _) _ = _
  rw [← f.naturality, types_comp_apply, h g hg]

theorem is_compatible_of_exists_amalgamation (x : FamilyOfElements P R)
    (h : ∃ t, x.IsAmalgamation t) : x.Compatible := by
  cases' h with t ht
  intro Y₁ Y₂ Z g₁ g₂ f₁ f₂ h₁ h₂ comm
  rw [← ht _ h₁, ← ht _ h₂, ← FunctorToTypes.map_comp_apply, ← op_comp, comm]
  simp

theorem isAmalgamation_restrict {R₁ R₂ : Presieve X} (h : R₁ ≤ R₂) (x : FamilyOfElements P R₂)
    (t : P.obj (op X)) (ht : x.IsAmalgamation t) : (x.restrict h).IsAmalgamation t := fun Y f hf =>
  ht f (h Y hf)

theorem isAmalgamation_sieveExtend {R : Presieve X} (x : FamilyOfElements P R) (t : P.obj (op X))
    (ht : x.IsAmalgamation t) : x.sieveExtend.IsAmalgamation t := by
  intro Y f hf
  dsimp [FamilyOfElements.sieveExtend]
  rw [← ht _, ← FunctorToTypes.map_comp_apply, ← op_comp, hf.choose_spec.choose_spec.choose_spec.2]

/-- A presheaf is separated for a presieve if there is at most one amalgamation. -/
def IsSeparatedFor (P : Cᵒᵖ ⥤ Type w) (R : Presieve X) : Prop :=
  ∀ (x : FamilyOfElements P R) (t₁ t₂), x.IsAmalgamation t₁ → x.IsAmalgamation t₂ → t₁ = t₂

theorem IsSeparatedFor.ext {R : Presieve X} (hR : IsSeparatedFor P R) {t₁ t₂ : P.obj (op X)}
    (h : ∀ ⦃Y⦄ ⦃f : Y ⟶ X⦄ (_ : R f), P.map f.op t₁ = P.map f.op t₂) : t₁ = t₂ :=
  hR (fun _ f _ => P.map f.op t₂) t₁ t₂ (fun _ _ hf => h hf) fun _ _ _ => rfl

theorem isSeparatedFor_iff_generate :
    IsSeparatedFor P R ↔ IsSeparatedFor P (generate R : Presieve X) := by
  constructor
  · intro h x t₁ t₂ ht₁ ht₂
    apply h (x.restrict (le_generate R)) t₁ t₂ _ _
    · exact isAmalgamation_restrict _ x t₁ ht₁
    · exact isAmalgamation_restrict _ x t₂ ht₂
  · intro h x t₁ t₂ ht₁ ht₂
    apply h x.sieveExtend
    · exact isAmalgamation_sieveExtend x t₁ ht₁
    · exact isAmalgamation_sieveExtend x t₂ ht₂

theorem isSeparatedFor_top (P : Cᵒᵖ ⥤ Type w) : IsSeparatedFor P (⊤ : Presieve X) :=
  fun x t₁ t₂ h₁ h₂ => by
  have q₁ := h₁ (𝟙 X) (by tauto)
  have q₂ := h₂ (𝟙 X) (by tauto)
  simp only [op_id, FunctorToTypes.map_id_apply] at q₁ q₂
  rw [q₁, q₂]

/-- We define `P` to be a sheaf for the presieve `R` if every compatible family has a unique
amalgamation.

This is the definition of a sheaf for the given presieve given in C2.1.2 of [Elephant], and
https://ncatlab.org/nlab/show/sheaf#GeneralDefinitionInComponents.
Using `compatible_iff_sieveCompatible`,
this is equivalent to the definition of a sheaf in [MM92], Chapter III, Section 4.
-/
def IsSheafFor (P : Cᵒᵖ ⥤ Type w) (R : Presieve X) : Prop :=
  ∀ x : FamilyOfElements P R, x.Compatible → ∃! t, x.IsAmalgamation t

/-- This is an equivalent condition to be a sheaf, which is useful for the abstraction to local
operators on elementary toposes. However this definition is defined only for sieves, not presieves.
The equivalence between this and `IsSheafFor` is given in `isSheafFor_iff_yonedaSheafCondition`.
This version is also useful to establish that being a sheaf is preserved under isomorphism of
presheaves.

See the discussion before Equation (3) of [MM92], Chapter III, Section 4. See also C2.1.4 of
[Elephant]. This is also a direct reformulation of <https://stacks.math.columbia.edu/tag/00Z8>.
-/
def YonedaSheafCondition (P : Cᵒᵖ ⥤ Type v₁) (S : Sieve X) : Prop :=
  ∀ f : S.functor ⟶ P, ∃! g, S.functorInclusion ≫ g = f

-- TODO: We can generalize the universe parameter v₁ above by composing with
-- appropriate `ulift_functor`s.
/-- (Implementation). This is a (primarily internal) equivalence between natural transformations
and compatible families.

Cf the discussion after Lemma 7.47.10 in <https://stacks.math.columbia.edu/tag/00YW>. See also
the proof of C2.1.4 of [Elephant], and the discussion in [MM92], Chapter III, Section 4.
-/
def natTransEquivCompatibleFamily {P : Cᵒᵖ ⥤ Type v₁} :
    (S.functor ⟶ P) ≃ { x : FamilyOfElements P (S : Presieve X) // x.Compatible } where
  toFun α := by
    refine ⟨fun Y f hf => ?_, ?_⟩
    · apply α.app (op Y) ⟨_, hf⟩
    · rw [compatible_iff_sieveCompatible]
      intro Y Z f g hf
      dsimp
      rw [← FunctorToTypes.naturality _ _ α g.op]
      rfl
  invFun t :=
    { app := fun Y f => t.1 _ f.2
      naturality := fun Y Z g => by
        ext ⟨f, hf⟩
        apply t.2.to_sieveCompatible _ }
  left_inv α := by
    ext X ⟨_, _⟩
    rfl
  right_inv := by
    rintro ⟨x, hx⟩
    rfl

/-- (Implementation). A lemma useful to prove `isSheafFor_iff_yonedaSheafCondition`. -/
theorem extension_iff_amalgamation {P : Cᵒᵖ ⥤ Type v₁} (x : S.functor ⟶ P) (g : yoneda.obj X ⟶ P) :
    S.functorInclusion ≫ g = x ↔
      (natTransEquivCompatibleFamily x).1.IsAmalgamation (yonedaEquiv g) := by
  change _ ↔ ∀ ⦃Y : C⦄ (f : Y ⟶ X) (h : S f), P.map f.op (yonedaEquiv g) = x.app (op Y) ⟨f, h⟩
  constructor
  · rintro rfl Y f hf
    rw [yonedaEquiv_naturality]
    dsimp
    simp [yonedaEquiv_apply]
  -- See note [dsimp, simp].
  · intro h
    ext Y ⟨f, hf⟩
    convert h f hf
    rw [yonedaEquiv_naturality]
    dsimp [yonedaEquiv]
    simp

/-- The yoneda version of the sheaf condition is equivalent to the sheaf condition.

C2.1.4 of [Elephant].
-/
theorem isSheafFor_iff_yonedaSheafCondition {P : Cᵒᵖ ⥤ Type v₁} :
    IsSheafFor P (S : Presieve X) ↔ YonedaSheafCondition P S := by
  rw [IsSheafFor, YonedaSheafCondition]
  simp_rw [extension_iff_amalgamation]
  rw [Equiv.forall_congr_left natTransEquivCompatibleFamily]
  rw [Subtype.forall]
  exact forall₂_congr fun x hx ↦ by simp [Equiv.existsUnique_congr_right]

/--
If `P` is a sheaf for the sieve `S` on `X`, a natural transformation from `S` (viewed as a functor)
to `P` can be (uniquely) extended to all of `yoneda.obj X`.

      f
   S  →  P
   ↓  ↗
   yX

-/
noncomputable def IsSheafFor.extend {P : Cᵒᵖ ⥤ Type v₁} (h : IsSheafFor P (S : Presieve X))
    (f : S.functor ⟶ P) : yoneda.obj X ⟶ P :=
  (isSheafFor_iff_yonedaSheafCondition.1 h f).exists.choose

/--
Show that the extension of `f : S.functor ⟶ P` to all of `yoneda.obj X` is in fact an extension, ie
that the triangle below commutes, provided `P` is a sheaf for `S`

      f
   S  →  P
   ↓  ↗
   yX

-/
@[reassoc (attr := simp)]
theorem IsSheafFor.functorInclusion_comp_extend {P : Cᵒᵖ ⥤ Type v₁} (h : IsSheafFor P S)
    (f : S.functor ⟶ P) : S.functorInclusion ≫ h.extend f = f :=
  (isSheafFor_iff_yonedaSheafCondition.1 h f).exists.choose_spec

/-- The extension of `f` to `yoneda.obj X` is unique. -/
theorem IsSheafFor.unique_extend {P : Cᵒᵖ ⥤ Type v₁} (h : IsSheafFor P S) {f : S.functor ⟶ P}
    (t : yoneda.obj X ⟶ P) (ht : S.functorInclusion ≫ t = f) : t = h.extend f :=
  (isSheafFor_iff_yonedaSheafCondition.1 h f).unique ht (h.functorInclusion_comp_extend f)

/--
If `P` is a sheaf for the sieve `S` on `X`, then if two natural transformations from `yoneda.obj X`
to `P` agree when restricted to the subfunctor given by `S`, they are equal.
-/
theorem IsSheafFor.hom_ext {P : Cᵒᵖ ⥤ Type v₁} (h : IsSheafFor P (S : Presieve X))
    (t₁ t₂ : yoneda.obj X ⟶ P) (ht : S.functorInclusion ≫ t₁ = S.functorInclusion ≫ t₂) :
    t₁ = t₂ :=
  (h.unique_extend t₁ ht).trans (h.unique_extend t₂ rfl).symm

/-- `P` is a sheaf for `R` iff it is separated for `R` and there exists an amalgamation. -/
theorem isSeparatedFor_and_exists_isAmalgamation_iff_isSheafFor :
    (IsSeparatedFor P R ∧ ∀ x : FamilyOfElements P R, x.Compatible → ∃ t, x.IsAmalgamation t) ↔
      IsSheafFor P R := by
  rw [IsSeparatedFor, ← forall_and]
  apply forall_congr'
  intro x
  constructor
  · intro z hx
    exact exists_unique_of_exists_of_unique (z.2 hx) z.1
  · intro h
    refine ⟨?_, ExistsUnique.exists ∘ h⟩
    intro t₁ t₂ ht₁ ht₂
    apply (h _).unique ht₁ ht₂
    exact is_compatible_of_exists_amalgamation x ⟨_, ht₂⟩

/-- If `P` is separated for `R` and every family has an amalgamation, then `P` is a sheaf for `R`.
-/
theorem IsSeparatedFor.isSheafFor (t : IsSeparatedFor P R) :
    (∀ x : FamilyOfElements P R, x.Compatible → ∃ t, x.IsAmalgamation t) → IsSheafFor P R := by
  rw [← isSeparatedFor_and_exists_isAmalgamation_iff_isSheafFor]
  exact And.intro t

/-- If `P` is a sheaf for `R`, it is separated for `R`. -/
theorem IsSheafFor.isSeparatedFor : IsSheafFor P R → IsSeparatedFor P R := fun q =>
  (isSeparatedFor_and_exists_isAmalgamation_iff_isSheafFor.2 q).1

/-- Get the amalgamation of the given compatible family, provided we have a sheaf. -/
noncomputable def IsSheafFor.amalgamate (t : IsSheafFor P R) (x : FamilyOfElements P R)
    (hx : x.Compatible) : P.obj (op X) :=
  (t x hx).exists.choose

theorem IsSheafFor.isAmalgamation (t : IsSheafFor P R) {x : FamilyOfElements P R}
    (hx : x.Compatible) : x.IsAmalgamation (t.amalgamate x hx) :=
  (t x hx).exists.choose_spec

@[simp]
theorem IsSheafFor.valid_glue (t : IsSheafFor P R) {x : FamilyOfElements P R} (hx : x.Compatible)
    (f : Y ⟶ X) (Hf : R f) : P.map f.op (t.amalgamate x hx) = x f Hf :=
  t.isAmalgamation hx f Hf

/-- C2.1.3 in [Elephant] -/
theorem isSheafFor_iff_generate (R : Presieve X) :
    IsSheafFor P R ↔ IsSheafFor P (generate R : Presieve X) := by
  rw [← isSeparatedFor_and_exists_isAmalgamation_iff_isSheafFor]
  rw [← isSeparatedFor_and_exists_isAmalgamation_iff_isSheafFor]
  rw [← isSeparatedFor_iff_generate]
  apply and_congr (Iff.refl _)
  constructor
  · intro q x hx
    apply Exists.imp _ (q _ (hx.restrict (le_generate R)))
    intro t ht
    simpa [hx] using isAmalgamation_sieveExtend _ _ ht
  · intro q x hx
    apply Exists.imp _ (q _ hx.sieveExtend)
    intro t ht
    simpa [hx] using isAmalgamation_restrict (le_generate R) _ _ ht

/-- Every presheaf is a sheaf for the family {𝟙 X}.

[Elephant] C2.1.5(i)
-/
theorem isSheafFor_singleton_iso (P : Cᵒᵖ ⥤ Type w) : IsSheafFor P (Presieve.singleton (𝟙 X)) := by
  intro x _
  refine ⟨x _ (Presieve.singleton_self _), ?_, ?_⟩
  · rintro _ _ ⟨rfl, rfl⟩
    simp
  · intro t ht
    simpa using ht _ (Presieve.singleton_self _)

/-- Every presheaf is a sheaf for the maximal sieve.

[Elephant] C2.1.5(ii)
-/
theorem isSheafFor_top_sieve (P : Cᵒᵖ ⥤ Type w) : IsSheafFor P ((⊤ : Sieve X) : Presieve X) := by
  rw [← generate_of_singleton_isSplitEpi (𝟙 X)]
  rw [← isSheafFor_iff_generate]
  apply isSheafFor_singleton_iso

/-- If `P` is a sheaf for `S`, and it is iso to `P'`, then `P'` is a sheaf for `S`. This shows that
"being a sheaf for a presieve" is a mathematical or hygienic property.
-/
theorem isSheafFor_iso {P' : Cᵒᵖ ⥤ Type w} (i : P ≅ P') : IsSheafFor P R → IsSheafFor P' R := by
  intro h x hx
  let x' := x.compPresheafMap i.inv
  have : x'.Compatible := FamilyOfElements.Compatible.compPresheafMap i.inv hx
  obtain ⟨t, ht1, ht2⟩ := h x' this
  use i.hom.app _ t
  fconstructor
  · convert FamilyOfElements.IsAmalgamation.compPresheafMap i.hom ht1
    simp [x']
  · intro y hy
    rw [show y = (i.inv.app (op X) ≫ i.hom.app (op X)) y by simp]
    simp [ht2 (i.inv.app _ y) (FamilyOfElements.IsAmalgamation.compPresheafMap i.inv hy)]

/-- If a presieve `R` on `X` has a subsieve `S` such that:

* `P` is a sheaf for `S`.
* For every `f` in `R`, `P` is separated for the pullback of `S` along `f`,

then `P` is a sheaf for `R`.

This is closely related to [Elephant] C2.1.6(i).
-/
theorem isSheafFor_subsieve_aux (P : Cᵒᵖ ⥤ Type w) {S : Sieve X} {R : Presieve X}
    (h : (S : Presieve X) ≤ R) (hS : IsSheafFor P (S : Presieve X))
    (trans : ∀ ⦃Y⦄ ⦃f : Y ⟶ X⦄, R f → IsSeparatedFor P (S.pullback f : Presieve Y)) :
    IsSheafFor P R := by
  rw [← isSeparatedFor_and_exists_isAmalgamation_iff_isSheafFor]
  constructor
  · intro x t₁ t₂ ht₁ ht₂
    exact
      hS.isSeparatedFor _ _ _ (isAmalgamation_restrict h x t₁ ht₁)
        (isAmalgamation_restrict h x t₂ ht₂)
  · intro x hx
    use hS.amalgamate _ (hx.restrict h)
    intro W j hj
    apply (trans hj).ext
    intro Y f hf
    rw [← FunctorToTypes.map_comp_apply, ← op_comp, hS.valid_glue (hx.restrict h) _ hf,
      FamilyOfElements.restrict, ← hx (𝟙 _) f (h _ hf) _ (id_comp _)]
    simp

/--
If `P` is a sheaf for every pullback of the sieve `S`, then `P` is a sheaf for any presieve which
contains `S`.
This is closely related to [Elephant] C2.1.6.
-/
theorem isSheafFor_subsieve (P : Cᵒᵖ ⥤ Type w) {S : Sieve X} {R : Presieve X}
    (h : (S : Presieve X) ≤ R) (trans : ∀ ⦃Y⦄ (f : Y ⟶ X),
      IsSheafFor P (S.pullback f : Presieve Y)) :
    IsSheafFor P R :=
  isSheafFor_subsieve_aux P h (by simpa using trans (𝟙 _)) fun Y f _ => (trans f).isSeparatedFor

section Arrows

variable {B : C} {I : Type*} {X : I → C} (π : (i : I) → X i ⟶ B) (P)

/--
A more explicit version of `FamilyOfElements.Compatible` for a `Presieve.ofArrows`.
-/
def Arrows.Compatible (x : (i : I) → P.obj (op (X i))) : Prop :=
  ∀ i j Z (gi : Z ⟶ X i) (gj : Z ⟶ X j), gi ≫ π i = gj ≫ π j →
    P.map gi.op (x i) = P.map gj.op (x j)

lemma FamilyOfElements.isAmalgamation_iff_ofArrows (x : FamilyOfElements P (ofArrows X π))
    (t : P.obj (op B)) :
    x.IsAmalgamation t ↔ ∀ (i : I), P.map (π i).op t = x _ (ofArrows.mk i) :=
  ⟨fun h i ↦ h _ (ofArrows.mk i), fun h _ f ⟨i⟩ ↦ h i⟩

namespace Arrows.Compatible

variable {x : (i : I) → P.obj (op (X i))}
variable {P π}

theorem exists_familyOfElements (hx : Compatible P π x) :
    ∃ (x' : FamilyOfElements P (ofArrows X π)), ∀ (i : I), x' _ (ofArrows.mk i) = x i := by
  choose i h h' using @ofArrows_surj _ _ _ _ _ π
  exact ⟨fun Y f hf ↦ P.map (eqToHom (h f hf).symm).op (x _),
    fun j ↦ (hx _ j (X j) _ (𝟙 _) <| by rw [← h', id_comp]).trans <| by simp⟩

variable (hx : Compatible P π x)

/--
A `FamilyOfElements` associated to an explicit family of elements.
-/
noncomputable
def familyOfElements : FamilyOfElements P (ofArrows X π) :=
  (exists_familyOfElements hx).choose

@[simp]
theorem familyOfElements_ofArrows_mk (i : I) :
    hx.familyOfElements _ (ofArrows.mk i) = x i :=
  (exists_familyOfElements hx).choose_spec _

theorem familyOfElements_compatible : hx.familyOfElements.Compatible := by
  rintro Y₁ Y₂ Z g₁ g₂ f₁ f₂ ⟨i⟩ ⟨j⟩ hgf
  simp [hx i j Z g₁ g₂ hgf]

end Arrows.Compatible

theorem isSheafFor_arrows_iff : (ofArrows X π).IsSheafFor P ↔
    (∀ (x : (i : I) → P.obj (op (X i))), Arrows.Compatible P π x →
    ∃! t, ∀ i, P.map (π i).op t = x i) := by
  refine ⟨fun h x hx ↦ ?_, fun h x hx ↦ ?_⟩
  · obtain ⟨t, ht₁, ht₂⟩ := h _ hx.familyOfElements_compatible
    refine ⟨t, fun i ↦ ?_, fun t' ht' ↦ ht₂ _ fun _ _ ⟨i⟩ ↦ ?_⟩
    · rw [ht₁ _ (ofArrows.mk i), hx.familyOfElements_ofArrows_mk]
    · rw [ht', hx.familyOfElements_ofArrows_mk]
  · obtain ⟨t, hA, ht⟩ := h (fun i ↦ x (π i) (ofArrows.mk _))
      (fun i j Z gi gj ↦ hx gi gj (ofArrows.mk _) (ofArrows.mk _))
    exact ⟨t, fun Y f ⟨i⟩ ↦ hA i, fun y hy ↦ ht y (fun i ↦ hy (π i) (ofArrows.mk _))⟩

variable [(ofArrows X π).hasPullbacks]

/--
A more explicit version of `FamilyOfElements.PullbackCompatible` for a `Presieve.ofArrows`.
-/
def Arrows.PullbackCompatible (x : (i : I) → P.obj (op (X i))) : Prop :=
  ∀ i j, P.map (pullback.fst (π i) (π j)).op (x i) =
    P.map (pullback.snd (π i) (π j)).op (x j)

theorem Arrows.pullbackCompatible_iff (x : (i : I) → P.obj (op (X i))) :
    Compatible P π x ↔ PullbackCompatible P π x := by
  refine ⟨fun t i j ↦ ?_, fun t i j Z gi gj comm ↦ ?_⟩
  · apply t
    exact pullback.condition
  · rw [← pullback.lift_fst _ _ comm, op_comp, FunctorToTypes.map_comp_apply, t i j,
      ← FunctorToTypes.map_comp_apply, ← op_comp, pullback.lift_snd]

theorem isSheafFor_arrows_iff_pullbacks : (ofArrows X π).IsSheafFor P ↔
    (∀ (x : (i : I) → P.obj (op (X i))), Arrows.PullbackCompatible P π x →
    ∃! t, ∀ i, P.map (π i).op t = x i) := by
  simp_rw [← Arrows.pullbackCompatible_iff, isSheafFor_arrows_iff]

end Arrows

end Presieve

end CategoryTheory<|MERGE_RESOLUTION|>--- conflicted
+++ resolved
@@ -149,10 +149,6 @@
   ∀ ⦃Y₁ Y₂⦄ ⦃f₁ : Y₁ ⟶ X⦄ ⦃f₂ : Y₂ ⟶ X⦄ (h₁ : R f₁) (h₂ : R f₂),
     haveI := hasPullbacks.has_pullbacks h₁ h₂
     P.map (pullback.fst f₁ f₂).op (x f₁ h₁) = P.map (pullback.snd f₁ f₂).op (x f₂ h₂)
-<<<<<<< HEAD
-#align category_theory.presieve.family_of_elements.pullback_compatible CategoryTheory.Presieve.FamilyOfElements.PullbackCompatible
-=======
->>>>>>> 79df7380
 
 theorem pullbackCompatible_iff (x : FamilyOfElements P R) [R.hasPullbacks] :
     x.Compatible ↔ x.PullbackCompatible := by
