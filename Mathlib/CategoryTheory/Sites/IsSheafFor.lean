/-
Copyright (c) 2020 Bhavik Mehta. All rights reserved.
Released under Apache 2.0 license as described in the file LICENSE.
Authors: Bhavik Mehta
-/
import Mathlib.CategoryTheory.Sites.Sieves
import Mathlib.CategoryTheory.Limits.Shapes.Pullback.Mono

/-!
# The sheaf condition for a presieve

We define what it means for a presheaf `P : Cᵒᵖ ⥤ Type v` to be a sheaf *for* a particular
presieve `R` on `X`:
* A *family of elements* `x` for `P` at `R` is an element `x_f` of `P Y` for every `f : Y ⟶ X` in
  `R`. See `FamilyOfElements`.
* The family `x` is *compatible* if, for any `f₁ : Y₁ ⟶ X` and `f₂ : Y₂ ⟶ X` both in `R`,
  and any `g₁ : Z ⟶ Y₁` and `g₂ : Z ⟶ Y₂` such that `g₁ ≫ f₁ = g₂ ≫ f₂`, the restriction of
  `x_f₁` along `g₁` agrees with the restriction of `x_f₂` along `g₂`.
  See `FamilyOfElements.Compatible`.
* An *amalgamation* `t` for the family is an element of `P X` such that for every `f : Y ⟶ X` in
  `R`, the restriction of `t` on `f` is `x_f`.
  See `FamilyOfElements.IsAmalgamation`.
We then say `P` is *separated* for `R` if every compatible family has at most one amalgamation,
and it is a *sheaf* for `R` if every compatible family has a unique amalgamation.
See `IsSeparatedFor` and `IsSheafFor`.

In the special case where `R` is a sieve, the compatibility condition can be simplified:
* The family `x` is *compatible* if, for any `f : Y ⟶ X` in `R` and `g : Z ⟶ Y`, the restriction of
  `x_f` along `g` agrees with `x_(g ≫ f)` (which is well defined since `g ≫ f` is in `R`).
See `FamilyOfElements.SieveCompatible` and `compatible_iff_sieveCompatible`.

In the special case where `C` has pullbacks, the compatibility condition can be simplified:
* The family `x` is *compatible* if, for any `f : Y ⟶ X` and `g : Z ⟶ X` both in `R`,
  the restriction of `x_f` along `π₁ : pullback f g ⟶ Y` agrees with the restriction of `x_g`
  along `π₂ : pullback f g ⟶ Z`.
See `FamilyOfElements.PullbackCompatible` and `pullbackCompatible_iff`.

We also provide equivalent conditions to satisfy alternate definitions given in the literature.

* Stacks: The condition of https://stacks.math.columbia.edu/tag/00Z8 is virtually identical to the
  statement of `isSheafFor_iff_yonedaSheafCondition` (since the bijection described there carries
  the same information as the unique existence.)

* Maclane-Moerdijk [MM92]: Using `compatible_iff_sieveCompatible`, the definitions of `IsSheaf`
  are equivalent. There are also alternate definitions given:
  - Yoneda condition: Defined in `yonedaSheafCondition` and equivalence in
    `isSheafFor_iff_yonedaSheafCondition`.
  - Matching family for presieves with pullback: `pullbackCompatible_iff`.

## Implementation

The sheaf condition is given as a proposition, rather than a subsingleton in `Type (max u₁ v)`.
This doesn't seem to make a big difference, other than making a couple of definitions noncomputable,
but it means that equivalent conditions can be given as `↔` statements rather than `≃` statements,
which can be convenient.

## References

* [MM92]: *Sheaves in geometry and logic*, Saunders MacLane, and Ieke Moerdijk:
  Chapter III, Section 4.
* [Elephant]: *Sketches of an Elephant*, P. T. Johnstone: C2.1.
* https://stacks.math.columbia.edu/tag/00VL (sheaves on a pretopology or site)
* https://stacks.math.columbia.edu/tag/00ZB (sheaves on a topology)

-/


universe w v₁ v₂ u₁ u₂

namespace CategoryTheory

open Opposite CategoryTheory Category Limits Sieve

namespace Presieve

variable {C : Type u₁} [Category.{v₁} C]
variable {P Q U : Cᵒᵖ ⥤ Type w}
variable {X Y : C} {S : Sieve X} {R : Presieve X}

/-- A family of elements for a presheaf `P` given a collection of arrows `R` with fixed codomain `X`
consists of an element of `P Y` for every `f : Y ⟶ X` in `R`.
A presheaf is a sheaf (resp, separated) if every *compatible* family of elements has exactly one
(resp, at most one) amalgamation.

This data is referred to as a `family` in [MM92], Chapter III, Section 4. It is also a concrete
version of the elements of the middle object in https://stacks.math.columbia.edu/tag/00VM which is
more useful for direct calculations. It is also used implicitly in Definition C2.1.2 in [Elephant].
-/
def FamilyOfElements (P : Cᵒᵖ ⥤ Type w) (R : Presieve X) :=
  ∀ ⦃Y : C⦄ (f : Y ⟶ X), R f → P.obj (op Y)

instance : Inhabited (FamilyOfElements P (⊥ : Presieve X)) :=
  ⟨fun _ _ => False.elim⟩

/-- A family of elements for a presheaf on the presieve `R₂` can be restricted to a smaller presieve
`R₁`.
-/
def FamilyOfElements.restrict {R₁ R₂ : Presieve X} (h : R₁ ≤ R₂) :
    FamilyOfElements P R₂ → FamilyOfElements P R₁ := fun x _ f hf => x f (h _ hf)

/-- The image of a family of elements by a morphism of presheaves. -/
def FamilyOfElements.map (p : FamilyOfElements P R) (φ : P ⟶ Q) :
    FamilyOfElements Q R :=
  fun _ f hf => φ.app _ (p f hf)

@[simp]
lemma FamilyOfElements.map_apply
    (p : FamilyOfElements P R) (φ : P ⟶ Q) {Y : C} (f : Y ⟶ X) (hf : R f) :
    p.map φ f hf = φ.app _ (p f hf) := rfl

lemma FamilyOfElements.restrict_map
    (p : FamilyOfElements P R) (φ : P ⟶ Q) {R' : Presieve X} (h : R' ≤ R) :
    (p.restrict h).map φ = (p.map φ).restrict h := rfl

/-- A family of elements for the arrow set `R` is *compatible* if for any `f₁ : Y₁ ⟶ X` and
`f₂ : Y₂ ⟶ X` in `R`, and any `g₁ : Z ⟶ Y₁` and `g₂ : Z ⟶ Y₂`, if the square `g₁ ≫ f₁ = g₂ ≫ f₂`
commutes then the elements of `P Z` obtained by restricting the element of `P Y₁` along `g₁` and
restricting the element of `P Y₂` along `g₂` are the same.

In special cases, this condition can be simplified, see `pullbackCompatible_iff` and
`compatible_iff_sieveCompatible`.

This is referred to as a "compatible family" in Definition C2.1.2 of [Elephant], and on nlab:
https://ncatlab.org/nlab/show/sheaf#GeneralDefinitionInComponents

For a more explicit version in the case where `R` is of the form `Presieve.ofArrows`, see
`CategoryTheory.Presieve.Arrows.Compatible`.
-/
def FamilyOfElements.Compatible (x : FamilyOfElements P R) : Prop :=
  ∀ ⦃Y₁ Y₂ Z⦄ (g₁ : Z ⟶ Y₁) (g₂ : Z ⟶ Y₂) ⦃f₁ : Y₁ ⟶ X⦄ ⦃f₂ : Y₂ ⟶ X⦄ (h₁ : R f₁) (h₂ : R f₂),
    g₁ ≫ f₁ = g₂ ≫ f₂ → P.map g₁.op (x f₁ h₁) = P.map g₂.op (x f₂ h₂)

/--
If the category `C` has pullbacks, this is an alternative condition for a family of elements to be
compatible: For any `f : Y ⟶ X` and `g : Z ⟶ X` in the presieve `R`, the restriction of the
given elements for `f` and `g` to the pullback agree.
This is equivalent to being compatible (provided `C` has pullbacks), shown in
`pullbackCompatible_iff`.

This is the definition for a "matching" family given in [MM92], Chapter III, Section 4,
Equation (5). Viewing the type `FamilyOfElements` as the middle object of the fork in
https://stacks.math.columbia.edu/tag/00VM, this condition expresses that `pr₀* (x) = pr₁* (x)`,
using the notation defined there.

For a more explicit version in the case where `R` is of the form `Presieve.ofArrows`, see
`CategoryTheory.Presieve.Arrows.PullbackCompatible`.
-/
def FamilyOfElements.PullbackCompatible (x : FamilyOfElements P R) [R.hasPullbacks] : Prop :=
  ∀ ⦃Y₁ Y₂⦄ ⦃f₁ : Y₁ ⟶ X⦄ ⦃f₂ : Y₂ ⟶ X⦄ (h₁ : R f₁) (h₂ : R f₂),
    haveI := hasPullbacks.has_pullbacks h₁ h₂
    P.map (pullback.fst f₁ f₂).op (x f₁ h₁) = P.map (pullback.snd f₁ f₂).op (x f₂ h₂)

theorem pullbackCompatible_iff (x : FamilyOfElements P R) [R.hasPullbacks] :
    x.Compatible ↔ x.PullbackCompatible := by
  constructor
  · intro t Y₁ Y₂ f₁ f₂ hf₁ hf₂
    apply t
    haveI := hasPullbacks.has_pullbacks hf₁ hf₂
    apply pullback.condition
  · intro t Y₁ Y₂ Z g₁ g₂ f₁ f₂ hf₁ hf₂ comm
    haveI := hasPullbacks.has_pullbacks hf₁ hf₂
    rw [← pullback.lift_fst _ _ comm, op_comp, FunctorToTypes.map_comp_apply, t hf₁ hf₂,
      ← FunctorToTypes.map_comp_apply, ← op_comp, pullback.lift_snd]

/-- The restriction of a compatible family is compatible. -/
theorem FamilyOfElements.Compatible.restrict {R₁ R₂ : Presieve X} (h : R₁ ≤ R₂)
    {x : FamilyOfElements P R₂} : x.Compatible → (x.restrict h).Compatible :=
  fun q _ _ _ g₁ g₂ _ _ h₁ h₂ comm => q g₁ g₂ (h _ h₁) (h _ h₂) comm

/-- Extend a family of elements to the sieve generated by an arrow set.
This is the construction described as "easy" in Lemma C2.1.3 of [Elephant].
-/
noncomputable def FamilyOfElements.sieveExtend (x : FamilyOfElements P R) :
    FamilyOfElements P (generate R : Presieve X) := fun _ _ hf =>
  P.map hf.choose_spec.choose.op (x _ hf.choose_spec.choose_spec.choose_spec.1)

/-- The extension of a compatible family to the generated sieve is compatible. -/
theorem FamilyOfElements.Compatible.sieveExtend {x : FamilyOfElements P R} (hx : x.Compatible) :
    x.sieveExtend.Compatible := by
  intro _ _ _ _ _ _ _ h₁ h₂ comm
  iterate 2 erw [← FunctorToTypes.map_comp_apply]; rw [← op_comp]
  apply hx
  simp [comm, h₁.choose_spec.choose_spec.choose_spec.2, h₂.choose_spec.choose_spec.choose_spec.2]

/-- The extension of a family agrees with the original family. -/
theorem extend_agrees {x : FamilyOfElements P R} (t : x.Compatible) {f : Y ⟶ X} (hf : R f) :
    x.sieveExtend f (le_generate R Y hf) = x f hf := by
  have h := (le_generate R Y hf).choose_spec
  unfold FamilyOfElements.sieveExtend
  rw [t h.choose (𝟙 _) _ hf _]
  · simp
  · rw [id_comp]
    exact h.choose_spec.choose_spec.2

/-- The restriction of an extension is the original. -/
@[simp]
theorem restrict_extend {x : FamilyOfElements P R} (t : x.Compatible) :
    x.sieveExtend.restrict (le_generate R) = x := by
  funext Y f hf
  exact extend_agrees t hf

/--
If the arrow set for a family of elements is actually a sieve (i.e. it is downward closed) then the
consistency condition can be simplified.
This is an equivalent condition, see `compatible_iff_sieveCompatible`.

This is the notion of "matching" given for families on sieves given in [MM92], Chapter III,
Section 4, Equation 1, and nlab: https://ncatlab.org/nlab/show/matching+family.
See also the discussion before Lemma C2.1.4 of [Elephant].
-/
def FamilyOfElements.SieveCompatible (x : FamilyOfElements P (S : Presieve X)) : Prop :=
  ∀ ⦃Y Z⦄ (f : Y ⟶ X) (g : Z ⟶ Y) (hf), x (g ≫ f) (S.downward_closed hf g) = P.map g.op (x f hf)

theorem compatible_iff_sieveCompatible (x : FamilyOfElements P (S : Presieve X)) :
    x.Compatible ↔ x.SieveCompatible := by
  constructor
  · intro h Y Z f g hf
    simpa using h (𝟙 _) g (S.downward_closed hf g) hf (id_comp _)
  · intro h Y₁ Y₂ Z g₁ g₂ f₁ f₂ h₁ h₂ k
    simp_rw [← h f₁ g₁ h₁, ← h f₂ g₂ h₂]
    congr

theorem FamilyOfElements.Compatible.to_sieveCompatible {x : FamilyOfElements P (S : Presieve X)}
    (t : x.Compatible) : x.SieveCompatible :=
  (compatible_iff_sieveCompatible x).1 t

/--
Given a family of elements `x` for the sieve `S` generated by a presieve `R`, if `x` is restricted
to `R` and then extended back up to `S`, the resulting extension equals `x`.
-/
@[simp]
theorem extend_restrict {x : FamilyOfElements P (generate R)} (t : x.Compatible) :
    (x.restrict (le_generate R)).sieveExtend = x := by
  rw [compatible_iff_sieveCompatible] at t
  funext _ _ h
  apply (t _ _ _).symm.trans
  congr
  exact h.choose_spec.choose_spec.choose_spec.2

/--
Two compatible families on the sieve generated by a presieve `R` are equal if and only if they are
equal when restricted to `R`.
-/
theorem restrict_inj {x₁ x₂ : FamilyOfElements P (generate R)} (t₁ : x₁.Compatible)
    (t₂ : x₂.Compatible) : x₁.restrict (le_generate R) = x₂.restrict (le_generate R) → x₁ = x₂ :=
  fun h => by
  rw [← extend_restrict t₁, ← extend_restrict t₂]
  -- Porting note: congr fails to make progress
  apply congr_arg
  exact h

/-- Compatible families of elements for a presheaf of types `P` and a presieve `R`
    are in 1-1 correspondence with compatible families for the same presheaf and
    the sieve generated by `R`, through extension and restriction. -/
@[simps]
noncomputable def compatibleEquivGenerateSieveCompatible :
    { x : FamilyOfElements P R // x.Compatible } ≃
      { x : FamilyOfElements P (generate R : Presieve X) // x.Compatible } where
  toFun x := ⟨x.1.sieveExtend, x.2.sieveExtend⟩
  invFun x := ⟨x.1.restrict (le_generate R), x.2.restrict _⟩
  left_inv x := Subtype.ext (restrict_extend x.2)
  right_inv x := Subtype.ext (extend_restrict x.2)

theorem FamilyOfElements.comp_of_compatible (S : Sieve X) {x : FamilyOfElements P S}
    (t : x.Compatible) {f : Y ⟶ X} (hf : S f) {Z} (g : Z ⟶ Y) :
    x (g ≫ f) (S.downward_closed hf g) = P.map g.op (x f hf) := by
  simpa using t (𝟙 _) g (S.downward_closed hf g) hf (id_comp _)

section FunctorPullback

variable {D : Type u₂} [Category.{v₂} D] (F : D ⥤ C) {Z : D}
variable {T : Presieve (F.obj Z)} {x : FamilyOfElements P T}

/--
Given a family of elements of a sieve `S` on `F(X)`, we can realize it as a family of elements of
`S.functorPullback F`.
-/
def FamilyOfElements.functorPullback (x : FamilyOfElements P T) :
    FamilyOfElements (F.op ⋙ P) (T.functorPullback F) := fun _ f hf => x (F.map f) hf

theorem FamilyOfElements.Compatible.functorPullback (h : x.Compatible) :
    (x.functorPullback F).Compatible := by
  intro Z₁ Z₂ W g₁ g₂ f₁ f₂ h₁ h₂ eq
  exact h (F.map g₁) (F.map g₂) h₁ h₂ (by simp only [← F.map_comp, eq])

end FunctorPullback

/-- Given a family of elements of a sieve `S` on `X` whose values factors through `F`, we can
realize it as a family of elements of `S.functorPushforward F`. Since the preimage is obtained by
choice, this is not well-defined generally.
-/
noncomputable def FamilyOfElements.functorPushforward {D : Type u₂} [Category.{v₂} D] (F : D ⥤ C)
    {X : D} {T : Presieve X} (x : FamilyOfElements (F.op ⋙ P) T) :
    FamilyOfElements P (T.functorPushforward F) := fun Y f h => by
  obtain ⟨Z, g, h, h₁, _⟩ := getFunctorPushforwardStructure h
  exact P.map h.op (x g h₁)

section Pullback

/-- Given a family of elements of a sieve `S` on `X`, and a map `Y ⟶ X`, we can obtain a
family of elements of `S.pullback f` by taking the same elements.
-/
def FamilyOfElements.pullback (f : Y ⟶ X) (x : FamilyOfElements P (S : Presieve X)) :
    FamilyOfElements P (S.pullback f : Presieve Y) := fun _ g hg => x (g ≫ f) hg

theorem FamilyOfElements.Compatible.pullback (f : Y ⟶ X) {x : FamilyOfElements P S}
    (h : x.Compatible) : (x.pullback f).Compatible := by
  simp only [compatible_iff_sieveCompatible] at h ⊢
  intro W Z f₁ f₂ hf
  unfold FamilyOfElements.pullback
  rw [← h (f₁ ≫ f) f₂ hf]
  congr 1
  simp only [assoc]

end Pullback

/-- Given a morphism of presheaves `f : P ⟶ Q`, we can take a family of elements valued in `P` to a
family of elements valued in `Q` by composing with `f`.
-/
def FamilyOfElements.compPresheafMap (f : P ⟶ Q) (x : FamilyOfElements P R) :
    FamilyOfElements Q R := fun Y g hg => f.app (op Y) (x g hg)

@[simp]
theorem FamilyOfElements.compPresheafMap_id (x : FamilyOfElements P R) :
    x.compPresheafMap (𝟙 P) = x :=
  rfl

@[simp]
theorem FamilyOfElements.compPresheafMap_comp (x : FamilyOfElements P R) (f : P ⟶ Q)
    (g : Q ⟶ U) : (x.compPresheafMap f).compPresheafMap g = x.compPresheafMap (f ≫ g) :=
  rfl

theorem FamilyOfElements.Compatible.compPresheafMap (f : P ⟶ Q) {x : FamilyOfElements P R}
    (h : x.Compatible) : (x.compPresheafMap f).Compatible := by
  intro Z₁ Z₂ W g₁ g₂ f₁ f₂ h₁ h₂ eq
  unfold FamilyOfElements.compPresheafMap
  rwa [← FunctorToTypes.naturality, ← FunctorToTypes.naturality, h]

/--
The given element `t` of `P.obj (op X)` is an *amalgamation* for the family of elements `x` if every
restriction `P.map f.op t = x_f` for every arrow `f` in the presieve `R`.

This is the definition given in https://ncatlab.org/nlab/show/sheaf#GeneralDefinitionInComponents,
and https://ncatlab.org/nlab/show/matching+family, as well as [MM92], Chapter III, Section 4,
equation (2).
-/
def FamilyOfElements.IsAmalgamation (x : FamilyOfElements P R) (t : P.obj (op X)) : Prop :=
  ∀ ⦃Y : C⦄ (f : Y ⟶ X) (h : R f), P.map f.op t = x f h

theorem FamilyOfElements.IsAmalgamation.compPresheafMap {x : FamilyOfElements P R} {t} (f : P ⟶ Q)
    (h : x.IsAmalgamation t) : (x.compPresheafMap f).IsAmalgamation (f.app (op X) t) := by
  intro Y g hg
  dsimp [FamilyOfElements.compPresheafMap]
  change (f.app _ ≫ Q.map _) _ = _
  rw [← f.naturality, types_comp_apply, h g hg]

theorem is_compatible_of_exists_amalgamation (x : FamilyOfElements P R)
    (h : ∃ t, x.IsAmalgamation t) : x.Compatible := by
  cases' h with t ht
  intro Y₁ Y₂ Z g₁ g₂ f₁ f₂ h₁ h₂ comm
  rw [← ht _ h₁, ← ht _ h₂, ← FunctorToTypes.map_comp_apply, ← op_comp, comm]
  simp

theorem isAmalgamation_restrict {R₁ R₂ : Presieve X} (h : R₁ ≤ R₂) (x : FamilyOfElements P R₂)
    (t : P.obj (op X)) (ht : x.IsAmalgamation t) : (x.restrict h).IsAmalgamation t := fun Y f hf =>
  ht f (h Y hf)

theorem isAmalgamation_sieveExtend {R : Presieve X} (x : FamilyOfElements P R) (t : P.obj (op X))
    (ht : x.IsAmalgamation t) : x.sieveExtend.IsAmalgamation t := by
  intro Y f hf
  dsimp [FamilyOfElements.sieveExtend]
  rw [← ht _, ← FunctorToTypes.map_comp_apply, ← op_comp, hf.choose_spec.choose_spec.choose_spec.2]

/-- A presheaf is separated for a presieve if there is at most one amalgamation. -/
def IsSeparatedFor (P : Cᵒᵖ ⥤ Type w) (R : Presieve X) : Prop :=
  ∀ (x : FamilyOfElements P R) (t₁ t₂), x.IsAmalgamation t₁ → x.IsAmalgamation t₂ → t₁ = t₂

theorem IsSeparatedFor.ext {R : Presieve X} (hR : IsSeparatedFor P R) {t₁ t₂ : P.obj (op X)}
    (h : ∀ ⦃Y⦄ ⦃f : Y ⟶ X⦄ (_ : R f), P.map f.op t₁ = P.map f.op t₂) : t₁ = t₂ :=
  hR (fun _ f _ => P.map f.op t₂) t₁ t₂ (fun _ _ hf => h hf) fun _ _ _ => rfl

theorem isSeparatedFor_iff_generate :
    IsSeparatedFor P R ↔ IsSeparatedFor P (generate R : Presieve X) := by
  constructor
  · intro h x t₁ t₂ ht₁ ht₂
    apply h (x.restrict (le_generate R)) t₁ t₂ _ _
    · exact isAmalgamation_restrict _ x t₁ ht₁
    · exact isAmalgamation_restrict _ x t₂ ht₂
  · intro h x t₁ t₂ ht₁ ht₂
    apply h x.sieveExtend
    · exact isAmalgamation_sieveExtend x t₁ ht₁
    · exact isAmalgamation_sieveExtend x t₂ ht₂

theorem isSeparatedFor_top (P : Cᵒᵖ ⥤ Type w) : IsSeparatedFor P (⊤ : Presieve X) :=
  fun x t₁ t₂ h₁ h₂ => by
  have q₁ := h₁ (𝟙 X) (by tauto)
  have q₂ := h₂ (𝟙 X) (by tauto)
  simp only [op_id, FunctorToTypes.map_id_apply] at q₁ q₂
  rw [q₁, q₂]

/-- We define `P` to be a sheaf for the presieve `R` if every compatible family has a unique
amalgamation.

This is the definition of a sheaf for the given presieve given in C2.1.2 of [Elephant], and
https://ncatlab.org/nlab/show/sheaf#GeneralDefinitionInComponents.
Using `compatible_iff_sieveCompatible`,
this is equivalent to the definition of a sheaf in [MM92], Chapter III, Section 4.
-/
def IsSheafFor (P : Cᵒᵖ ⥤ Type w) (R : Presieve X) : Prop :=
  ∀ x : FamilyOfElements P R, x.Compatible → ∃! t, x.IsAmalgamation t

/-- This is an equivalent condition to be a sheaf, which is useful for the abstraction to local
operators on elementary toposes. However this definition is defined only for sieves, not presieves.
The equivalence between this and `IsSheafFor` is given in `isSheafFor_iff_yonedaSheafCondition`.
This version is also useful to establish that being a sheaf is preserved under isomorphism of
presheaves.

See the discussion before Equation (3) of [MM92], Chapter III, Section 4. See also C2.1.4 of
[Elephant]. This is also a direct reformulation of <https://stacks.math.columbia.edu/tag/00Z8>.
-/
def YonedaSheafCondition (P : Cᵒᵖ ⥤ Type v₁) (S : Sieve X) : Prop :=
  ∀ f : S.functor ⟶ P, ∃! g, S.functorInclusion ≫ g = f

-- TODO: We can generalize the universe parameter v₁ above by composing with
-- appropriate `ulift_functor`s.
/-- (Implementation). This is a (primarily internal) equivalence between natural transformations
and compatible families.

Cf the discussion after Lemma 7.47.10 in <https://stacks.math.columbia.edu/tag/00YW>. See also
the proof of C2.1.4 of [Elephant], and the discussion in [MM92], Chapter III, Section 4.
-/
def natTransEquivCompatibleFamily {P : Cᵒᵖ ⥤ Type v₁} :
    (S.functor ⟶ P) ≃ { x : FamilyOfElements P (S : Presieve X) // x.Compatible } where
  toFun α := by
    refine ⟨fun Y f hf => ?_, ?_⟩
    · apply α.app (op Y) ⟨_, hf⟩
    · rw [compatible_iff_sieveCompatible]
      intro Y Z f g hf
      dsimp
      rw [← FunctorToTypes.naturality _ _ α g.op]
      rfl
  invFun t :=
    { app := fun Y f => t.1 _ f.2
      naturality := fun Y Z g => by
        ext ⟨f, hf⟩
        apply t.2.to_sieveCompatible _ }
  left_inv α := by
    ext X ⟨_, _⟩
    rfl
  right_inv := by
    rintro ⟨x, hx⟩
    rfl

/-- (Implementation). A lemma useful to prove `isSheafFor_iff_yonedaSheafCondition`. -/
theorem extension_iff_amalgamation {P : Cᵒᵖ ⥤ Type v₁} (x : S.functor ⟶ P) (g : yoneda.obj X ⟶ P) :
    S.functorInclusion ≫ g = x ↔
      (natTransEquivCompatibleFamily x).1.IsAmalgamation (yonedaEquiv g) := by
  change _ ↔ ∀ ⦃Y : C⦄ (f : Y ⟶ X) (h : S f), P.map f.op (yonedaEquiv g) = x.app (op Y) ⟨f, h⟩
  constructor
  · rintro rfl Y f hf
    rw [yonedaEquiv_naturality]
    dsimp
    simp [yonedaEquiv_apply]
  -- See note [dsimp, simp].
  · intro h
    ext Y ⟨f, hf⟩
    convert h f hf
    rw [yonedaEquiv_naturality]
    dsimp [yonedaEquiv]
    simp

/-- The yoneda version of the sheaf condition is equivalent to the sheaf condition.

C2.1.4 of [Elephant].
-/
theorem isSheafFor_iff_yonedaSheafCondition {P : Cᵒᵖ ⥤ Type v₁} :
    IsSheafFor P (S : Presieve X) ↔ YonedaSheafCondition P S := by
  rw [IsSheafFor, YonedaSheafCondition]
  simp_rw [extension_iff_amalgamation]
  rw [Equiv.forall_congr_left natTransEquivCompatibleFamily]
  rw [Subtype.forall]
<<<<<<< HEAD
  apply forall₂_congr
  intro x hx
  rw [Equiv.exists_unique_congr_left _]
  simp
#align category_theory.presieve.is_sheaf_for_iff_yoneda_sheaf_condition CategoryTheory.Presieve.isSheafFor_iff_yonedaSheafCondition
=======
  exact forall₂_congr fun x hx ↦ by simp [Equiv.existsUnique_congr_right]
>>>>>>> 59de845a

/--
If `P` is a sheaf for the sieve `S` on `X`, a natural transformation from `S` (viewed as a functor)
to `P` can be (uniquely) extended to all of `yoneda.obj X`.

      f
   S  →  P
   ↓  ↗
   yX

-/
noncomputable def IsSheafFor.extend {P : Cᵒᵖ ⥤ Type v₁} (h : IsSheafFor P (S : Presieve X))
    (f : S.functor ⟶ P) : yoneda.obj X ⟶ P :=
  (isSheafFor_iff_yonedaSheafCondition.1 h f).exists.choose

/--
Show that the extension of `f : S.functor ⟶ P` to all of `yoneda.obj X` is in fact an extension, ie
that the triangle below commutes, provided `P` is a sheaf for `S`

      f
   S  →  P
   ↓  ↗
   yX

-/
@[reassoc (attr := simp)]
theorem IsSheafFor.functorInclusion_comp_extend {P : Cᵒᵖ ⥤ Type v₁} (h : IsSheafFor P S)
    (f : S.functor ⟶ P) : S.functorInclusion ≫ h.extend f = f :=
  (isSheafFor_iff_yonedaSheafCondition.1 h f).exists.choose_spec

/-- The extension of `f` to `yoneda.obj X` is unique. -/
theorem IsSheafFor.unique_extend {P : Cᵒᵖ ⥤ Type v₁} (h : IsSheafFor P S) {f : S.functor ⟶ P}
    (t : yoneda.obj X ⟶ P) (ht : S.functorInclusion ≫ t = f) : t = h.extend f :=
  (isSheafFor_iff_yonedaSheafCondition.1 h f).unique ht (h.functorInclusion_comp_extend f)

/--
If `P` is a sheaf for the sieve `S` on `X`, then if two natural transformations from `yoneda.obj X`
to `P` agree when restricted to the subfunctor given by `S`, they are equal.
-/
theorem IsSheafFor.hom_ext {P : Cᵒᵖ ⥤ Type v₁} (h : IsSheafFor P (S : Presieve X))
    (t₁ t₂ : yoneda.obj X ⟶ P) (ht : S.functorInclusion ≫ t₁ = S.functorInclusion ≫ t₂) :
    t₁ = t₂ :=
  (h.unique_extend t₁ ht).trans (h.unique_extend t₂ rfl).symm

/-- `P` is a sheaf for `R` iff it is separated for `R` and there exists an amalgamation. -/
theorem isSeparatedFor_and_exists_isAmalgamation_iff_isSheafFor :
    (IsSeparatedFor P R ∧ ∀ x : FamilyOfElements P R, x.Compatible → ∃ t, x.IsAmalgamation t) ↔
      IsSheafFor P R := by
  rw [IsSeparatedFor, ← forall_and]
  apply forall_congr'
  intro x
  constructor
  · intro z hx
    exact exists_unique_of_exists_of_unique (z.2 hx) z.1
  · intro h
    refine ⟨?_, ExistsUnique.exists ∘ h⟩
    intro t₁ t₂ ht₁ ht₂
    apply (h _).unique ht₁ ht₂
    exact is_compatible_of_exists_amalgamation x ⟨_, ht₂⟩

/-- If `P` is separated for `R` and every family has an amalgamation, then `P` is a sheaf for `R`.
-/
theorem IsSeparatedFor.isSheafFor (t : IsSeparatedFor P R) :
    (∀ x : FamilyOfElements P R, x.Compatible → ∃ t, x.IsAmalgamation t) → IsSheafFor P R := by
  rw [← isSeparatedFor_and_exists_isAmalgamation_iff_isSheafFor]
  exact And.intro t

/-- If `P` is a sheaf for `R`, it is separated for `R`. -/
theorem IsSheafFor.isSeparatedFor : IsSheafFor P R → IsSeparatedFor P R := fun q =>
  (isSeparatedFor_and_exists_isAmalgamation_iff_isSheafFor.2 q).1

/-- Get the amalgamation of the given compatible family, provided we have a sheaf. -/
noncomputable def IsSheafFor.amalgamate (t : IsSheafFor P R) (x : FamilyOfElements P R)
    (hx : x.Compatible) : P.obj (op X) :=
  (t x hx).exists.choose

theorem IsSheafFor.isAmalgamation (t : IsSheafFor P R) {x : FamilyOfElements P R}
    (hx : x.Compatible) : x.IsAmalgamation (t.amalgamate x hx) :=
  (t x hx).exists.choose_spec

@[simp]
theorem IsSheafFor.valid_glue (t : IsSheafFor P R) {x : FamilyOfElements P R} (hx : x.Compatible)
    (f : Y ⟶ X) (Hf : R f) : P.map f.op (t.amalgamate x hx) = x f Hf :=
  t.isAmalgamation hx f Hf

/-- C2.1.3 in [Elephant] -/
theorem isSheafFor_iff_generate (R : Presieve X) :
    IsSheafFor P R ↔ IsSheafFor P (generate R : Presieve X) := by
  rw [← isSeparatedFor_and_exists_isAmalgamation_iff_isSheafFor]
  rw [← isSeparatedFor_and_exists_isAmalgamation_iff_isSheafFor]
  rw [← isSeparatedFor_iff_generate]
  apply and_congr (Iff.refl _)
  constructor
  · intro q x hx
    apply Exists.imp _ (q _ (hx.restrict (le_generate R)))
    intro t ht
    simpa [hx] using isAmalgamation_sieveExtend _ _ ht
  · intro q x hx
    apply Exists.imp _ (q _ hx.sieveExtend)
    intro t ht
    simpa [hx] using isAmalgamation_restrict (le_generate R) _ _ ht

/-- Every presheaf is a sheaf for the family {𝟙 X}.

[Elephant] C2.1.5(i)
-/
theorem isSheafFor_singleton_iso (P : Cᵒᵖ ⥤ Type w) : IsSheafFor P (Presieve.singleton (𝟙 X)) := by
  intro x _
  refine ⟨x _ (Presieve.singleton_self _), ?_, ?_⟩
  · rintro _ _ ⟨rfl, rfl⟩
    simp
  · intro t ht
    simpa using ht _ (Presieve.singleton_self _)

/-- Every presheaf is a sheaf for the maximal sieve.

[Elephant] C2.1.5(ii)
-/
theorem isSheafFor_top_sieve (P : Cᵒᵖ ⥤ Type w) : IsSheafFor P ((⊤ : Sieve X) : Presieve X) := by
  rw [← generate_of_singleton_isSplitEpi (𝟙 X)]
  rw [← isSheafFor_iff_generate]
  apply isSheafFor_singleton_iso

/-- If `P` is a sheaf for `S`, and it is iso to `P'`, then `P'` is a sheaf for `S`. This shows that
"being a sheaf for a presieve" is a mathematical or hygienic property.
-/
theorem isSheafFor_iso {P' : Cᵒᵖ ⥤ Type w} (i : P ≅ P') : IsSheafFor P R → IsSheafFor P' R := by
  intro h x hx
  let x' := x.compPresheafMap i.inv
  have : x'.Compatible := FamilyOfElements.Compatible.compPresheafMap i.inv hx
  obtain ⟨t, ht1, ht2⟩ := h x' this
  use i.hom.app _ t
  fconstructor
  · convert FamilyOfElements.IsAmalgamation.compPresheafMap i.hom ht1
    simp [x']
  · intro y hy
    rw [show y = (i.inv.app (op X) ≫ i.hom.app (op X)) y by simp]
    simp [ht2 (i.inv.app _ y) (FamilyOfElements.IsAmalgamation.compPresheafMap i.inv hy)]

/-- If a presieve `R` on `X` has a subsieve `S` such that:

* `P` is a sheaf for `S`.
* For every `f` in `R`, `P` is separated for the pullback of `S` along `f`,

then `P` is a sheaf for `R`.

This is closely related to [Elephant] C2.1.6(i).
-/
theorem isSheafFor_subsieve_aux (P : Cᵒᵖ ⥤ Type w) {S : Sieve X} {R : Presieve X}
    (h : (S : Presieve X) ≤ R) (hS : IsSheafFor P (S : Presieve X))
    (trans : ∀ ⦃Y⦄ ⦃f : Y ⟶ X⦄, R f → IsSeparatedFor P (S.pullback f : Presieve Y)) :
    IsSheafFor P R := by
  rw [← isSeparatedFor_and_exists_isAmalgamation_iff_isSheafFor]
  constructor
  · intro x t₁ t₂ ht₁ ht₂
    exact
      hS.isSeparatedFor _ _ _ (isAmalgamation_restrict h x t₁ ht₁)
        (isAmalgamation_restrict h x t₂ ht₂)
  · intro x hx
    use hS.amalgamate _ (hx.restrict h)
    intro W j hj
    apply (trans hj).ext
    intro Y f hf
    rw [← FunctorToTypes.map_comp_apply, ← op_comp, hS.valid_glue (hx.restrict h) _ hf,
      FamilyOfElements.restrict, ← hx (𝟙 _) f (h _ hf) _ (id_comp _)]
    simp

/--
If `P` is a sheaf for every pullback of the sieve `S`, then `P` is a sheaf for any presieve which
contains `S`.
This is closely related to [Elephant] C2.1.6.
-/
theorem isSheafFor_subsieve (P : Cᵒᵖ ⥤ Type w) {S : Sieve X} {R : Presieve X}
    (h : (S : Presieve X) ≤ R) (trans : ∀ ⦃Y⦄ (f : Y ⟶ X),
      IsSheafFor P (S.pullback f : Presieve Y)) :
    IsSheafFor P R :=
  isSheafFor_subsieve_aux P h (by simpa using trans (𝟙 _)) fun Y f _ => (trans f).isSeparatedFor

section Arrows

variable {B : C} {I : Type*} {X : I → C} (π : (i : I) → X i ⟶ B) (P)

/--
A more explicit version of `FamilyOfElements.Compatible` for a `Presieve.ofArrows`.
-/
def Arrows.Compatible (x : (i : I) → P.obj (op (X i))) : Prop :=
  ∀ i j Z (gi : Z ⟶ X i) (gj : Z ⟶ X j), gi ≫ π i = gj ≫ π j →
    P.map gi.op (x i) = P.map gj.op (x j)

lemma FamilyOfElements.isAmalgamation_iff_ofArrows (x : FamilyOfElements P (ofArrows X π))
    (t : P.obj (op B)) :
    x.IsAmalgamation t ↔ ∀ (i : I), P.map (π i).op t = x _ (ofArrows.mk i) :=
  ⟨fun h i ↦ h _ (ofArrows.mk i), fun h _ f ⟨i⟩ ↦ h i⟩

namespace Arrows.Compatible

variable {x : (i : I) → P.obj (op (X i))} (hx : Compatible P π x)
variable {P π}

theorem exists_familyOfElements :
    ∃ (x' : FamilyOfElements P (ofArrows X π)), ∀ (i : I), x' _ (ofArrows.mk i) = x i := by
  choose i h h' using @ofArrows_surj _ _ _ _ _ π
  exact ⟨fun Y f hf ↦ P.map (eqToHom (h f hf).symm).op (x _),
    fun j ↦ (hx _ j (X j) _ (𝟙 _) <| by rw [← h', id_comp]).trans <| by simp⟩

/--
A `FamilyOfElements` associated to an explicit family of elements.
-/
noncomputable
def familyOfElements : FamilyOfElements P (ofArrows X π) :=
  (exists_familyOfElements hx).choose

@[simp]
theorem familyOfElements_ofArrows_mk (i : I) :
    hx.familyOfElements _ (ofArrows.mk i) = x i :=
  (exists_familyOfElements hx).choose_spec _

theorem familyOfElements_compatible : hx.familyOfElements.Compatible := by
  rintro Y₁ Y₂ Z g₁ g₂ f₁ f₂ ⟨i⟩ ⟨j⟩ hgf
  simp [hx i j Z g₁ g₂ hgf]

end Arrows.Compatible

theorem isSheafFor_arrows_iff : (ofArrows X π).IsSheafFor P ↔
    (∀ (x : (i : I) → P.obj (op (X i))), Arrows.Compatible P π x →
    ∃! t, ∀ i, P.map (π i).op t = x i) := by
  refine ⟨fun h x hx ↦ ?_, fun h x hx ↦ ?_⟩
  · obtain ⟨t, ht₁, ht₂⟩ := h _ hx.familyOfElements_compatible
    refine ⟨t, fun i ↦ ?_, fun t' ht' ↦ ht₂ _ fun _ _ ⟨i⟩ ↦ ?_⟩
    · rw [ht₁ _ (ofArrows.mk i), hx.familyOfElements_ofArrows_mk]
    · rw [ht', hx.familyOfElements_ofArrows_mk]
  · obtain ⟨t, hA, ht⟩ := h (fun i ↦ x (π i) (ofArrows.mk _))
      (fun i j Z gi gj ↦ hx gi gj (ofArrows.mk _) (ofArrows.mk _))
    exact ⟨t, fun Y f ⟨i⟩ ↦ hA i, fun y hy ↦ ht y (fun i ↦ hy (π i) (ofArrows.mk _))⟩

variable [(ofArrows X π).hasPullbacks]

/--
A more explicit version of `FamilyOfElements.PullbackCompatible` for a `Presieve.ofArrows`.
-/
def Arrows.PullbackCompatible (x : (i : I) → P.obj (op (X i))) : Prop :=
  ∀ i j, P.map (pullback.fst (π i) (π j)).op (x i) =
    P.map (pullback.snd (π i) (π j)).op (x j)

theorem Arrows.pullbackCompatible_iff (x : (i : I) → P.obj (op (X i))) :
    Compatible P π x ↔ PullbackCompatible P π x := by
  refine ⟨fun t i j ↦ ?_, fun t i j Z gi gj comm ↦ ?_⟩
  · apply t
    exact pullback.condition
  · rw [← pullback.lift_fst _ _ comm, op_comp, FunctorToTypes.map_comp_apply, t i j,
      ← FunctorToTypes.map_comp_apply, ← op_comp, pullback.lift_snd]

theorem isSheafFor_arrows_iff_pullbacks : (ofArrows X π).IsSheafFor P ↔
    (∀ (x : (i : I) → P.obj (op (X i))), Arrows.PullbackCompatible P π x →
    ∃! t, ∀ i, P.map (π i).op t = x i) := by
  simp_rw [← Arrows.pullbackCompatible_iff, isSheafFor_arrows_iff]

end Arrows

end Presieve

end CategoryTheory<|MERGE_RESOLUTION|>--- conflicted
+++ resolved
@@ -479,15 +479,7 @@
   simp_rw [extension_iff_amalgamation]
   rw [Equiv.forall_congr_left natTransEquivCompatibleFamily]
   rw [Subtype.forall]
-<<<<<<< HEAD
-  apply forall₂_congr
-  intro x hx
-  rw [Equiv.exists_unique_congr_left _]
-  simp
-#align category_theory.presieve.is_sheaf_for_iff_yoneda_sheaf_condition CategoryTheory.Presieve.isSheafFor_iff_yonedaSheafCondition
-=======
   exact forall₂_congr fun x hx ↦ by simp [Equiv.existsUnique_congr_right]
->>>>>>> 59de845a
 
 /--
 If `P` is a sheaf for the sieve `S` on `X`, a natural transformation from `S` (viewed as a functor)
