--- conflicted
+++ resolved
@@ -182,23 +182,7 @@
 
 section Colimits
 
-<<<<<<< HEAD
-universe w v u z z'
-
-variable {C : Type u} [Category.{v} C] {J : GrothendieckTopology C}
-variable {D : Type w} [Category.{max v u} D]
-variable {K : Type z} [Category.{z'} K]
-
--- Now we need a handful of instances to obtain sheafification...
-variable [ConcreteCategory.{max v u} D]
-variable [∀ (P : Cᵒᵖ ⥤ D) (X : C) (S : J.Cover X), HasMultiequalizer (S.index P)]
-variable [PreservesLimits (forget D)]
-variable [∀ X : C, HasColimitsOfShape (J.Cover X)ᵒᵖ D]
-variable [∀ X : C, PreservesColimitsOfShape (J.Cover X)ᵒᵖ (forget D)]
-variable [(forget D).ReflectsIsomorphisms]
-=======
 variable [HasWeakSheafify J D]
->>>>>>> 59de845a
 
 /-- Construct a cocone by sheafifying a cocone point of a cocone `E` of presheaves
 over a functor which factors through sheaves.
