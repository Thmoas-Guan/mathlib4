/-
Copyright (c) 2019 Reid Barton. All rights reserved.
Released under Apache 2.0 license as described in the file LICENSE.
Authors: Reid Barton, Johan Commelin
-/
import Mathlib.CategoryTheory.Adjunction.Basic
import Mathlib.CategoryTheory.Limits.Creates

/-!
# Adjunctions and limits

A left adjoint preserves colimits (`CategoryTheory.Adjunction.leftAdjointPreservesColimits`),
and a right adjoint preserves limits (`CategoryTheory.Adjunction.rightAdjointPreservesLimits`).

Equivalences create and reflect (co)limits.
(`CategoryTheory.Adjunction.isEquivalenceCreatesLimits`,
`CategoryTheory.Adjunction.isEquivalenceCreatesColimits`,
`CategoryTheory.Adjunction.isEquivalenceReflectsLimits`,
`CategoryTheory.Adjunction.isEquivalenceReflectsColimits`,)

In `CategoryTheory.Adjunction.coconesIso` we show that
when `F ⊣ G`,
the functor associating to each `Y` the cocones over `K ⋙ F` with cone point `Y`
is naturally isomorphic to
the functor associating to each `Y` the cocones over `K` with cone point `G.obj Y`.
-/


open Opposite

namespace CategoryTheory

open Functor Limits

universe v u v₁ v₂ v₀ u₁ u₂

namespace Adjunction

section ArbitraryUniverse

variable {C : Type u₁} [Category.{v₁} C] {D : Type u₂} [Category.{v₂} D]
variable {F : C ⥤ D} {G : D ⥤ C} (adj : F ⊣ G)

section PreservationColimits

variable {J : Type u} [Category.{v} J] (K : J ⥤ C)

/-- The right adjoint of `Cocones.functoriality K F : Cocone K ⥤ Cocone (K ⋙ F)`.

Auxiliary definition for `functorialityIsLeftAdjoint`.
-/
def functorialityRightAdjoint : Cocone (K ⋙ F) ⥤ Cocone K :=
  Cocones.functoriality _ G ⋙
    Cocones.precompose (K.rightUnitor.inv ≫ whiskerLeft K adj.unit ≫ (associator _ _ _).inv)

attribute [local simp] functorialityRightAdjoint

/-- The unit for the adjunction for `Cocones.functoriality K F : Cocone K ⥤ Cocone (K ⋙ F)`.

Auxiliary definition for `functorialityIsLeftAdjoint`.
-/
@[simps]
def functorialityUnit :
    𝟭 (Cocone K) ⟶ Cocones.functoriality _ F ⋙ functorialityRightAdjoint adj K where
  app c := { hom := adj.unit.app c.pt }

/-- The counit for the adjunction for `Cocones.functoriality K F : Cocone K ⥤ Cocone (K ⋙ F)`.

Auxiliary definition for `functorialityIsLeftAdjoint`.
-/
@[simps]
def functorialityCounit :
    functorialityRightAdjoint adj K ⋙ Cocones.functoriality _ F ⟶ 𝟭 (Cocone (K ⋙ F)) where
  app c := { hom := adj.counit.app c.pt }

/-- The functor `Cocones.functoriality K F : Cocone K ⥤ Cocone (K ⋙ F)` is a left adjoint. -/
def functorialityAdjunction : Cocones.functoriality K F ⊣ functorialityRightAdjoint adj K :=
  mkOfUnitCounit
    { unit := functorialityUnit adj K
      counit := functorialityCounit adj K}

/-- A left adjoint preserves colimits.

See <https://stacks.math.columbia.edu/tag/0038>.
-/
def leftAdjointPreservesColimits : PreservesColimitsOfSize.{v, u} F where
  preservesColimitsOfShape :=
    { preservesColimit :=
        { preserves := fun hc =>
            IsColimit.isoUniqueCoconeMorphism.inv fun _ =>
              @Equiv.unique _ _ (IsColimit.isoUniqueCoconeMorphism.hom hc _)
                ((adj.functorialityAdjunction _).homEquiv _ _) } }

-- see Note [lower instance priority]
<<<<<<< HEAD
instance (priority := 100) isEquivalencePreservesColimits (E : C ⥤ D) [E.IsEquivalence] :
=======
noncomputable instance (priority := 100) isEquivalencePreservesColimits
    (E : C ⥤ D) [E.IsEquivalence] :
>>>>>>> 59de845a
    PreservesColimitsOfSize.{v, u} E :=
  leftAdjointPreservesColimits E.adjunction

-- see Note [lower instance priority]
<<<<<<< HEAD
instance (priority := 100) isEquivalenceReflectsColimits (E : D ⥤ C) [E.IsEquivalence] :
=======
noncomputable instance (priority := 100) isEquivalenceReflectsColimits
    (E : D ⥤ C) [E.IsEquivalence] :
>>>>>>> 59de845a
    ReflectsColimitsOfSize.{v, u} E where
  reflectsColimitsOfShape :=
    { reflectsColimit :=
        { reflects := fun t =>
          (isColimitOfPreserves E.inv t).mapCoconeEquiv E.asEquivalence.unitIso.symm } }

-- see Note [lower instance priority]
<<<<<<< HEAD
instance (priority := 100) isEquivalenceCreatesColimits (H : D ⥤ C) [H.IsEquivalence] :
=======
noncomputable instance (priority := 100) isEquivalenceCreatesColimits (H : D ⥤ C)
    [H.IsEquivalence] :
>>>>>>> 59de845a
    CreatesColimitsOfSize.{v, u} H where
  CreatesColimitsOfShape :=
    { CreatesColimit :=
        { lifts := fun c _ =>
            { liftedCocone := mapCoconeInv H c
              validLift := mapCoconeMapCoconeInv H c } } }

-- verify the preserve_colimits instance works as expected:
<<<<<<< HEAD
example (E : C ⥤ D) [E.IsEquivalence] (c : Cocone K) (h : IsColimit c) :
=======
noncomputable example (E : C ⥤ D) [E.IsEquivalence] (c : Cocone K) (h : IsColimit c) :
>>>>>>> 59de845a
    IsColimit (E.mapCocone c) :=
  PreservesColimit.preserves h

theorem hasColimit_comp_equivalence (E : C ⥤ D) [E.IsEquivalence] [HasColimit K] :
    HasColimit (K ⋙ E) :=
  HasColimit.mk
    { cocone := E.mapCocone (colimit.cocone K)
      isColimit := PreservesColimit.preserves (colimit.isColimit K) }

theorem hasColimit_of_comp_equivalence (E : C ⥤ D) [E.IsEquivalence] [HasColimit (K ⋙ E)] :
    HasColimit K :=
  @hasColimitOfIso _ _ _ _ (K ⋙ E ⋙ E.inv) K
    (@hasColimit_comp_equivalence _ _ _ _ _ _ (K ⋙ E) E.inv _ _)
    ((Functor.rightUnitor _).symm ≪≫ isoWhiskerLeft K E.asEquivalence.unitIso)

/-- Transport a `HasColimitsOfShape` instance across an equivalence. -/
theorem hasColimitsOfShape_of_equivalence (E : C ⥤ D) [E.IsEquivalence] [HasColimitsOfShape J D] :
    HasColimitsOfShape J C :=
  ⟨fun F => hasColimit_of_comp_equivalence F E⟩

/-- Transport a `HasColimitsOfSize` instance across an equivalence. -/
theorem has_colimits_of_equivalence (E : C ⥤ D) [E.IsEquivalence] [HasColimitsOfSize.{v, u} D] :
    HasColimitsOfSize.{v, u} C :=
  ⟨fun _ _ => hasColimitsOfShape_of_equivalence E⟩

end PreservationColimits

section PreservationLimits

variable {J : Type u} [Category.{v} J] (K : J ⥤ D)

/-- The left adjoint of `Cones.functoriality K G : Cone K ⥤ Cone (K ⋙ G)`.

Auxiliary definition for `functorialityIsRightAdjoint`.
-/
def functorialityLeftAdjoint : Cone (K ⋙ G) ⥤ Cone K :=
  Cones.functoriality _ F ⋙
    Cones.postcompose ((associator _ _ _).hom ≫ whiskerLeft K adj.counit ≫ K.rightUnitor.hom)

attribute [local simp] functorialityLeftAdjoint

/-- The unit for the adjunction for `Cones.functoriality K G : Cone K ⥤ Cone (K ⋙ G)`.

Auxiliary definition for `functorialityIsRightAdjoint`.
-/
@[simps]
def functorialityUnit' :
    𝟭 (Cone (K ⋙ G)) ⟶ functorialityLeftAdjoint adj K ⋙ Cones.functoriality _ G where
  app c := { hom := adj.unit.app c.pt }

/-- The counit for the adjunction for `Cones.functoriality K G : Cone K ⥤ Cone (K ⋙ G)`.

Auxiliary definition for `functorialityIsRightAdjoint`.
-/
@[simps]
def functorialityCounit' :
    Cones.functoriality _ G ⋙ functorialityLeftAdjoint adj K ⟶ 𝟭 (Cone K) where
  app c := { hom := adj.counit.app c.pt }

/-- The functor `Cones.functoriality K G : Cone K ⥤ Cone (K ⋙ G)` is a right adjoint. -/
def functorialityAdjunction' : functorialityLeftAdjoint adj K ⊣ Cones.functoriality K G :=
  mkOfUnitCounit
    { unit := functorialityUnit' adj K
      counit := functorialityCounit' adj K }

/-- A right adjoint preserves limits.

See <https://stacks.math.columbia.edu/tag/0038>.
-/
def rightAdjointPreservesLimits : PreservesLimitsOfSize.{v, u} G where
  preservesLimitsOfShape :=
    { preservesLimit :=
        { preserves := fun hc =>
            IsLimit.isoUniqueConeMorphism.inv fun _ =>
              @Equiv.unique _ _ (IsLimit.isoUniqueConeMorphism.hom hc _)
                ((adj.functorialityAdjunction' _).homEquiv _ _).symm } }

-- see Note [lower instance priority]
<<<<<<< HEAD
instance (priority := 100) isEquivalencePreservesLimits (E : D ⥤ C) [E.IsEquivalence] :
=======
noncomputable instance (priority := 100) isEquivalencePreservesLimits
    (E : D ⥤ C) [E.IsEquivalence] :
>>>>>>> 59de845a
    PreservesLimitsOfSize.{v, u} E :=
  rightAdjointPreservesLimits E.asEquivalence.symm.toAdjunction

-- see Note [lower instance priority]
<<<<<<< HEAD
instance (priority := 100) isEquivalenceReflectsLimits (E : D ⥤ C) [E.IsEquivalence] :
=======
noncomputable instance (priority := 100) isEquivalenceReflectsLimits
    (E : D ⥤ C) [E.IsEquivalence] :
>>>>>>> 59de845a
    ReflectsLimitsOfSize.{v, u} E where
  reflectsLimitsOfShape :=
    { reflectsLimit :=
        { reflects := fun t =>
            (isLimitOfPreserves E.inv t).mapConeEquiv E.asEquivalence.unitIso.symm } }

-- see Note [lower instance priority]
<<<<<<< HEAD
instance (priority := 100) isEquivalenceCreatesLimits (H : D ⥤ C) [H.IsEquivalence] :
=======
noncomputable instance (priority := 100) isEquivalenceCreatesLimits (H : D ⥤ C) [H.IsEquivalence] :
>>>>>>> 59de845a
    CreatesLimitsOfSize.{v, u} H where
  CreatesLimitsOfShape :=
    { CreatesLimit :=
        { lifts := fun c _ =>
            { liftedCone := mapConeInv H c
              validLift := mapConeMapConeInv H c } } }

-- verify the preserve_limits instance works as expected:
<<<<<<< HEAD
example (E : D ⥤ C) [E.IsEquivalence] (c : Cone K) (h : IsLimit c) : IsLimit (E.mapCone c) :=
=======
noncomputable example (E : D ⥤ C) [E.IsEquivalence] (c : Cone K) (h : IsLimit c) :
    IsLimit (E.mapCone c) :=
>>>>>>> 59de845a
  PreservesLimit.preserves h

theorem hasLimit_comp_equivalence (E : D ⥤ C) [E.IsEquivalence] [HasLimit K] : HasLimit (K ⋙ E) :=
  HasLimit.mk
    { cone := E.mapCone (limit.cone K)
      isLimit := PreservesLimit.preserves (limit.isLimit K) }

theorem hasLimit_of_comp_equivalence (E : D ⥤ C) [E.IsEquivalence] [HasLimit (K ⋙ E)] :
    HasLimit K :=
  @hasLimitOfIso _ _ _ _ (K ⋙ E ⋙ E.inv) K
    (@hasLimit_comp_equivalence _ _ _ _ _ _ (K ⋙ E) E.inv _ _)
    (isoWhiskerLeft K E.asEquivalence.unitIso.symm ≪≫ Functor.rightUnitor _)

/-- Transport a `HasLimitsOfShape` instance across an equivalence. -/
theorem hasLimitsOfShape_of_equivalence (E : D ⥤ C) [E.IsEquivalence] [HasLimitsOfShape J C] :
    HasLimitsOfShape J D :=
  ⟨fun F => hasLimit_of_comp_equivalence F E⟩

/-- Transport a `HasLimitsOfSize` instance across an equivalence. -/
theorem has_limits_of_equivalence (E : D ⥤ C) [E.IsEquivalence] [HasLimitsOfSize.{v, u} C] :
    HasLimitsOfSize.{v, u} D :=
  ⟨fun _ _ => hasLimitsOfShape_of_equivalence E⟩

end PreservationLimits

/-- auxiliary construction for `coconesIso` -/
@[simp]
def coconesIsoComponentHom {J : Type u} [Category.{v} J] {K : J ⥤ C} (Y : D)
    (t : ((cocones J D).obj (op (K ⋙ F))).obj Y) : (G ⋙ (cocones J C).obj (op K)).obj Y where
  app j := (adj.homEquiv (K.obj j) Y) (t.app j)
  naturality j j' f := by
    erw [← adj.homEquiv_naturality_left, t.naturality]
    dsimp
    simp

/-- auxiliary construction for `coconesIso` -/
@[simp]
def coconesIsoComponentInv {J : Type u} [Category.{v} J] {K : J ⥤ C} (Y : D)
    (t : (G ⋙ (cocones J C).obj (op K)).obj Y) : ((cocones J D).obj (op (K ⋙ F))).obj Y where
  app j := (adj.homEquiv (K.obj j) Y).symm (t.app j)
  naturality j j' f := by
    erw [← adj.homEquiv_naturality_left_symm, ← adj.homEquiv_naturality_right_symm, t.naturality]
    dsimp; simp

/-- auxiliary construction for `conesIso` -/
@[simp]
def conesIsoComponentHom {J : Type u} [Category.{v} J] {K : J ⥤ D} (X : Cᵒᵖ)
    (t : (Functor.op F ⋙ (cones J D).obj K).obj X) : ((cones J C).obj (K ⋙ G)).obj X where
  app j := (adj.homEquiv (unop X) (K.obj j)) (t.app j)
  naturality j j' f := by
    erw [← adj.homEquiv_naturality_right, ← t.naturality, Category.id_comp, Category.id_comp]
    rfl

/-- auxiliary construction for `conesIso` -/
@[simp]
def conesIsoComponentInv {J : Type u} [Category.{v} J] {K : J ⥤ D} (X : Cᵒᵖ)
    (t : ((cones J C).obj (K ⋙ G)).obj X) : (Functor.op F ⋙ (cones J D).obj K).obj X where
  app j := (adj.homEquiv (unop X) (K.obj j)).symm (t.app j)
  naturality j j' f := by
    erw [← adj.homEquiv_naturality_right_symm, ← t.naturality, Category.id_comp, Category.id_comp]

end ArbitraryUniverse

variable {C : Type u₁} [Category.{v₀} C] {D : Type u₂} [Category.{v₀} D] {F : C ⥤ D} {G : D ⥤ C}
  (adj : F ⊣ G)

-- Note: this is natural in K, but we do not yet have the tools to formulate that.
/-- When `F ⊣ G`,
the functor associating to each `Y` the cocones over `K ⋙ F` with cone point `Y`
is naturally isomorphic to
the functor associating to each `Y` the cocones over `K` with cone point `G.obj Y`.
-/
def coconesIso {J : Type u} [Category.{v} J] {K : J ⥤ C} :
    (cocones J D).obj (op (K ⋙ F)) ≅ G ⋙ (cocones J C).obj (op K) :=
  NatIso.ofComponents fun Y =>
    { hom := coconesIsoComponentHom adj Y
      inv := coconesIsoComponentInv adj Y }

-- Note: this is natural in K, but we do not yet have the tools to formulate that.
/-- When `F ⊣ G`,
the functor associating to each `X` the cones over `K` with cone point `F.op.obj X`
is naturally isomorphic to
the functor associating to each `X` the cones over `K ⋙ G` with cone point `X`.
-/
def conesIso {J : Type u} [Category.{v} J] {K : J ⥤ D} :
    F.op ⋙ (cones J D).obj K ≅ (cones J C).obj (K ⋙ G) :=
  NatIso.ofComponents fun X =>
    { hom := conesIsoComponentHom adj X
      inv := conesIsoComponentInv adj X }

end Adjunction

namespace Functor

variable {J C D : Type*} [Category J] [Category C] [Category D]
  (F : C ⥤ D)

noncomputable instance [IsLeftAdjoint F] : PreservesColimitsOfShape J F :=
  (Adjunction.ofIsLeftAdjoint F).leftAdjointPreservesColimits.preservesColimitsOfShape

noncomputable instance [IsLeftAdjoint F] : PreservesColimitsOfSize.{v, u} F where

noncomputable instance [IsRightAdjoint F] : PreservesLimitsOfShape J F :=
  (Adjunction.ofIsRightAdjoint F).rightAdjointPreservesLimits.preservesLimitsOfShape

noncomputable instance [IsRightAdjoint F] : PreservesLimitsOfSize.{v, u} F where

end Functor

end CategoryTheory<|MERGE_RESOLUTION|>--- conflicted
+++ resolved
@@ -92,22 +92,14 @@
                 ((adj.functorialityAdjunction _).homEquiv _ _) } }
 
 -- see Note [lower instance priority]
-<<<<<<< HEAD
-instance (priority := 100) isEquivalencePreservesColimits (E : C ⥤ D) [E.IsEquivalence] :
-=======
 noncomputable instance (priority := 100) isEquivalencePreservesColimits
     (E : C ⥤ D) [E.IsEquivalence] :
->>>>>>> 59de845a
     PreservesColimitsOfSize.{v, u} E :=
   leftAdjointPreservesColimits E.adjunction
 
 -- see Note [lower instance priority]
-<<<<<<< HEAD
-instance (priority := 100) isEquivalenceReflectsColimits (E : D ⥤ C) [E.IsEquivalence] :
-=======
 noncomputable instance (priority := 100) isEquivalenceReflectsColimits
     (E : D ⥤ C) [E.IsEquivalence] :
->>>>>>> 59de845a
     ReflectsColimitsOfSize.{v, u} E where
   reflectsColimitsOfShape :=
     { reflectsColimit :=
@@ -115,12 +107,8 @@
           (isColimitOfPreserves E.inv t).mapCoconeEquiv E.asEquivalence.unitIso.symm } }
 
 -- see Note [lower instance priority]
-<<<<<<< HEAD
-instance (priority := 100) isEquivalenceCreatesColimits (H : D ⥤ C) [H.IsEquivalence] :
-=======
 noncomputable instance (priority := 100) isEquivalenceCreatesColimits (H : D ⥤ C)
     [H.IsEquivalence] :
->>>>>>> 59de845a
     CreatesColimitsOfSize.{v, u} H where
   CreatesColimitsOfShape :=
     { CreatesColimit :=
@@ -129,11 +117,7 @@
               validLift := mapCoconeMapCoconeInv H c } } }
 
 -- verify the preserve_colimits instance works as expected:
-<<<<<<< HEAD
-example (E : C ⥤ D) [E.IsEquivalence] (c : Cocone K) (h : IsColimit c) :
-=======
 noncomputable example (E : C ⥤ D) [E.IsEquivalence] (c : Cocone K) (h : IsColimit c) :
->>>>>>> 59de845a
     IsColimit (E.mapCocone c) :=
   PreservesColimit.preserves h
 
@@ -212,22 +196,14 @@
                 ((adj.functorialityAdjunction' _).homEquiv _ _).symm } }
 
 -- see Note [lower instance priority]
-<<<<<<< HEAD
-instance (priority := 100) isEquivalencePreservesLimits (E : D ⥤ C) [E.IsEquivalence] :
-=======
 noncomputable instance (priority := 100) isEquivalencePreservesLimits
     (E : D ⥤ C) [E.IsEquivalence] :
->>>>>>> 59de845a
     PreservesLimitsOfSize.{v, u} E :=
   rightAdjointPreservesLimits E.asEquivalence.symm.toAdjunction
 
 -- see Note [lower instance priority]
-<<<<<<< HEAD
-instance (priority := 100) isEquivalenceReflectsLimits (E : D ⥤ C) [E.IsEquivalence] :
-=======
 noncomputable instance (priority := 100) isEquivalenceReflectsLimits
     (E : D ⥤ C) [E.IsEquivalence] :
->>>>>>> 59de845a
     ReflectsLimitsOfSize.{v, u} E where
   reflectsLimitsOfShape :=
     { reflectsLimit :=
@@ -235,11 +211,7 @@
             (isLimitOfPreserves E.inv t).mapConeEquiv E.asEquivalence.unitIso.symm } }
 
 -- see Note [lower instance priority]
-<<<<<<< HEAD
-instance (priority := 100) isEquivalenceCreatesLimits (H : D ⥤ C) [H.IsEquivalence] :
-=======
 noncomputable instance (priority := 100) isEquivalenceCreatesLimits (H : D ⥤ C) [H.IsEquivalence] :
->>>>>>> 59de845a
     CreatesLimitsOfSize.{v, u} H where
   CreatesLimitsOfShape :=
     { CreatesLimit :=
@@ -248,12 +220,8 @@
               validLift := mapConeMapConeInv H c } } }
 
 -- verify the preserve_limits instance works as expected:
-<<<<<<< HEAD
-example (E : D ⥤ C) [E.IsEquivalence] (c : Cone K) (h : IsLimit c) : IsLimit (E.mapCone c) :=
-=======
 noncomputable example (E : D ⥤ C) [E.IsEquivalence] (c : Cone K) (h : IsLimit c) :
     IsLimit (E.mapCone c) :=
->>>>>>> 59de845a
   PreservesLimit.preserves h
 
 theorem hasLimit_comp_equivalence (E : D ⥤ C) [E.IsEquivalence] [HasLimit K] : HasLimit (K ⋙ E) :=
