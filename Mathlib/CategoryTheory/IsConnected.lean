/-
Copyright (c) 2020 Bhavik Mehta. All rights reserved.
Released under Apache 2.0 license as described in the file LICENSE.
Authors: Bhavik Mehta, Jakob von Raumer
-/
import Mathlib.Data.List.Chain
import Mathlib.CategoryTheory.PUnit
import Mathlib.CategoryTheory.Groupoid
import Mathlib.CategoryTheory.Category.ULift

#align_import category_theory.is_connected from "leanprover-community/mathlib"@"024a4231815538ac739f52d08dd20a55da0d6b23"

/-!
# Connected category

Define a connected category as a _nonempty_ category for which every functor
to a discrete category is isomorphic to the constant functor.

NB. Some authors include the empty category as connected, we do not.
We instead are interested in categories with exactly one 'connected
component'.

We give some equivalent definitions:
- A nonempty category for which every functor to a discrete category is
  constant on objects.
  See `any_functor_const_on_obj` and `Connected.of_any_functor_const_on_obj`.
- A nonempty category for which every function `F` for which the presence of a
  morphism `f : j₁ ⟶ j₂` implies `F j₁ = F j₂` must be constant everywhere.
  See `constant_of_preserves_morphisms` and `Connected.of_constant_of_preserves_morphisms`.
- A nonempty category for which any subset of its elements containing the
  default and closed under morphisms is everything.
  See `induct_on_objects` and `Connected.of_induct`.
- A nonempty category for which every object is related under the reflexive
  transitive closure of the relation "there is a morphism in some direction
  from `j₁` to `j₂`".
  See `connected_zigzag` and `zigzag_connected`.
- A nonempty category for which for any two objects there is a sequence of
  morphisms (some reversed) from one to the other.
  See `exists_zigzag'` and `connected_of_zigzag`.

We also prove the result that the functor given by `(X × -)` preserves any
connected limit. That is, any limit of shape `J` where `J` is a connected
category is preserved by the functor `(X × -)`. This appears in `CategoryTheory.Limits.Connected`.
-/


universe v₁ v₂ u₁ u₂

noncomputable section

open CategoryTheory.Category

open Opposite

namespace CategoryTheory

/-- A possibly empty category for which every functor to a discrete category is constant.
-/
class IsPreconnected (J : Type u₁) [Category.{v₁} J] : Prop where
  iso_constant :
    ∀ {α : Type u₁} (F : J ⥤ Discrete α) (j : J), Nonempty (F ≅ (Functor.const J).obj (F.obj j))
#align category_theory.is_preconnected CategoryTheory.IsPreconnected

attribute [inherit_doc IsPreconnected] IsPreconnected.iso_constant

/-- We define a connected category as a _nonempty_ category for which every
functor to a discrete category is constant.

NB. Some authors include the empty category as connected, we do not.
We instead are interested in categories with exactly one 'connected
component'.

This allows us to show that the functor X ⨯ - preserves connected limits.

See <https://stacks.math.columbia.edu/tag/002S>
-/
class IsConnected (J : Type u₁) [Category.{v₁} J] extends IsPreconnected J : Prop where
  [is_nonempty : Nonempty J]
#align category_theory.is_connected CategoryTheory.IsConnected

attribute [instance 100] IsConnected.is_nonempty

variable {J : Type u₁} [Category.{v₁} J]
variable {K : Type u₂} [Category.{v₂} K]

namespace IsPreconnected.IsoConstantAux

/-- Implementation detail of `isoConstant`. -/
private def liftToDiscrete {α : Type u₂} (F : J ⥤ Discrete α) : J ⥤ Discrete J where
  obj j := have := Nonempty.intro j
    Discrete.mk (Function.invFun F.obj (F.obj j))
  map {j _} f := have := Nonempty.intro j
    ⟨⟨congr_arg (Function.invFun F.obj) (Discrete.ext _ _ (Discrete.eq_of_hom (F.map f)))⟩⟩

/-- Implementation detail of `isoConstant`. -/
private def factorThroughDiscrete {α : Type u₂} (F : J ⥤ Discrete α) :
    liftToDiscrete F ⋙ Discrete.functor F.obj ≅ F :=
  NatIso.ofComponents (fun j => eqToIso Function.apply_invFun_apply) (by aesop_cat)

end IsPreconnected.IsoConstantAux

/-- If `J` is connected, any functor `F : J ⥤ Discrete α` is isomorphic to
the constant functor with value `F.obj j` (for any choice of `j`).
-/
def isoConstant [IsPreconnected J] {α : Type u₂} (F : J ⥤ Discrete α) (j : J) :
    F ≅ (Functor.const J).obj (F.obj j) :=
  (IsPreconnected.IsoConstantAux.factorThroughDiscrete F).symm
    ≪≫ isoWhiskerRight (IsPreconnected.iso_constant _ j).some _
    ≪≫ NatIso.ofComponents (fun j' => eqToIso Function.apply_invFun_apply) (by aesop_cat)
#align category_theory.iso_constant CategoryTheory.isoConstant

/-- If `J` is connected, any functor to a discrete category is constant on objects.
The converse is given in `IsConnected.of_any_functor_const_on_obj`.
-/
theorem any_functor_const_on_obj [IsPreconnected J] {α : Type u₂} (F : J ⥤ Discrete α) (j j' : J) :
    F.obj j = F.obj j' := by
  ext; exact ((isoConstant F j').hom.app j).down.1
#align category_theory.any_functor_const_on_obj CategoryTheory.any_functor_const_on_obj

/-- If any functor to a discrete category is constant on objects, J is connected.
The converse of `any_functor_const_on_obj`.
-/
theorem IsPreconnected.of_any_functor_const_on_obj
    (h : ∀ {α : Type u₁} (F : J ⥤ Discrete α), ∀ j j' : J, F.obj j = F.obj j') :
    IsPreconnected J where
  iso_constant := fun F j' => ⟨NatIso.ofComponents fun j => eqToIso (h F j j')⟩

/-- If any functor to a discrete category is constant on objects, J is connected.
The converse of `any_functor_const_on_obj`.
-/
theorem IsConnected.of_any_functor_const_on_obj [Nonempty J]
    (h : ∀ {α : Type u₁} (F : J ⥤ Discrete α), ∀ j j' : J, F.obj j = F.obj j') : IsConnected J :=
  { IsPreconnected.of_any_functor_const_on_obj h with }
#align category_theory.is_connected.of_any_functor_const_on_obj CategoryTheory.IsConnected.of_any_functor_const_on_obj

/-- If `J` is connected, then given any function `F` such that the presence of a
morphism `j₁ ⟶ j₂` implies `F j₁ = F j₂`, we have that `F` is constant.
This can be thought of as a local-to-global property.

The converse is shown in `IsConnected.of_constant_of_preserves_morphisms`
-/
theorem constant_of_preserves_morphisms [IsPreconnected J] {α : Type u₂} (F : J → α)
    (h : ∀ (j₁ j₂ : J) (_ : j₁ ⟶ j₂), F j₁ = F j₂) (j j' : J) : F j = F j' := by
  simpa using
    any_functor_const_on_obj
      { obj := Discrete.mk ∘ F
        map := fun f => eqToHom (by ext; exact h _ _ f) }
      j j'
#align category_theory.constant_of_preserves_morphisms CategoryTheory.constant_of_preserves_morphisms

/-- `J` is connected if: given any function `F : J → α` which is constant for any
`j₁, j₂` for which there is a morphism `j₁ ⟶ j₂`, then `F` is constant.
This can be thought of as a local-to-global property.

The converse of `constant_of_preserves_morphisms`.
-/
theorem IsPreconnected.of_constant_of_preserves_morphisms
    (h : ∀ {α : Type u₁} (F : J → α),
      (∀ {j₁ j₂ : J} (_ : j₁ ⟶ j₂), F j₁ = F j₂) → ∀ j j' : J, F j = F j') :
    IsPreconnected J :=
  IsPreconnected.of_any_functor_const_on_obj fun F =>
    h F.obj fun f => by ext; exact Discrete.eq_of_hom (F.map f)

/-- `J` is connected if: given any function `F : J → α` which is constant for any
`j₁, j₂` for which there is a morphism `j₁ ⟶ j₂`, then `F` is constant.
This can be thought of as a local-to-global property.

The converse of `constant_of_preserves_morphisms`.
-/
theorem IsConnected.of_constant_of_preserves_morphisms [Nonempty J]
    (h : ∀ {α : Type u₁} (F : J → α),
      (∀ {j₁ j₂ : J} (_ : j₁ ⟶ j₂), F j₁ = F j₂) → ∀ j j' : J, F j = F j') :
    IsConnected J :=
  { IsPreconnected.of_constant_of_preserves_morphisms h with }
#align category_theory.is_connected.of_constant_of_preserves_morphisms CategoryTheory.IsConnected.of_constant_of_preserves_morphisms

/-- An inductive-like property for the objects of a connected category.
If the set `p` is nonempty, and `p` is closed under morphisms of `J`,
then `p` contains all of `J`.

The converse is given in `IsConnected.of_induct`.
-/
theorem induct_on_objects [IsPreconnected J] (p : Set J) {j₀ : J} (h0 : j₀ ∈ p)
    (h1 : ∀ {j₁ j₂ : J} (_ : j₁ ⟶ j₂), j₁ ∈ p ↔ j₂ ∈ p) (j : J) : j ∈ p := by
  let aux (j₁ j₂ : J) (f : j₁ ⟶ j₂) := congrArg ULift.up <| (h1 f).eq
  injection constant_of_preserves_morphisms (fun k => ULift.up.{u₁} (k ∈ p)) aux j j₀ with i
  rwa [i]
#align category_theory.induct_on_objects CategoryTheory.induct_on_objects

/--
If any maximal connected component containing some element j₀ of J is all of J, then J is connected.

The converse of `induct_on_objects`.
-/
theorem IsConnected.of_induct {j₀ : J}
    (h : ∀ p : Set J, j₀ ∈ p → (∀ {j₁ j₂ : J} (_ : j₁ ⟶ j₂), j₁ ∈ p ↔ j₂ ∈ p) → ∀ j : J, j ∈ p) :
    IsConnected J :=
  have := Nonempty.intro j₀
  IsConnected.of_constant_of_preserves_morphisms fun {α} F a => by
    have w := h { j | F j = F j₀ } rfl (fun {j₁} {j₂} f => by
      change F j₁ = F j₀ ↔ F j₂ = F j₀
      simp [a f])
    intro j j'
    rw [w j, w j']
#align category_theory.is_connected.of_induct CategoryTheory.IsConnected.of_induct

/-- Lifting the universe level of morphisms and objects preserves connectedness. -/
instance [hc : IsConnected J] : IsConnected (ULiftHom.{v₂} (ULift.{u₂} J)) := by
  apply IsConnected.of_induct
  · rintro p hj₀ h ⟨j⟩
    let p' : Set J := {j : J | p ⟨j⟩}
    have hj₀' : Classical.choice hc.is_nonempty ∈ p' := by
      simp only [p', (eq_self p')]
      exact hj₀
    apply induct_on_objects p' hj₀' fun f => h ((ULiftHomULiftCategory.equiv J).functor.map f)

/-- Another induction principle for `IsPreconnected J`:
given a type family `Z : J → Sort*` and
a rule for transporting in *both* directions along a morphism in `J`,
we can transport an `x : Z j₀` to a point in `Z j` for any `j`.
-/
theorem isPreconnected_induction [IsPreconnected J] (Z : J → Sort*)
    (h₁ : ∀ {j₁ j₂ : J} (_ : j₁ ⟶ j₂), Z j₁ → Z j₂) (h₂ : ∀ {j₁ j₂ : J} (_ : j₁ ⟶ j₂), Z j₂ → Z j₁)
    {j₀ : J} (x : Z j₀) (j : J) : Nonempty (Z j) :=
  (induct_on_objects { j | Nonempty (Z j) } ⟨x⟩
      (fun f => ⟨by rintro ⟨y⟩; exact ⟨h₁ f y⟩, by rintro ⟨y⟩; exact ⟨h₂ f y⟩⟩)
      j : _)
#align category_theory.is_preconnected_induction CategoryTheory.isPreconnected_induction

/-- If `J` and `K` are equivalent, then if `J` is preconnected then `K` is as well. -/
theorem isPreconnected_of_equivalent {K : Type u₂} [Category.{v₂} K] [IsPreconnected J]
    (e : J ≌ K) : IsPreconnected K where
  iso_constant F k :=
    ⟨calc
        F ≅ e.inverse ⋙ e.functor ⋙ F := (e.invFunIdAssoc F).symm
        _ ≅ e.inverse ⋙ (Functor.const J).obj ((e.functor ⋙ F).obj (e.inverse.obj k)) :=
          isoWhiskerLeft e.inverse (isoConstant (e.functor ⋙ F) (e.inverse.obj k))
        _ ≅ e.inverse ⋙ (Functor.const J).obj (F.obj k) :=
          isoWhiskerLeft _ ((F ⋙ Functor.const J).mapIso (e.counitIso.app k))
        _ ≅ (Functor.const K).obj (F.obj k) := NatIso.ofComponents fun X => Iso.refl _⟩
#align category_theory.is_preconnected_of_equivalent CategoryTheory.isPreconnected_of_equivalent

lemma isPreconnected_iff_of_equivalence {K : Type u₂} [Category.{v₂} K] (e : J ≌ K) :
    IsPreconnected J ↔ IsPreconnected K :=
  ⟨fun _ => isPreconnected_of_equivalent e, fun _ => isPreconnected_of_equivalent e.symm⟩

/-- If `J` and `K` are equivalent, then if `J` is connected then `K` is as well. -/
theorem isConnected_of_equivalent {K : Type u₂} [Category.{v₂} K] (e : J ≌ K) [IsConnected J] :
    IsConnected K :=
  { is_nonempty := Nonempty.map e.functor.obj (by infer_instance)
    toIsPreconnected := isPreconnected_of_equivalent e }
#align category_theory.is_connected_of_equivalent CategoryTheory.isConnected_of_equivalent

lemma isConnected_iff_of_equivalence {K : Type u₂} [Category.{v₂} K] (e : J ≌ K) :
    IsConnected J ↔ IsConnected K :=
  ⟨fun _ => isConnected_of_equivalent e, fun _ => isConnected_of_equivalent e.symm⟩

/-- If `J` is preconnected, then `Jᵒᵖ` is preconnected as well. -/
instance isPreconnected_op [IsPreconnected J] : IsPreconnected Jᵒᵖ where
  iso_constant := fun {α} F X =>
    ⟨NatIso.ofComponents fun Y =>
      eqToIso (Discrete.ext _ _ (Discrete.eq_of_hom ((Nonempty.some
        (IsPreconnected.iso_constant (F.rightOp ⋙ (Discrete.opposite α).functor) (unop X))).app
          (unop Y)).hom))⟩
#align category_theory.is_preconnected_op CategoryTheory.isPreconnected_op

/-- If `J` is connected, then `Jᵒᵖ` is connected as well. -/
instance isConnected_op [IsConnected J] : IsConnected Jᵒᵖ where
  is_nonempty := Nonempty.intro (op (Classical.arbitrary J))
#align category_theory.is_connected_op CategoryTheory.isConnected_op

theorem isPreconnected_of_isPreconnected_op [IsPreconnected Jᵒᵖ] : IsPreconnected J :=
  isPreconnected_of_equivalent (opOpEquivalence J)
#align category_theory.is_preconnected_of_is_preconnected_op CategoryTheory.isPreconnected_of_isPreconnected_op

theorem isConnected_of_isConnected_op [IsConnected Jᵒᵖ] : IsConnected J :=
  isConnected_of_equivalent (opOpEquivalence J)
#align category_theory.is_connected_of_is_connected_op CategoryTheory.isConnected_of_isConnected_op

/-- j₁ and j₂ are related by `Zag` if there is a morphism between them. -/
def Zag (j₁ j₂ : J) : Prop :=
  Nonempty (j₁ ⟶ j₂) ∨ Nonempty (j₂ ⟶ j₁)
#align category_theory.zag CategoryTheory.Zag

theorem Zag.refl (X : J) : Zag X X := Or.inl ⟨𝟙 _⟩

theorem zag_symmetric : Symmetric (@Zag J _) := fun _ _ h => h.symm
#align category_theory.zag_symmetric CategoryTheory.zag_symmetric

theorem Zag.symm {j₁ j₂ : J} (h : Zag j₁ j₂) : Zag j₂ j₁ := zag_symmetric h

theorem Zag.of_hom {j₁ j₂ : J} (f : j₁ ⟶ j₂) : Zag j₁ j₂ := Or.inl ⟨f⟩

theorem Zag.of_inv {j₁ j₂ : J} (f : j₂ ⟶ j₁) : Zag j₁ j₂ := Or.inr ⟨f⟩

/-- `j₁` and `j₂` are related by `Zigzag` if there is a chain of
morphisms from `j₁` to `j₂`, with backward morphisms allowed.
-/
def Zigzag : J → J → Prop :=
  Relation.ReflTransGen Zag
#align category_theory.zigzag CategoryTheory.Zigzag

theorem zigzag_symmetric : Symmetric (@Zigzag J _) :=
  Relation.ReflTransGen.symmetric zag_symmetric
#align category_theory.zigzag_symmetric CategoryTheory.zigzag_symmetric

theorem zigzag_equivalence : _root_.Equivalence (@Zigzag J _) :=
  _root_.Equivalence.mk Relation.reflexive_reflTransGen (fun h => zigzag_symmetric h)
  (fun h g => Relation.transitive_reflTransGen h g)
#align category_theory.zigzag_equivalence CategoryTheory.zigzag_equivalence

theorem Zigzag.refl (X : J) : Zigzag X X := zigzag_equivalence.refl _

theorem Zigzag.symm {j₁ j₂ : J} (h : Zigzag j₁ j₂) : Zigzag j₂ j₁ := zigzag_symmetric h

theorem Zigzag.trans {j₁ j₂ j₃ : J} (h₁ : Zigzag j₁ j₂) (h₂ : Zigzag j₂ j₃) : Zigzag j₁ j₃ :=
  zigzag_equivalence.trans h₁ h₂

theorem Zigzag.of_zag {j₁ j₂ : J} (h : Zag j₁ j₂) : Zigzag j₁ j₂ :=
  Relation.ReflTransGen.single h

theorem Zigzag.of_hom {j₁ j₂ : J} (f : j₁ ⟶ j₂) : Zigzag j₁ j₂ :=
  of_zag (Zag.of_hom f)

theorem Zigzag.of_inv {j₁ j₂ : J} (f : j₂ ⟶ j₁) : Zigzag j₁ j₂ :=
  of_zag (Zag.of_inv f)

theorem Zigzag.of_zag_trans {j₁ j₂ j₃ : J} (h₁ : Zag j₁ j₂) (h₂ : Zag j₂ j₃) : Zigzag j₁ j₃ :=
  trans (of_zag h₁) (of_zag h₂)

theorem Zigzag.of_hom_hom {j₁ j₂ j₃ : J} (f₁₂ : j₁ ⟶ j₂) (f₂₃ : j₂ ⟶ j₃) : Zigzag j₁ j₃ :=
  (of_hom f₁₂).trans (of_hom f₂₃)

theorem Zigzag.of_hom_inv {j₁ j₂ j₃ : J} (f₁₂ : j₁ ⟶ j₂) (f₃₂ : j₃ ⟶ j₂) : Zigzag j₁ j₃ :=
  (of_hom f₁₂).trans (of_inv f₃₂)

theorem Zigzag.of_inv_hom {j₁ j₂ j₃ : J} (f₂₁ : j₂ ⟶ j₁) (f₂₃ : j₂ ⟶ j₃) : Zigzag j₁ j₃ :=
  (of_inv f₂₁).trans (of_hom f₂₃)

theorem Zigzag.of_inv_inv {j₁ j₂ j₃ : J} (f₂₁ : j₂ ⟶ j₁) (f₃₂ : j₃ ⟶ j₂) : Zigzag j₁ j₃ :=
  (of_inv f₂₁).trans (of_inv f₃₂)

/-- The setoid given by the equivalence relation `Zigzag`. A quotient for this
setoid is a connected component of the category.
-/
def Zigzag.setoid (J : Type u₂) [Category.{v₁} J] : Setoid J where
  r := Zigzag
  iseqv := zigzag_equivalence
#align category_theory.zigzag.setoid CategoryTheory.Zigzag.setoid

/-- If there is a zigzag from `j₁` to `j₂`, then there is a zigzag from `F j₁` to
`F j₂` as long as `F` is a functor.
-/
theorem zigzag_obj_of_zigzag (F : J ⥤ K) {j₁ j₂ : J} (h : Zigzag j₁ j₂) :
    Zigzag (F.obj j₁) (F.obj j₂) :=
  h.lift _ fun _ _ => Or.imp (Nonempty.map fun f => F.map f) (Nonempty.map fun f => F.map f)
#align category_theory.zigzag_obj_of_zigzag CategoryTheory.zigzag_obj_of_zigzag

-- TODO: figure out the right way to generalise this to `Zigzag`.
theorem zag_of_zag_obj (F : J ⥤ K) [F.Full] {j₁ j₂ : J} (h : Zag (F.obj j₁) (F.obj j₂)) :
    Zag j₁ j₂ :=
  Or.imp (Nonempty.map F.preimage) (Nonempty.map F.preimage) h
#align category_theory.zag_of_zag_obj CategoryTheory.zag_of_zag_obj

/-- Any equivalence relation containing (⟶) holds for all pairs of a connected category. -/
theorem equiv_relation [IsPreconnected J] (r : J → J → Prop) (hr : _root_.Equivalence r)
    (h : ∀ {j₁ j₂ : J} (_ : j₁ ⟶ j₂), r j₁ j₂) : ∀ j₁ j₂ : J, r j₁ j₂ := by
  intros j₁ j₂
  have z : ∀ j : J, r j₁ j :=
    induct_on_objects {k | r j₁ k} (hr.1 j₁)
      fun f => ⟨fun t => hr.3 t (h f), fun t => hr.3 t (hr.2 (h f))⟩
  exact z j₂
#align category_theory.equiv_relation CategoryTheory.equiv_relation

/-- In a connected category, any two objects are related by `Zigzag`. -/
theorem isPreconnected_zigzag [IsPreconnected J] (j₁ j₂ : J) : Zigzag j₁ j₂ :=
  equiv_relation _ zigzag_equivalence
    (fun f => Relation.ReflTransGen.single (Or.inl (Nonempty.intro f))) _ _
#align category_theory.is_connected_zigzag CategoryTheory.isPreconnected_zigzag

@[deprecated (since := "2024-02-19")] alias isConnected_zigzag := isPreconnected_zigzag

theorem zigzag_isPreconnected (h : ∀ j₁ j₂ : J, Zigzag j₁ j₂) : IsPreconnected J := by
  apply IsPreconnected.of_constant_of_preserves_morphisms
  intro α F hF j j'
  specialize h j j'
  induction' h with j₁ j₂ _ hj ih
  · rfl
  · rw [ih]
    rcases hj with (⟨⟨hj⟩⟩|⟨⟨hj⟩⟩)
    exacts [hF hj, (hF hj).symm]

/-- If any two objects in a nonempty category are related by `Zigzag`, the category is connected.
-/
theorem zigzag_isConnected [Nonempty J] (h : ∀ j₁ j₂ : J, Zigzag j₁ j₂) : IsConnected J :=
  { zigzag_isPreconnected h with }
#align category_theory.zigzag_is_connected CategoryTheory.zigzag_isConnected

theorem exists_zigzag' [IsConnected J] (j₁ j₂ : J) :
    ∃ l, List.Chain Zag j₁ l ∧ List.getLast (j₁ :: l) (List.cons_ne_nil _ _) = j₂ :=
  List.exists_chain_of_relationReflTransGen (isPreconnected_zigzag _ _)
#align category_theory.exists_zigzag' CategoryTheory.exists_zigzag'

/-- If any two objects in a nonempty category are linked by a sequence of (potentially reversed)
morphisms, then J is connected.

The converse of `exists_zigzag'`.
-/
theorem isPreconnected_of_zigzag (h : ∀ j₁ j₂ : J, ∃ l,
    List.Chain Zag j₁ l ∧ List.getLast (j₁ :: l) (List.cons_ne_nil _ _) = j₂) :
    IsPreconnected J := by
  apply zigzag_isPreconnected
  intro j₁ j₂
  rcases h j₁ j₂ with ⟨l, hl₁, hl₂⟩
  apply List.relationReflTransGen_of_exists_chain l hl₁ hl₂

/-- If any two objects in a nonempty category are linked by a sequence of (potentially reversed)
morphisms, then J is connected.

The converse of `exists_zigzag'`.
-/
theorem isConnected_of_zigzag [Nonempty J] (h : ∀ j₁ j₂ : J, ∃ l,
    List.Chain Zag j₁ l ∧ List.getLast (j₁ :: l) (List.cons_ne_nil _ _) = j₂) :
    IsConnected J :=
  { isPreconnected_of_zigzag h with }
#align category_theory.is_connected_of_zigzag CategoryTheory.isConnected_of_zigzag

/-- If `Discrete α` is connected, then `α` is (type-)equivalent to `PUnit`. -/
def discreteIsConnectedEquivPUnit {α : Type u₁} [IsConnected (Discrete α)] : α ≃ PUnit :=
  Discrete.equivOfEquivalence.{u₁, u₁}
    { functor := Functor.star (Discrete α)
      inverse := Discrete.functor fun _ => Classical.arbitrary _
      unitIso := isoConstant _ (Classical.arbitrary _)
      counitIso := Functor.punitExt _ _ }
#align category_theory.discrete_is_connected_equiv_punit CategoryTheory.discreteIsConnectedEquivPUnit

variable {C : Type u₂} [Category.{u₁} C]

/-- For objects `X Y : C`, any natural transformation `α : const X ⟶ const Y` from a connected
category must be constant.
This is the key property of connected categories which we use to establish properties about limits.
-/
theorem nat_trans_from_is_connected [IsPreconnected J] {X Y : C}
    (α : (Functor.const J).obj X ⟶ (Functor.const J).obj Y) :
    ∀ j j' : J, α.app j = (α.app j' : X ⟶ Y) :=
  @constant_of_preserves_morphisms _ _ _ (X ⟶ Y) (fun j => α.app j) fun _ _ f => by
    have := α.naturality f
    erw [id_comp, comp_id] at this
    exact this.symm
#align category_theory.nat_trans_from_is_connected CategoryTheory.nat_trans_from_is_connected

instance [IsConnected J] : (Functor.const J : C ⥤ J ⥤ C).Full where
  map_surjective f := ⟨f.app (Classical.arbitrary J), by
    ext j
    apply nat_trans_from_is_connected f (Classical.arbitrary J) j⟩

theorem nonempty_hom_of_preconnected_groupoid {G} [Groupoid G] [IsPreconnected G] :
    ∀ x y : G, Nonempty (x ⟶ y) := by
<<<<<<< HEAD
  refine equiv_relation _ ?_ @fun j₁ j₂ => Nonempty.intro
=======
  refine equiv_relation _ ?_ fun {j₁ j₂} => Nonempty.intro
>>>>>>> d97a437a
  exact
    ⟨fun j => ⟨𝟙 _⟩,
     fun {j₁ j₂} => Nonempty.map fun f => inv f,
     fun {_ _ _} => Nonempty.map2 (· ≫ ·)⟩
#align category_theory.nonempty_hom_of_connected_groupoid CategoryTheory.nonempty_hom_of_preconnected_groupoid

attribute [instance] nonempty_hom_of_preconnected_groupoid

-- deprecated on 2024-02-19
@[deprecated] alias nonempty_hom_of_connected_groupoid := nonempty_hom_of_preconnected_groupoid

end CategoryTheory<|MERGE_RESOLUTION|>--- conflicted
+++ resolved
@@ -456,11 +456,7 @@
 
 theorem nonempty_hom_of_preconnected_groupoid {G} [Groupoid G] [IsPreconnected G] :
     ∀ x y : G, Nonempty (x ⟶ y) := by
-<<<<<<< HEAD
-  refine equiv_relation _ ?_ @fun j₁ j₂ => Nonempty.intro
-=======
   refine equiv_relation _ ?_ fun {j₁ j₂} => Nonempty.intro
->>>>>>> d97a437a
   exact
     ⟨fun j => ⟨𝟙 _⟩,
      fun {j₁ j₂} => Nonempty.map fun f => inv f,
