/-
Copyright (c) 2020 Markus Himmel. All rights reserved.
Released under Apache 2.0 license as described in the file LICENSE.
Authors: Markus Himmel, Johan Commelin, Scott Morrison
-/
import Mathlib.CategoryTheory.Limits.Constructions.Pullbacks
import Mathlib.CategoryTheory.Preadditive.Biproducts
import Mathlib.CategoryTheory.Limits.Shapes.Images
import Mathlib.CategoryTheory.Limits.Constructions.LimitsOfProductsAndEqualizers
import Mathlib.CategoryTheory.Abelian.NonPreadditive

#align_import category_theory.abelian.basic from "leanprover-community/mathlib"@"a5ff45a1c92c278b03b52459a620cfd9c49ebc80"

/-!
# Abelian categories

This file contains the definition and basic properties of abelian categories.

There are many definitions of abelian category. Our definition is as follows:
A category is called abelian if it is preadditive,
has a finite products, kernels and cokernels,
and if every monomorphism and epimorphism is normal.

It should be noted that if we also assume coproducts, then preadditivity is
actually a consequence of the other properties, as we show in
`NonPreadditiveAbelian.lean`. However, this fact is of little practical
relevance, since essentially all interesting abelian categories come with a
preadditive structure. In this way, by requiring preadditivity, we allow the
user to pass in the "native" preadditive structure for the specific category they are
working with.

## Main definitions

* `Abelian` is the type class indicating that a category is abelian. It extends `Preadditive`.
* `Abelian.image f` is `kernel (cokernel.π f)`, and
* `Abelian.coimage f` is `cokernel (kernel.ι f)`.

## Main results

* In an abelian category, mono + epi = iso.
* If `f : X ⟶ Y`, then the map `factorThruImage f : X ⟶ image f` is an epimorphism, and the map
  `factorThruCoimage f : coimage f ⟶ Y` is a monomorphism.
* Factoring through the image and coimage is a strong epi-mono factorisation. This means that
  * every abelian category has images. We provide the isomorphism
    `imageIsoImage : abelian.image f ≅ limits.image f`.
  * the canonical morphism `coimageImageComparison : coimage f ⟶ image f`
    is an isomorphism.
* We provide the alternate characterisation of an abelian category as a category with
  (co)kernels and finite products, and in which the canonical coimage-image comparison morphism
  is always an isomorphism.
* Every epimorphism is a cokernel of its kernel. Every monomorphism is a kernel of its cokernel.
* The pullback of an epimorphism is an epimorphism. The pushout of a monomorphism is a monomorphism.
  (This is not to be confused with the fact that the pullback of a monomorphism is a monomorphism,
  which is true in any category).

## Implementation notes

The typeclass `Abelian` does not extend `NonPreadditiveAbelian`,
to avoid having to deal with comparing the two `HasZeroMorphisms` instances
(one from `Preadditive` in `Abelian`, and the other a field of `NonPreadditiveAbelian`).
As a consequence, at the beginning of this file we trivially build
a `NonPreadditiveAbelian` instance from an `Abelian` instance,
and use this to restate a number of theorems,
in each case just reusing the proof from `NonPreadditiveAbelian.lean`.

We don't show this yet, but abelian categories are finitely complete and finitely cocomplete.
However, the limits we can construct at this level of generality will most likely be less nice than
the ones that can be created in specific applications. For this reason, we adopt the following
convention:

* If the statement of a theorem involves limits, the existence of these limits should be made an
  explicit typeclass parameter.
* If a limit only appears in a proof, but not in the statement of a theorem, the limit should not
  be a typeclass parameter, but instead be created using `Abelian.hasPullbacks` or a similar
  definition.

## References

* [F. Borceux, *Handbook of Categorical Algebra 2*][borceux-vol2]
* [P. Aluffi, *Algebra: Chapter 0*][aluffi2016]

-/


noncomputable section

open CategoryTheory

open CategoryTheory.Preadditive

open CategoryTheory.Limits

universe v u

namespace CategoryTheory

variable {C : Type u} [Category.{v} C]

variable (C)

/-- A (preadditive) category `C` is called abelian if it has all finite products,
all kernels and cokernels, and if every monomorphism is the kernel of some morphism
and every epimorphism is the cokernel of some morphism.

(This definition implies the existence of zero objects:
finite products give a terminal object, and in a preadditive category
any terminal object is a zero object.)
-/
class Abelian extends Preadditive C, NormalMonoCategory C, NormalEpiCategory C where
  [has_finite_products : HasFiniteProducts C]
  [has_kernels : HasKernels C]
  [has_cokernels : HasCokernels C]
#align category_theory.abelian CategoryTheory.Abelian

attribute [instance 100] Abelian.has_finite_products
attribute [instance 90] Abelian.has_kernels Abelian.has_cokernels

end CategoryTheory

open CategoryTheory

/-!
We begin by providing an alternative constructor:
a preadditive category with kernels, cokernels, and finite products,
in which the coimage-image comparison morphism is always an isomorphism,
is an abelian category.
-/


namespace CategoryTheory.Abelian

variable {C : Type u} [Category.{v} C] [Preadditive C]

variable [Limits.HasKernels C] [Limits.HasCokernels C]

namespace OfCoimageImageComparisonIsIso

/-- The factorisation of a morphism through its abelian image. -/
@[simps]
def imageMonoFactorisation {X Y : C} (f : X ⟶ Y) : MonoFactorisation f where
  I := Abelian.image f
  m := kernel.ι _
  m_mono := inferInstance
  e := kernel.lift _ f (cokernel.condition _)
  fac := kernel.lift_ι _ _ _
#align category_theory.abelian.of_coimage_image_comparison_is_iso.image_mono_factorisation CategoryTheory.Abelian.OfCoimageImageComparisonIsIso.imageMonoFactorisation

theorem imageMonoFactorisation_e' {X Y : C} (f : X ⟶ Y) :
    (imageMonoFactorisation f).e = cokernel.π _ ≫ Abelian.coimageImageComparison f := by
  dsimp
  ext
  simp only [Abelian.coimageImageComparison, imageMonoFactorisation_e, Category.assoc,
    cokernel.π_desc_assoc]
#align category_theory.abelian.of_coimage_image_comparison_is_iso.image_mono_factorisation_e' CategoryTheory.Abelian.OfCoimageImageComparisonIsIso.imageMonoFactorisation_e'

/-- If the coimage-image comparison morphism for a morphism `f` is an isomorphism,
we obtain an image factorisation of `f`. -/
def imageFactorisation {X Y : C} (f : X ⟶ Y) [IsIso (Abelian.coimageImageComparison f)] :
    ImageFactorisation f where
  F := imageMonoFactorisation f
  isImage :=
    { lift := fun F => inv (Abelian.coimageImageComparison f) ≫ cokernel.desc _ F.e F.kernel_ι_comp
      lift_fac := fun F => by
        rw [imageMonoFactorisation_m]
        simp only [Category.assoc]
        rw [IsIso.inv_comp_eq]
        ext
        simp }
#align category_theory.abelian.of_coimage_image_comparison_is_iso.image_factorisation CategoryTheory.Abelian.OfCoimageImageComparisonIsIso.imageFactorisation

instance [HasZeroObject C] {X Y : C} (f : X ⟶ Y) [Mono f]
    [IsIso (Abelian.coimageImageComparison f)] : IsIso (imageMonoFactorisation f).e := by
  rw [imageMonoFactorisation_e']
  exact IsIso.comp_isIso

instance [HasZeroObject C] {X Y : C} (f : X ⟶ Y) [Epi f] : IsIso (imageMonoFactorisation f).m := by
  dsimp
  infer_instance

variable [∀ {X Y : C} (f : X ⟶ Y), IsIso (Abelian.coimageImageComparison f)]

/-- A category in which coimage-image comparisons are all isomorphisms has images. -/
theorem hasImages : HasImages C :=
  { has_image := fun {_} {_} f => { exists_image := ⟨imageFactorisation f⟩ } }
#align category_theory.abelian.of_coimage_image_comparison_is_iso.has_images CategoryTheory.Abelian.OfCoimageImageComparisonIsIso.hasImages

variable [Limits.HasFiniteProducts C]

attribute [local instance] Limits.HasFiniteBiproducts.of_hasFiniteProducts

/-- A category with finite products in which coimage-image comparisons are all isomorphisms
is a normal mono category.
-/
def normalMonoCategory : NormalMonoCategory C where
  normalMonoOfMono f m :=
    { Z := _
      g := cokernel.π f
      w := by simp
      isLimit := by
        haveI : Limits.HasImages C := hasImages
        haveI : HasEqualizers C := Preadditive.hasEqualizers_of_hasKernels
        haveI : HasZeroObject C := Limits.hasZeroObject_of_hasFiniteBiproducts _
        have aux : ∀ (s : KernelFork (cokernel.π f)), (limit.lift (parallelPair (cokernel.π f) 0) s
          ≫ inv (imageMonoFactorisation f).e) ≫ Fork.ι (KernelFork.ofι f (by simp))
            = Fork.ι s := ?_
        refine' isLimitAux _ (fun A => limit.lift _ _ ≫ inv (imageMonoFactorisation f).e) aux _
        · intro A g hg
          rw [KernelFork.ι_ofι] at hg
          rw [← cancel_mono f, hg, ← aux, KernelFork.ι_ofι]
        · intro A
          simp only [KernelFork.ι_ofι, Category.assoc]
          convert limit.lift_π A WalkingParallelPair.zero using 2
          rw [IsIso.inv_comp_eq, eq_comm]
          exact (imageMonoFactorisation f).fac }
#align category_theory.abelian.of_coimage_image_comparison_is_iso.normal_mono_category CategoryTheory.Abelian.OfCoimageImageComparisonIsIso.normalMonoCategory

/-- A category with finite products in which coimage-image comparisons are all isomorphisms
is a normal epi category.
-/
def normalEpiCategory : NormalEpiCategory C where
  normalEpiOfEpi f m :=
    { W := kernel f
      g := kernel.ι _
      w := kernel.condition _
      isColimit := by
        haveI : Limits.HasImages C := hasImages
        haveI : HasEqualizers C := Preadditive.hasEqualizers_of_hasKernels
        haveI : HasZeroObject C := Limits.hasZeroObject_of_hasFiniteBiproducts _
        have aux : ∀ (s : CokernelCofork (kernel.ι f)), Cofork.π (CokernelCofork.ofπ f (by simp)) ≫
          inv (imageMonoFactorisation f).m ≫ inv (Abelian.coimageImageComparison f) ≫
          colimit.desc (parallelPair (kernel.ι f) 0) s = Cofork.π s := ?_
        refine' isColimitAux _ (fun A => inv (imageMonoFactorisation f).m ≫
                inv (Abelian.coimageImageComparison f) ≫ colimit.desc _ _) aux _
        · intro A g hg
          rw [CokernelCofork.π_ofπ] at hg
          rw [← cancel_epi f, hg, ← aux, CokernelCofork.π_ofπ]
        · intro A
          simp only [CokernelCofork.π_ofπ, ← Category.assoc]
          convert colimit.ι_desc A WalkingParallelPair.one using 2
          rw [IsIso.comp_inv_eq, IsIso.comp_inv_eq, eq_comm, ← imageMonoFactorisation_e']
          exact (imageMonoFactorisation f).fac }
#align category_theory.abelian.of_coimage_image_comparison_is_iso.normal_epi_category CategoryTheory.Abelian.OfCoimageImageComparisonIsIso.normalEpiCategory

end OfCoimageImageComparisonIsIso

variable [∀ {X Y : C} (f : X ⟶ Y), IsIso (Abelian.coimageImageComparison f)]
  [Limits.HasFiniteProducts C]

attribute [local instance] OfCoimageImageComparisonIsIso.normalMonoCategory

attribute [local instance] OfCoimageImageComparisonIsIso.normalEpiCategory

/-- A preadditive category with kernels, cokernels, and finite products,
in which the coimage-image comparison morphism is always an isomorphism,
is an abelian category.

The Stacks project uses this characterisation at the definition of an abelian category.
See <https://stacks.math.columbia.edu/tag/0109>.
-/
def ofCoimageImageComparisonIsIso : Abelian C where
#align category_theory.abelian.of_coimage_image_comparison_is_iso CategoryTheory.Abelian.ofCoimageImageComparisonIsIso

end CategoryTheory.Abelian

namespace CategoryTheory.Abelian

variable {C : Type u} [Category.{v} C] [Abelian C]

-- Porting note: the below porting note is from mathlib3!
-- Porting note: this should be an instance,
-- but triggers https://github.com/leanprover/lean4/issues/2055
-- We set it as a local instance instead.
-- instance (priority := 100)
/-- An abelian category has finite biproducts. -/
theorem hasFiniteBiproducts : HasFiniteBiproducts C :=
  Limits.HasFiniteBiproducts.of_hasFiniteProducts
#align category_theory.abelian.has_finite_biproducts CategoryTheory.Abelian.hasFiniteBiproducts

attribute [local instance] hasFiniteBiproducts

instance (priority := 100) hasBinaryBiproducts : HasBinaryBiproducts C :=
  Limits.hasBinaryBiproducts_of_finite_biproducts _
#align category_theory.abelian.has_binary_biproducts CategoryTheory.Abelian.hasBinaryBiproducts

instance (priority := 100) hasZeroObject : HasZeroObject C :=
  hasZeroObject_of_hasInitial_object
#align category_theory.abelian.has_zero_object CategoryTheory.Abelian.hasZeroObject

section ToNonPreadditiveAbelian

/-- Every abelian category is, in particular, `NonPreadditiveAbelian`. -/
def nonPreadditiveAbelian : NonPreadditiveAbelian C :=
  { ‹Abelian C› with }
#align category_theory.abelian.non_preadditive_abelian CategoryTheory.Abelian.nonPreadditiveAbelian

end ToNonPreadditiveAbelian

section

/-! We now promote some instances that were constructed using `non_preadditive_abelian`. -/


attribute [local instance] nonPreadditiveAbelian

variable {P Q : C} (f : P ⟶ Q)

/-- The map `p : P ⟶ image f` is an epimorphism -/
instance : Epi (Abelian.factorThruImage f) := by infer_instance

instance isIso_factorThruImage [Mono f] : IsIso (Abelian.factorThruImage f) := by infer_instance
#align category_theory.abelian.is_iso_factor_thru_image CategoryTheory.Abelian.isIso_factorThruImage

/-- The canonical morphism `i : coimage f ⟶ Q` is a monomorphism -/
instance : Mono (Abelian.factorThruCoimage f) := by infer_instance

instance isIso_factorThruCoimage [Epi f] : IsIso (Abelian.factorThruCoimage f) := by infer_instance
#align category_theory.abelian.is_iso_factor_thru_coimage CategoryTheory.Abelian.isIso_factorThruCoimage

end

section Factor

attribute [local instance] nonPreadditiveAbelian

variable {P Q : C} (f : P ⟶ Q)

section

theorem mono_of_kernel_ι_eq_zero (h : kernel.ι f = 0) : Mono f :=
  mono_of_kernel_zero h
#align category_theory.abelian.mono_of_kernel_ι_eq_zero CategoryTheory.Abelian.mono_of_kernel_ι_eq_zero

theorem epi_of_cokernel_π_eq_zero (h : cokernel.π f = 0) : Epi f := by
  apply NormalMonoCategory.epi_of_zero_cokernel _ (cokernel f)
  simp_rw [← h]
  exact IsColimit.ofIsoColimit (colimit.isColimit (parallelPair f 0)) (isoOfπ _)
#align category_theory.abelian.epi_of_cokernel_π_eq_zero CategoryTheory.Abelian.epi_of_cokernel_π_eq_zero

end

section

variable {f}

theorem image_ι_comp_eq_zero {R : C} {g : Q ⟶ R} (h : f ≫ g = 0) : Abelian.image.ι f ≫ g = 0 :=
  zero_of_epi_comp (Abelian.factorThruImage f) <| by simp [h]
#align category_theory.abelian.image_ι_comp_eq_zero CategoryTheory.Abelian.image_ι_comp_eq_zero

theorem comp_coimage_π_eq_zero {R : C} {g : Q ⟶ R} (h : f ≫ g = 0) : f ≫ Abelian.coimage.π g = 0 :=
  zero_of_comp_mono (Abelian.factorThruCoimage g) <| by simp [h]
#align category_theory.abelian.comp_coimage_π_eq_zero CategoryTheory.Abelian.comp_coimage_π_eq_zero

end

/-- Factoring through the image is a strong epi-mono factorisation. -/
@[simps]
def imageStrongEpiMonoFactorisation : StrongEpiMonoFactorisation f where
  I := Abelian.image f
  m := image.ι f
  m_mono := by infer_instance
  e := Abelian.factorThruImage f
  e_strong_epi := strongEpi_of_epi _
#align category_theory.abelian.image_strong_epi_mono_factorisation CategoryTheory.Abelian.imageStrongEpiMonoFactorisation

/-- Factoring through the coimage is a strong epi-mono factorisation. -/
@[simps]
def coimageStrongEpiMonoFactorisation : StrongEpiMonoFactorisation f where
  I := Abelian.coimage f
  m := Abelian.factorThruCoimage f
  m_mono := by infer_instance
  e := coimage.π f
  e_strong_epi := strongEpi_of_epi _
#align category_theory.abelian.coimage_strong_epi_mono_factorisation CategoryTheory.Abelian.coimageStrongEpiMonoFactorisation

end Factor

section HasStrongEpiMonoFactorisations

/-- An abelian category has strong epi-mono factorisations. -/
instance (priority := 100) : HasStrongEpiMonoFactorisations C :=
  HasStrongEpiMonoFactorisations.mk fun f => imageStrongEpiMonoFactorisation f

-- In particular, this means that it has well-behaved images.
example : HasImages C := by infer_instance

example : HasImageMaps C := by infer_instance

end HasStrongEpiMonoFactorisations

section Images

variable {X Y : C} (f : X ⟶ Y)

/-- The coimage-image comparison morphism is always an isomorphism in an abelian category.
See `CategoryTheory.Abelian.ofCoimageImageComparisonIsIso` for the converse.
-/
instance : IsIso (coimageImageComparison f) := by
  convert
    IsIso.of_iso
      (IsImage.isoExt (coimageStrongEpiMonoFactorisation f).toMonoIsImage
        (imageStrongEpiMonoFactorisation f).toMonoIsImage)
  ext
  change _ = _ ≫ (imageStrongEpiMonoFactorisation f).m
  simp [-imageStrongEpiMonoFactorisation_m]

/-- There is a canonical isomorphism between the abelian coimage and the abelian image of a
    morphism. -/
abbrev coimageIsoImage : Abelian.coimage f ≅ Abelian.image f :=
  asIso (coimageImageComparison f)
#align category_theory.abelian.coimage_iso_image CategoryTheory.Abelian.coimageIsoImage

/-- There is a canonical isomorphism between the abelian coimage and the categorical image of a
    morphism. -/
abbrev coimageIsoImage' : Abelian.coimage f ≅ image f :=
  IsImage.isoExt (coimageStrongEpiMonoFactorisation f).toMonoIsImage (Image.isImage f)
#align category_theory.abelian.coimage_iso_image' CategoryTheory.Abelian.coimageIsoImage'

theorem coimageIsoImage'_hom :
    (coimageIsoImage' f).hom =
      cokernel.desc _ (factorThruImage f) (by simp [← cancel_mono (Limits.image.ι f)]) := by
  ext
  simp only [← cancel_mono (Limits.image.ι f), IsImage.isoExt_hom, cokernel.π_desc,
    Category.assoc, IsImage.lift_ι, coimageStrongEpiMonoFactorisation_m,
    Limits.image.fac]
#align category_theory.abelian.coimage_iso_image'_hom CategoryTheory.Abelian.coimageIsoImage'_hom

theorem factorThruImage_comp_coimageIsoImage'_inv :
    factorThruImage f ≫ (coimageIsoImage' f).inv = cokernel.π _ := by
  simp only [IsImage.isoExt_inv, image.isImage_lift, image.fac_lift,
    coimageStrongEpiMonoFactorisation_e]
#align category_theory.abelian.factor_thru_image_comp_coimage_iso_image'_inv CategoryTheory.Abelian.factorThruImage_comp_coimageIsoImage'_inv

/-- There is a canonical isomorphism between the abelian image and the categorical image of a
    morphism. -/
abbrev imageIsoImage : Abelian.image f ≅ image f :=
  IsImage.isoExt (imageStrongEpiMonoFactorisation f).toMonoIsImage (Image.isImage f)
#align category_theory.abelian.image_iso_image CategoryTheory.Abelian.imageIsoImage

theorem imageIsoImage_hom_comp_image_ι : (imageIsoImage f).hom ≫ Limits.image.ι _ = kernel.ι _ := by
  simp only [IsImage.isoExt_hom, IsImage.lift_ι, imageStrongEpiMonoFactorisation_m]
#align category_theory.abelian.image_iso_image_hom_comp_image_ι CategoryTheory.Abelian.imageIsoImage_hom_comp_image_ι

theorem imageIsoImage_inv :
    (imageIsoImage f).inv =
      kernel.lift _ (Limits.image.ι f) (by simp [← cancel_epi (factorThruImage f)]) := by
  ext
  rw [IsImage.isoExt_inv, image.isImage_lift, Limits.image.fac_lift,
    imageStrongEpiMonoFactorisation_e, Category.assoc, kernel.lift_ι, equalizer_as_kernel,
    kernel.lift_ι, Limits.image.fac]
#align category_theory.abelian.image_iso_image_inv CategoryTheory.Abelian.imageIsoImage_inv

end Images

section CokernelOfKernel

variable {X Y : C} {f : X ⟶ Y}

attribute [local instance] nonPreadditiveAbelian

/-- In an abelian category, an epi is the cokernel of its kernel. More precisely:
    If `f` is an epimorphism and `s` is some limit kernel cone on `f`, then `f` is a cokernel
    of `fork.ι s`. -/
def epiIsCokernelOfKernel [Epi f] (s : Fork f 0) (h : IsLimit s) :
    IsColimit (CokernelCofork.ofπ f (KernelFork.condition s)) :=
  NonPreadditiveAbelian.epiIsCokernelOfKernel s h
#align category_theory.abelian.epi_is_cokernel_of_kernel CategoryTheory.Abelian.epiIsCokernelOfKernel

/-- In an abelian category, a mono is the kernel of its cokernel. More precisely:
    If `f` is a monomorphism and `s` is some colimit cokernel cocone on `f`, then `f` is a kernel
    of `cofork.π s`. -/
def monoIsKernelOfCokernel [Mono f] (s : Cofork f 0) (h : IsColimit s) :
    IsLimit (KernelFork.ofι f (CokernelCofork.condition s)) :=
  NonPreadditiveAbelian.monoIsKernelOfCokernel s h
#align category_theory.abelian.mono_is_kernel_of_cokernel CategoryTheory.Abelian.monoIsKernelOfCokernel

variable (f)

/-- In an abelian category, any morphism that turns to zero when precomposed with the kernel of an
    epimorphism factors through that epimorphism. -/
def epiDesc [Epi f] {T : C} (g : X ⟶ T) (hg : kernel.ι f ≫ g = 0) : Y ⟶ T :=
  (epiIsCokernelOfKernel _ (limit.isLimit _)).desc (CokernelCofork.ofπ _ hg)
#align category_theory.abelian.epi_desc CategoryTheory.Abelian.epiDesc

@[reassoc (attr := simp)]
theorem comp_epiDesc [Epi f] {T : C} (g : X ⟶ T) (hg : kernel.ι f ≫ g = 0) :
    f ≫ epiDesc f g hg = g :=
  (epiIsCokernelOfKernel _ (limit.isLimit _)).fac (CokernelCofork.ofπ _ hg) WalkingParallelPair.one
#align category_theory.abelian.comp_epi_desc CategoryTheory.Abelian.comp_epiDesc

/-- In an abelian category, any morphism that turns to zero when postcomposed with the cokernel of a
    monomorphism factors through that monomorphism. -/
def monoLift [Mono f] {T : C} (g : T ⟶ Y) (hg : g ≫ cokernel.π f = 0) : T ⟶ X :=
  (monoIsKernelOfCokernel _ (colimit.isColimit _)).lift (KernelFork.ofι _ hg)
#align category_theory.abelian.mono_lift CategoryTheory.Abelian.monoLift

@[reassoc (attr := simp)]
theorem monoLift_comp [Mono f] {T : C} (g : T ⟶ Y) (hg : g ≫ cokernel.π f = 0) :
    monoLift f g hg ≫ f = g :=
  (monoIsKernelOfCokernel _ (colimit.isColimit _)).fac (KernelFork.ofι _ hg)
    WalkingParallelPair.zero
#align category_theory.abelian.mono_lift_comp CategoryTheory.Abelian.monoLift_comp

end CokernelOfKernel

section

instance (priority := 100) hasEqualizers : HasEqualizers C :=
  Preadditive.hasEqualizers_of_hasKernels
#align category_theory.abelian.has_equalizers CategoryTheory.Abelian.hasEqualizers

/-- Any abelian category has pullbacks -/
instance (priority := 100) hasPullbacks : HasPullbacks C :=
  hasPullbacks_of_hasBinaryProducts_of_hasEqualizers C
#align category_theory.abelian.has_pullbacks CategoryTheory.Abelian.hasPullbacks

end

section

instance (priority := 100) hasCoequalizers : HasCoequalizers C :=
  Preadditive.hasCoequalizers_of_hasCokernels
#align category_theory.abelian.has_coequalizers CategoryTheory.Abelian.hasCoequalizers

/-- Any abelian category has pushouts -/
instance (priority := 100) hasPushouts : HasPushouts C :=
  hasPushouts_of_hasBinaryCoproducts_of_hasCoequalizers C
#align category_theory.abelian.has_pushouts CategoryTheory.Abelian.hasPushouts

instance (priority := 100) hasFiniteLimits : HasFiniteLimits C :=
  Limits.hasFiniteLimits_of_hasEqualizers_and_finite_products
#align category_theory.abelian.has_finite_limits CategoryTheory.Abelian.hasFiniteLimits

instance (priority := 100) hasFiniteColimits : HasFiniteColimits C :=
  Limits.hasFiniteColimits_of_hasCoequalizers_and_finite_coproducts
#align category_theory.abelian.has_finite_colimits CategoryTheory.Abelian.hasFiniteColimits

end

namespace PullbackToBiproductIsKernel

variable [Limits.HasPullbacks C] {X Y Z : C} (f : X ⟶ Z) (g : Y ⟶ Z)

/-! This section contains a slightly technical result about pullbacks and biproducts.
    We will need it in the proof that the pullback of an epimorphism is an epimorphism. -/


/-- The canonical map `pullback f g ⟶ X ⊞ Y` -/
abbrev pullbackToBiproduct : pullback f g ⟶ X ⊞ Y :=
  biprod.lift pullback.fst pullback.snd
#align category_theory.abelian.pullback_to_biproduct_is_kernel.pullback_to_biproduct CategoryTheory.Abelian.PullbackToBiproductIsKernel.pullbackToBiproduct

/-- The canonical map `pullback f g ⟶ X ⊞ Y` induces a kernel cone on the map
    `biproduct X Y ⟶ Z` induced by `f` and `g`. A slightly more intuitive way to think of
    this may be that it induces an equalizer fork on the maps induced by `(f, 0)` and
    `(0, g)`. -/
abbrev pullbackToBiproductFork : KernelFork (biprod.desc f (-g)) :=
  KernelFork.ofι (pullbackToBiproduct f g) <| by
    rw [biprod.lift_desc, comp_neg, pullback.condition, add_right_neg]
#align category_theory.abelian.pullback_to_biproduct_is_kernel.pullback_to_biproduct_fork CategoryTheory.Abelian.PullbackToBiproductIsKernel.pullbackToBiproductFork

/-- The canonical map `pullback f g ⟶ X ⊞ Y` is a kernel of the map induced by
    `(f, -g)`. -/
def isLimitPullbackToBiproduct : IsLimit (pullbackToBiproductFork f g) :=
  Fork.IsLimit.mk _
    (fun s =>
      pullback.lift (Fork.ι s ≫ biprod.fst) (Fork.ι s ≫ biprod.snd) <|
        sub_eq_zero.1 <| by
          rw [Category.assoc, Category.assoc, ← comp_sub, sub_eq_add_neg, ← comp_neg, ←
            biprod.desc_eq, KernelFork.condition s])
    (fun s => by
      apply biprod.hom_ext <;> rw [Fork.ι_ofι, Category.assoc]
      · rw [biprod.lift_fst, pullback.lift_fst]
      · rw [biprod.lift_snd, pullback.lift_snd])
    fun s m h => by apply pullback.hom_ext <;> simp [← h]
#align category_theory.abelian.pullback_to_biproduct_is_kernel.is_limit_pullback_to_biproduct CategoryTheory.Abelian.PullbackToBiproductIsKernel.isLimitPullbackToBiproduct

end PullbackToBiproductIsKernel

namespace BiproductToPushoutIsCokernel

variable [Limits.HasPushouts C] {W X Y Z : C} (f : X ⟶ Y) (g : X ⟶ Z)

/-- The canonical map `Y ⊞ Z ⟶ pushout f g` -/
abbrev biproductToPushout : Y ⊞ Z ⟶ pushout f g :=
  biprod.desc pushout.inl pushout.inr
#align category_theory.abelian.biproduct_to_pushout_is_cokernel.biproduct_to_pushout CategoryTheory.Abelian.BiproductToPushoutIsCokernel.biproductToPushout

/-- The canonical map `Y ⊞ Z ⟶ pushout f g` induces a cokernel cofork on the map
    `X ⟶ Y ⊞ Z` induced by `f` and `-g`. -/
abbrev biproductToPushoutCofork : CokernelCofork (biprod.lift f (-g)) :=
  CokernelCofork.ofπ (biproductToPushout f g) <| by
    rw [biprod.lift_desc, neg_comp, pushout.condition, add_right_neg]
#align category_theory.abelian.biproduct_to_pushout_is_cokernel.biproduct_to_pushout_cofork CategoryTheory.Abelian.BiproductToPushoutIsCokernel.biproductToPushoutCofork

/-- The cofork induced by the canonical map `Y ⊞ Z ⟶ pushout f g` is in fact a colimit cokernel
    cofork. -/
def isColimitBiproductToPushout : IsColimit (biproductToPushoutCofork f g) :=
  Cofork.IsColimit.mk _
    (fun s =>
      pushout.desc (biprod.inl ≫ Cofork.π s) (biprod.inr ≫ Cofork.π s) <|
        sub_eq_zero.1 <| by
          rw [← Category.assoc, ← Category.assoc, ← sub_comp, sub_eq_add_neg, ← neg_comp, ←
            biprod.lift_eq, Cofork.condition s, zero_comp])
    (fun s => by apply biprod.hom_ext' <;> simp)
    fun s m h => by apply pushout.hom_ext <;> simp [← h]
#align category_theory.abelian.biproduct_to_pushout_is_cokernel.is_colimit_biproduct_to_pushout CategoryTheory.Abelian.BiproductToPushoutIsCokernel.isColimitBiproductToPushout

end BiproductToPushoutIsCokernel

section EpiPullback

variable [Limits.HasPullbacks C] {W X Y Z : C} (f : X ⟶ Z) (g : Y ⟶ Z)

/-- In an abelian category, the pullback of an epimorphism is an epimorphism.
    Proof from [aluffi2016, IX.2.3], cf. [borceux-vol2, 1.7.6] -/
instance epi_pullback_of_epi_f [Epi f] : Epi (pullback.snd : pullback f g ⟶ Y) :=
  -- It will suffice to consider some morphism e : Y ⟶ R such that
    -- pullback.snd ≫ e = 0 and show that e = 0.
    epi_of_cancel_zero _ fun {R} e h => by
    -- Consider the morphism u := (0, e) : X ⊞ Y⟶ R.
    let u := biprod.desc (0 : X ⟶ R) e
    -- The composite pullback f g ⟶ X ⊞ Y ⟶ R is zero by assumption.
    have hu : PullbackToBiproductIsKernel.pullbackToBiproduct f g ≫ u = 0 := by simpa [u]
    -- pullback_to_biproduct f g is a kernel of (f, -g), so (f, -g) is a
    -- cokernel of pullback_to_biproduct f g
    have :=
      epiIsCokernelOfKernel _
        (PullbackToBiproductIsKernel.isLimitPullbackToBiproduct f g)
    -- We use this fact to obtain a factorization of u through (f, -g) via some d : Z ⟶ R.
    obtain ⟨d, hd⟩ := CokernelCofork.IsColimit.desc' this u hu
    dsimp at d; dsimp [u] at hd
    -- But then f ≫ d = 0:
    have : f ≫ d = 0 := calc
      f ≫ d = (biprod.inl ≫ biprod.desc f (-g)) ≫ d := by rw [biprod.inl_desc]
      _ = biprod.inl ≫ u := by rw [Category.assoc, hd]
      _ = 0 := biprod.inl_desc _ _
    -- But f is an epimorphism, so d = 0...
    have : d = 0 := (cancel_epi f).1 (by simpa)
    -- ...or, in other words, e = 0.
    calc
      e = biprod.inr ≫ biprod.desc (0 : X ⟶ R) e := by rw [biprod.inr_desc]
      _ = biprod.inr ≫ biprod.desc f (-g) ≫ d := by rw [← hd]
      _ = biprod.inr ≫ biprod.desc f (-g) ≫ 0 := by rw [this]
      _ = (biprod.inr ≫ biprod.desc f (-g)) ≫ 0 := by rw [← Category.assoc]
      _ = 0 := HasZeroMorphisms.comp_zero _ _
#align category_theory.abelian.epi_pullback_of_epi_f CategoryTheory.Abelian.epi_pullback_of_epi_f

/-- In an abelian category, the pullback of an epimorphism is an epimorphism. -/
instance epi_pullback_of_epi_g [Epi g] : Epi (pullback.fst : pullback f g ⟶ X) :=
  -- It will suffice to consider some morphism e : X ⟶ R such that
  -- pullback.fst ≫ e = 0 and show that e = 0.
  epi_of_cancel_zero _ fun {R} e h => by
    -- Consider the morphism u := (e, 0) : X ⊞ Y ⟶ R.
    let u := biprod.desc e (0 : Y ⟶ R)
    -- The composite pullback f g ⟶ X ⊞ Y ⟶ R is zero by assumption.
    have hu : PullbackToBiproductIsKernel.pullbackToBiproduct f g ≫ u = 0 := by simpa [u]
    -- pullback_to_biproduct f g is a kernel of (f, -g), so (f, -g) is a
    -- cokernel of pullback_to_biproduct f g
    have :=
      epiIsCokernelOfKernel _
        (PullbackToBiproductIsKernel.isLimitPullbackToBiproduct f g)
    -- We use this fact to obtain a factorization of u through (f, -g) via some d : Z ⟶ R.
    obtain ⟨d, hd⟩ := CokernelCofork.IsColimit.desc' this u hu
    dsimp at d; dsimp [u] at hd
    -- But then (-g) ≫ d = 0:
    have : (-g) ≫ d = 0 := calc
      (-g) ≫ d = (biprod.inr ≫ biprod.desc f (-g)) ≫ d := by rw [biprod.inr_desc]
      _ = biprod.inr ≫ u := by rw [Category.assoc, hd]
      _ = 0 := biprod.inr_desc _ _
    -- But g is an epimorphism, thus so is -g, so d = 0...
    have : d = 0 := (cancel_epi (-g)).1 (by simpa)
    -- ...or, in other words, e = 0.
    calc
      e = biprod.inl ≫ biprod.desc e (0 : Y ⟶ R) := by rw [biprod.inl_desc]
      _ = biprod.inl ≫ biprod.desc f (-g) ≫ d := by rw [← hd]
      _ = biprod.inl ≫ biprod.desc f (-g) ≫ 0 := by rw [this]
      _ = (biprod.inl ≫ biprod.desc f (-g)) ≫ 0 := by rw [← Category.assoc]
      _ = 0 := HasZeroMorphisms.comp_zero _ _
#align category_theory.abelian.epi_pullback_of_epi_g CategoryTheory.Abelian.epi_pullback_of_epi_g

theorem epi_snd_of_isLimit [Epi f] {s : PullbackCone f g} (hs : IsLimit s) : Epi s.snd := by
  haveI : Epi (NatTrans.app (limit.cone (cospan f g)).π WalkingCospan.right) :=
    Abelian.epi_pullback_of_epi_f f g
  apply epi_of_epi_fac (IsLimit.conePointUniqueUpToIso_hom_comp (limit.isLimit _) hs _)
#align category_theory.abelian.epi_snd_of_is_limit CategoryTheory.Abelian.epi_snd_of_isLimit

theorem epi_fst_of_isLimit [Epi g] {s : PullbackCone f g} (hs : IsLimit s) : Epi s.fst := by
  haveI : Epi (NatTrans.app (limit.cone (cospan f g)).π WalkingCospan.left) :=
    Abelian.epi_pullback_of_epi_g f g
  apply epi_of_epi_fac (IsLimit.conePointUniqueUpToIso_hom_comp (limit.isLimit _) hs _)
#align category_theory.abelian.epi_fst_of_is_limit CategoryTheory.Abelian.epi_fst_of_isLimit

/-- Suppose `f` and `g` are two morphisms with a common codomain and suppose we have written `g` as
    an epimorphism followed by a monomorphism. If `f` factors through the mono part of this
    factorization, then any pullback of `g` along `f` is an epimorphism. -/
theorem epi_fst_of_factor_thru_epi_mono_factorization (g₁ : Y ⟶ W) [Epi g₁] (g₂ : W ⟶ Z) [Mono g₂]
    (hg : g₁ ≫ g₂ = g) (f' : X ⟶ W) (hf : f' ≫ g₂ = f) (t : PullbackCone f g) (ht : IsLimit t) :
    Epi t.fst := by
  apply epi_fst_of_isLimit _ _ (PullbackCone.isLimitOfFactors f g g₂ f' g₁ hf hg t ht)
#align category_theory.abelian.epi_fst_of_factor_thru_epi_mono_factorization CategoryTheory.Abelian.epi_fst_of_factor_thru_epi_mono_factorization

end EpiPullback

section MonoPushout

variable [Limits.HasPushouts C] {W X Y Z : C} (f : X ⟶ Y) (g : X ⟶ Z)

instance mono_pushout_of_mono_f [Mono f] : Mono (pushout.inr : Z ⟶ pushout f g) :=
  mono_of_cancel_zero _ fun {R} e h => by
    let u := biprod.lift (0 : R ⟶ Y) e
    have hu : u ≫ BiproductToPushoutIsCokernel.biproductToPushout f g = 0 := by simpa [u]
    have :=
      monoIsKernelOfCokernel _
        (BiproductToPushoutIsCokernel.isColimitBiproductToPushout f g)
    obtain ⟨d, hd⟩ := KernelFork.IsLimit.lift' this u hu
    dsimp at d
<<<<<<< HEAD
    dsimp at hd
=======
    dsimp [u] at hd
>>>>>>> ed027c1a
    have : d ≫ f = 0 := calc
      d ≫ f = d ≫ biprod.lift f (-g) ≫ biprod.fst := by rw [biprod.lift_fst]
      _ = u ≫ biprod.fst := by rw [← Category.assoc, hd]
      _ = 0 := biprod.lift_fst _ _
    have : d = 0 := (cancel_mono f).1 (by simpa)
    calc
      e = biprod.lift (0 : R ⟶ Y) e ≫ biprod.snd := by rw [biprod.lift_snd]
      _ = (d ≫ biprod.lift f (-g)) ≫ biprod.snd := by rw [← hd]
      _ = (0 ≫ biprod.lift f (-g)) ≫ biprod.snd := by rw [this]
      _ = 0 ≫ biprod.lift f (-g) ≫ biprod.snd := by rw [Category.assoc]
      _ = 0 := zero_comp
#align category_theory.abelian.mono_pushout_of_mono_f CategoryTheory.Abelian.mono_pushout_of_mono_f

instance mono_pushout_of_mono_g [Mono g] : Mono (pushout.inl : Y ⟶ pushout f g) :=
  mono_of_cancel_zero _ fun {R} e h => by
    let u := biprod.lift e (0 : R ⟶ Z)
    have hu : u ≫ BiproductToPushoutIsCokernel.biproductToPushout f g = 0 := by simpa [u]
    have :=
      monoIsKernelOfCokernel _
        (BiproductToPushoutIsCokernel.isColimitBiproductToPushout f g)
    obtain ⟨d, hd⟩ := KernelFork.IsLimit.lift' this u hu
    dsimp at d
<<<<<<< HEAD
    dsimp at hd
=======
    dsimp [u] at hd
>>>>>>> ed027c1a
    have : d ≫ (-g) = 0 := calc
      d ≫ (-g) = d ≫ biprod.lift f (-g) ≫ biprod.snd := by rw [biprod.lift_snd]
      _ = biprod.lift e (0 : R ⟶ Z) ≫ biprod.snd := by rw [← Category.assoc, hd]
      _ = 0 := biprod.lift_snd _ _
    have : d = 0 := (cancel_mono (-g)).1 (by simpa)
    calc
      e = biprod.lift e (0 : R ⟶ Z) ≫ biprod.fst := by rw [biprod.lift_fst]
      _ = (d ≫ biprod.lift f (-g)) ≫ biprod.fst := by rw [← hd]
      _ = (0 ≫ biprod.lift f (-g)) ≫ biprod.fst := by rw [this]
      _ = 0 ≫ biprod.lift f (-g) ≫ biprod.fst := by rw [Category.assoc]
      _ = 0 := zero_comp
#align category_theory.abelian.mono_pushout_of_mono_g CategoryTheory.Abelian.mono_pushout_of_mono_g

theorem mono_inr_of_isColimit [Mono f] {s : PushoutCocone f g} (hs : IsColimit s) : Mono s.inr := by
  haveI : Mono (NatTrans.app (colimit.cocone (span f g)).ι WalkingCospan.right) :=
    Abelian.mono_pushout_of_mono_f f g
  apply
    mono_of_mono_fac (IsColimit.comp_coconePointUniqueUpToIso_hom hs (colimit.isColimit _) _)
#align category_theory.abelian.mono_inr_of_is_colimit CategoryTheory.Abelian.mono_inr_of_isColimit

theorem mono_inl_of_isColimit [Mono g] {s : PushoutCocone f g} (hs : IsColimit s) : Mono s.inl := by
  haveI : Mono (NatTrans.app (colimit.cocone (span f g)).ι WalkingCospan.left) :=
    Abelian.mono_pushout_of_mono_g f g
  apply
    mono_of_mono_fac (IsColimit.comp_coconePointUniqueUpToIso_hom hs (colimit.isColimit _) _)
#align category_theory.abelian.mono_inl_of_is_colimit CategoryTheory.Abelian.mono_inl_of_isColimit

/-- Suppose `f` and `g` are two morphisms with a common domain and suppose we have written `g` as
    an epimorphism followed by a monomorphism. If `f` factors through the epi part of this
    factorization, then any pushout of `g` along `f` is a monomorphism. -/
theorem mono_inl_of_factor_thru_epi_mono_factorization (f : X ⟶ Y) (g : X ⟶ Z) (g₁ : X ⟶ W) [Epi g₁]
    (g₂ : W ⟶ Z) [Mono g₂] (hg : g₁ ≫ g₂ = g) (f' : W ⟶ Y) (hf : g₁ ≫ f' = f)
    (t : PushoutCocone f g) (ht : IsColimit t) : Mono t.inl := by
  apply mono_inl_of_isColimit _ _ (PushoutCocone.isColimitOfFactors _ _ _ _ _ hf hg t ht)
#align category_theory.abelian.mono_inl_of_factor_thru_epi_mono_factorization CategoryTheory.Abelian.mono_inl_of_factor_thru_epi_mono_factorization

end MonoPushout

end CategoryTheory.Abelian

namespace CategoryTheory.NonPreadditiveAbelian

variable (C : Type u) [Category.{v} C] [NonPreadditiveAbelian C]

/-- Every NonPreadditiveAbelian category can be promoted to an abelian category. -/
def abelian : Abelian C :=
  {/- We need the `convert`s here because the instances we have are slightly different from the
       instances we need: `HasKernels` depends on an instance of `HasZeroMorphisms`. In the
       case of `NonPreadditiveAbelian`, this instance is an explicit argument. However, in the case
       of `abelian`, the `HasZeroMorphisms` instance is derived from `Preadditive`. So we need to
       transform an instance of "has kernels with NonPreadditiveAbelian.HasZeroMorphisms" to an
       instance of "has kernels with NonPreadditiveAbelian.Preadditive.HasZeroMorphisms". Luckily,
       we have a `subsingleton` instance for `HasZeroMorphisms`, so `convert` can immediately close
       the goal it creates for the two instances of `HasZeroMorphisms`, and the proof is complete.-/
    NonPreadditiveAbelian.preadditive with
    has_finite_products := by infer_instance
    has_kernels := by convert (by infer_instance : Limits.HasKernels C)
    has_cokernels := by convert (by infer_instance : Limits.HasCokernels C)
    normalMonoOfMono := by
      intro _ _ f _
      convert normalMonoOfMono f
    normalEpiOfEpi := by
      intro _ _ f _
      convert normalEpiOfEpi f }
#align category_theory.non_preadditive_abelian.abelian CategoryTheory.NonPreadditiveAbelian.abelian

end CategoryTheory.NonPreadditiveAbelian<|MERGE_RESOLUTION|>--- conflicted
+++ resolved
@@ -714,11 +714,7 @@
         (BiproductToPushoutIsCokernel.isColimitBiproductToPushout f g)
     obtain ⟨d, hd⟩ := KernelFork.IsLimit.lift' this u hu
     dsimp at d
-<<<<<<< HEAD
-    dsimp at hd
-=======
     dsimp [u] at hd
->>>>>>> ed027c1a
     have : d ≫ f = 0 := calc
       d ≫ f = d ≫ biprod.lift f (-g) ≫ biprod.fst := by rw [biprod.lift_fst]
       _ = u ≫ biprod.fst := by rw [← Category.assoc, hd]
@@ -741,11 +737,7 @@
         (BiproductToPushoutIsCokernel.isColimitBiproductToPushout f g)
     obtain ⟨d, hd⟩ := KernelFork.IsLimit.lift' this u hu
     dsimp at d
-<<<<<<< HEAD
-    dsimp at hd
-=======
     dsimp [u] at hd
->>>>>>> ed027c1a
     have : d ≫ (-g) = 0 := calc
       d ≫ (-g) = d ≫ biprod.lift f (-g) ≫ biprod.snd := by rw [biprod.lift_snd]
       _ = biprod.lift e (0 : R ⟶ Z) ≫ biprod.snd := by rw [← Category.assoc, hd]
