--- conflicted
+++ resolved
@@ -119,12 +119,8 @@
 * `Preprocessing.lean` contains functions used at the beginning of the tactic to transform
   hypotheses into a shape suitable for the main routine.
 * `Parsing.lean` contains functions used to compute the linear structure of an expression.
-<<<<<<< HEAD
-* `Elimination.lean` contains the Fourier-Motzkin elimination routine.
-=======
 * The `Oracle` folder contains files implementing the oracles that can be used to produce a
   certificate of unsatisfiability.
->>>>>>> 59de845a
 * `Verification.lean` contains the certificate checking functions that produce a proof of `False`.
 * `Frontend.lean` contains the control methods and user-facing components of the tactic.
 
