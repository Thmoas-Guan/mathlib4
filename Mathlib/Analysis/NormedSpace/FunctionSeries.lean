--- conflicted
+++ resolved
@@ -51,14 +51,9 @@
 /-- An infinite sum of functions with summable sup norm is the uniform limit of its partial sums.
 Version with general index set. -/
 theorem tendstoUniformly_tsum {f : α → β → F} (hu : Summable u) (hfu : ∀ n x, ‖f n x‖ ≤ u n) :
-<<<<<<< HEAD
-    TendstoUniformly (fun t : Finset α => fun x => ∑ n ∈ t, f n x) (fun x => ∑' n, f n x) atTop :=
-  by rw [← tendstoUniformlyOn_univ]; exact tendstoUniformlyOn_tsum hu fun n x _ => hfu n x
-=======
     TendstoUniformly (fun t : Finset α => fun x => ∑ n ∈ t, f n x)
       (fun x => ∑' n, f n x) atTop := by
   rw [← tendstoUniformlyOn_univ]; exact tendstoUniformlyOn_tsum hu fun n x _ => hfu n x
->>>>>>> d97a437a
 #align tendsto_uniformly_tsum tendstoUniformly_tsum
 
 /-- An infinite sum of functions with summable sup norm is the uniform limit of its partial sums.
