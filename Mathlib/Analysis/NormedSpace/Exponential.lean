--- conflicted
+++ resolved
@@ -56,12 +56,6 @@
   codomain.
 - `exp_zsmul` : repeated addition in the domain corresponds to repeated multiplication in the
   codomain.
-<<<<<<< HEAD
-=======
-
-### Other useful compatibility results
-
-- `exp_eq_exp` : if `𝔸` is a normed algebra over two fields `𝕂` and `𝕂'`, then `exp 𝕂 = exp 𝕂' 𝔸`
 
 ### Notes
 
@@ -84,7 +78,6 @@
 
 In the long term is may be possible to replace `Real.exp` and `Complex.exp` with this one.
 
->>>>>>> b180173c
 -/
 
 
@@ -112,20 +105,8 @@
 Note that when `𝔸 = Matrix n n 𝕂`, this is the **Matrix Exponential**; see
 [`Analysis.NormedSpace.MatrixExponential`](./MatrixExponential) for lemmas specific to that
 case. -/
-<<<<<<< HEAD
 noncomputable def exp [Algebra ℚ 𝔸] (x : 𝔸) : 𝔸 :=
   (expSeries ℚ 𝔸).sum x
-#align exp exp
-
-variable {𝕂}
-
-theorem expSeries_apply_eq (x : 𝔸) (n : ℕ) :
-    (expSeries 𝕂 𝔸 n fun _ => x) = (n !⁻¹ : 𝕂) • x ^ n := by
-  simp [expSeries]
-#align exp_series_apply_eq expSeries_apply_eq
-=======
-noncomputable def exp (x : 𝔸) : 𝔸 :=
-  (expSeries 𝕂 𝔸).sum x
 #align exp NormedSpace.exp
 
 variable {𝕂}
@@ -133,7 +114,6 @@
 theorem expSeries_apply_eq (x : 𝔸) (n : ℕ) : (expSeries 𝕂 𝔸 n fun _ => x) = (n !⁻¹ : 𝕂) • x ^ n :=
   by simp [expSeries]
 #align exp_series_apply_eq NormedSpace.expSeries_apply_eq
->>>>>>> b180173c
 
 variable (𝕂) in
 theorem expSeries_apply_eq' (x : 𝔸) :
@@ -147,14 +127,14 @@
 
 theorem expSeries_sum_eq_rat [Algebra ℚ 𝔸] : (expSeries 𝕂 𝔸).sum = (expSeries ℚ 𝔸).sum := by
   ext; simp_rw [expSeries_sum_eq, inv_nat_cast_smul_eq 𝕂 ℚ]
-#align exp_series_sum_eq_rat expSeries_sum_eq_rat
+#align exp_series_sum_eq_rat NormedSpace.expSeries_sum_eq_rat
 
 variable (𝕂) in
 theorem expSeries_eq_expSeries_rat [Algebra ℚ 𝔸] (n : ℕ) :
     ⇑(expSeries 𝕂 𝔸 n) = expSeries ℚ 𝔸 n:= by
   ext c
   simp [expSeries, inv_nat_cast_smul_eq 𝕂 ℚ]
-#align exp_series_eq_exp_series_rat expSeries_eq_expSeries_rat
+#align exp_series_eq_exp_series_rat NormedSpace.expSeries_eq_expSeries_rat
 
 theorem exp_eq_tsum [Algebra ℚ 𝔸] : exp = fun x : 𝔸 => ∑' n : ℕ, (n !⁻¹ : ℚ) • x ^ n :=
   funext expSeries_sum_eq
@@ -180,16 +160,10 @@
 #align exp_op NormedSpace.exp_op
 
 @[simp]
-<<<<<<< HEAD
 theorem exp_unop [Algebra ℚ 𝔸] [T2Space 𝔸] (x : 𝔸ᵐᵒᵖ) :
     exp (MulOpposite.unop x) = MulOpposite.unop (exp x) := by
   simp_rw [exp, expSeries_sum_eq, ← MulOpposite.unop_pow, ← MulOpposite.unop_smul, tsum_unop]
-#align exp_unop exp_unop
-=======
-theorem exp_unop [T2Space 𝔸] (x : 𝔸ᵐᵒᵖ) : exp 𝕂 (MulOpposite.unop x) = MulOpposite.unop (exp 𝕂 x) :=
-  by simp_rw [exp, expSeries_sum_eq, ← MulOpposite.unop_pow, ← MulOpposite.unop_smul, tsum_unop]
 #align exp_unop NormedSpace.exp_unop
->>>>>>> b180173c
 
 theorem star_exp [Algebra ℚ 𝔸] [T2Space 𝔸] [StarRing 𝔸] [ContinuousStar 𝔸] (x : 𝔸) :
     star (exp x) = exp (star x) := by
@@ -198,44 +172,25 @@
 
 variable (𝕂)
 
-<<<<<<< HEAD
-theorem IsSelfAdjoint.exp [Algebra ℚ 𝔸] [T2Space 𝔸] [StarRing 𝔸] [ContinuousStar 𝔸] {x : 𝔸}
+theorem _root_.IsSelfAdjoint.exp [Algebra ℚ 𝔸] [T2Space 𝔸] [StarRing 𝔸] [ContinuousStar 𝔸] {x : 𝔸}
     (h : IsSelfAdjoint x) : IsSelfAdjoint (exp x) :=
   (star_exp x).trans <| h.symm ▸ rfl
 #align is_self_adjoint.exp IsSelfAdjoint.exp
 
-theorem Commute.exp_right [Algebra ℚ 𝔸] [T2Space 𝔸] {x y : 𝔸} (h : Commute x y) :
+theorem _root_.Commute.exp_right [Algebra ℚ 𝔸] [T2Space 𝔸] {x y : 𝔸} (h : Commute x y) :
     Commute x (exp y) := by
-=======
-theorem _root_.IsSelfAdjoint.exp [T2Space 𝔸] [StarRing 𝔸] [ContinuousStar 𝔸] {x : 𝔸}
-    (h : IsSelfAdjoint x) : IsSelfAdjoint (exp 𝕂 x) :=
-  (star_exp x).trans <| h.symm ▸ rfl
-#align is_self_adjoint.exp IsSelfAdjoint.exp
-
-theorem _root_.Commute.exp_right [T2Space 𝔸] {x y : 𝔸} (h : Commute x y) :
-    Commute x (exp 𝕂 y) := by
->>>>>>> b180173c
   rw [exp_eq_tsum]
   exact Commute.tsum_right x fun n => (h.pow_right n).smul_right _
 #align commute.exp_right Commute.exp_right
 
-<<<<<<< HEAD
-theorem Commute.exp_left [Algebra ℚ 𝔸] [T2Space 𝔸] {x y : 𝔸} (h : Commute x y) :
+theorem _root_.Commute.exp_left [Algebra ℚ 𝔸] [T2Space 𝔸] {x y : 𝔸} (h : Commute x y) :
     Commute (exp x) y :=
   h.symm.exp_right.symm
 #align commute.exp_left Commute.exp_left
 
-theorem Commute.exp [Algebra ℚ 𝔸] [T2Space 𝔸] {x y : 𝔸} (h : Commute x y) :
+theorem _root_.Commute.exp [Algebra ℚ 𝔸] [T2Space 𝔸] {x y : 𝔸} (h : Commute x y) :
     Commute (exp x) (exp y) :=
   h.exp_left.exp_right
-=======
-theorem _root_.Commute.exp_left [T2Space 𝔸] {x y : 𝔸} (h : Commute x y) : Commute (exp 𝕂 x) y :=
-  (h.symm.exp_right 𝕂).symm
-#align commute.exp_left Commute.exp_left
-
-theorem _root_.Commute.exp [T2Space 𝔸] {x y : 𝔸} (h : Commute x y) : Commute (exp 𝕂 x) (exp 𝕂 y) :=
-  (h.exp_left _).exp_right _
->>>>>>> b180173c
 #align commute.exp Commute.exp
 
 end TopologicalAlgebra
@@ -247,13 +202,8 @@
 
 theorem expSeries_apply_eq_div (x : 𝔸) (n : ℕ) : (expSeries 𝕂 𝔸 n fun _ => x) = x ^ n / n ! := by
   rw [div_eq_mul_inv, ← (Nat.cast_commute n ! (x ^ n)).inv_left₀.eq, ← smul_eq_mul,
-<<<<<<< HEAD
-    expSeries_apply_eq, inv_nat_cast_smul_eq 𝕂 𝔸 _ _]
-#align exp_series_apply_eq_div expSeries_apply_eq_div
-=======
     expSeries_apply_eq, inv_nat_cast_smul_eq 𝕂 𝔸]
 #align exp_series_apply_eq_div NormedSpace.expSeries_apply_eq_div
->>>>>>> b180173c
 
 theorem expSeries_apply_eq_div' (x : 𝔸) :
     (fun n => expSeries 𝕂 𝔸 n fun _ => x) = fun n => x ^ n / n ! :=
@@ -289,14 +239,9 @@
     Summable fun n => ‖(n !⁻¹ : ℚ) • x ^ n‖ := by
   change Summable (norm ∘ _)
   rw [← expSeries_apply_eq']
-<<<<<<< HEAD
   convert norm_expSeries_summable_of_mem_ball x hx
   simp_rw [expSeries_eq_expSeries_rat, Function.comp_apply]
-#align norm_exp_series_summable_of_mem_ball' norm_expSeries_summable_of_mem_ball'
-=======
-  exact norm_expSeries_summable_of_mem_ball x hx
 #align norm_exp_series_summable_of_mem_ball' NormedSpace.norm_expSeries_summable_of_mem_ball'
->>>>>>> b180173c
 
 section CompleteAlgebra
 
@@ -316,15 +261,9 @@
 
 theorem expSeries_hasSum_exp_of_mem_ball [Algebra ℚ 𝔸] (x : 𝔸)
     (hx : x ∈ EMetric.ball (0 : 𝔸) (expSeries 𝕂 𝔸).radius) :
-<<<<<<< HEAD
     HasSum (fun n => expSeries 𝕂 𝔸 n fun _ => x) (exp x) := by
   simpa only [exp, expSeries_sum_eq_rat] using FormalMultilinearSeries.hasSum (expSeries 𝕂 𝔸) hx
-#align exp_series_has_sum_exp_of_mem_ball expSeries_hasSum_exp_of_mem_ball
-=======
-    HasSum (fun n => expSeries 𝕂 𝔸 n fun _ => x) (exp 𝕂 x) :=
-  FormalMultilinearSeries.hasSum (expSeries 𝕂 𝔸) hx
 #align exp_series_has_sum_exp_of_mem_ball NormedSpace.expSeries_hasSum_exp_of_mem_ball
->>>>>>> b180173c
 
 theorem expSeries_hasSum_exp_of_mem_ball' [Algebra ℚ 𝔸] (x : 𝔸)
     (hx : x ∈ EMetric.ball (0 : 𝔸) (expSeries 𝕂 𝔸).radius) :
@@ -333,17 +272,10 @@
   exact expSeries_hasSum_exp_of_mem_ball x hx
 #align exp_series_has_sum_exp_of_mem_ball' NormedSpace.expSeries_hasSum_exp_of_mem_ball'
 
-<<<<<<< HEAD
 theorem hasFPowerSeriesOnBall_exp_of_radius_pos [Algebra ℚ 𝔸] (h : 0 < (expSeries 𝕂 𝔸).radius) :
     HasFPowerSeriesOnBall exp (expSeries 𝕂 𝔸) 0 (expSeries 𝕂 𝔸).radius := by
   simpa only [exp, expSeries_sum_eq_rat] using (expSeries 𝕂 𝔸).hasFPowerSeriesOnBall h
-#align has_fpower_series_on_ball_exp_of_radius_pos hasFPowerSeriesOnBall_exp_of_radius_pos
-=======
-theorem hasFPowerSeriesOnBall_exp_of_radius_pos (h : 0 < (expSeries 𝕂 𝔸).radius) :
-    HasFPowerSeriesOnBall (exp 𝕂) (expSeries 𝕂 𝔸) 0 (expSeries 𝕂 𝔸).radius :=
-  (expSeries 𝕂 𝔸).hasFPowerSeriesOnBall h
 #align has_fpower_series_on_ball_exp_of_radius_pos NormedSpace.hasFPowerSeriesOnBall_exp_of_radius_pos
->>>>>>> b180173c
 
 theorem hasFPowerSeriesAt_exp_zero_of_radius_pos [Algebra ℚ 𝔸] (h : 0 < (expSeries 𝕂 𝔸).radius) :
     HasFPowerSeriesAt exp (expSeries 𝕂 𝔸) 0 := by
@@ -351,17 +283,11 @@
   (hasFPowerSeriesOnBall_exp_of_radius_pos h).hasFPowerSeriesAt
 #align has_fpower_series_at_exp_zero_of_radius_pos NormedSpace.hasFPowerSeriesAt_exp_zero_of_radius_pos
 
-<<<<<<< HEAD
 theorem continuousOn_exp [Algebra ℚ 𝔸] :
     ContinuousOn (exp : 𝔸 → 𝔸) (EMetric.ball 0 (expSeries 𝕂 𝔸).radius) := by
   have := @FormalMultilinearSeries.continuousOn _ _ _ _ _ _ _ _ (expSeries 𝕂 𝔸)
   simpa only [exp, expSeries_sum_eq_rat] using this
-#align continuous_on_exp continuousOn_exp
-=======
-theorem continuousOn_exp : ContinuousOn (exp 𝕂 : 𝔸 → 𝔸) (EMetric.ball 0 (expSeries 𝕂 𝔸).radius) :=
-  FormalMultilinearSeries.continuousOn
 #align continuous_on_exp NormedSpace.continuousOn_exp
->>>>>>> b180173c
 
 theorem analyticAt_exp_of_mem_ball [Algebra ℚ 𝔸] (x : 𝔸)
     (hx : x ∈ EMetric.ball (0 : 𝔸) (expSeries 𝕂 𝔸).radius) : AnalyticAt 𝕂 exp x := by
@@ -409,37 +335,20 @@
     have hnx : -x ∈ EMetric.ball (0 : 𝔸) (expSeries 𝕂 𝔸).radius := by
       rw [EMetric.mem_ball, ← neg_zero, edist_neg_neg]
       exact hx
-<<<<<<< HEAD
     rw [← exp_add_of_commute_of_mem_ball _ (Commute.neg_right <| Commute.refl x) hx hnx,
       add_neg_self, exp_zero]
-#align invertible_exp_of_mem_ball invertibleExpOfMemBall
+#align invertible_exp_of_mem_ball NormedSpace.invertibleExpOfMemBall
 
 theorem isUnit_exp_of_mem_ball [Algebra ℚ 𝔸] {x : 𝔸}
     (hx : x ∈ EMetric.ball (0 : 𝔸) (expSeries 𝕂 𝔸).radius) : IsUnit (exp x) :=
   @isUnit_of_invertible _ _ _ (invertibleExpOfMemBall _ hx)
-#align is_unit_exp_of_mem_ball isUnit_exp_of_mem_ball
+#align is_unit_exp_of_mem_ball NormedSpace.isUnit_exp_of_mem_ball
 
 theorem invOf_exp_of_mem_ball [Algebra ℚ 𝔸] {x : 𝔸}
     (hx : x ∈ EMetric.ball (0 : 𝔸) (expSeries 𝕂 𝔸).radius) [Invertible (exp x)] :
     ⅟ (exp x) = exp (-x) := by
   letI := invertibleExpOfMemBall _ hx; convert (rfl : ⅟ (exp x) = _)
-#align inv_of_exp_of_mem_ball invOf_exp_of_mem_ball
-=======
-    rw [← exp_add_of_commute_of_mem_ball (Commute.neg_right <| Commute.refl x) hx hnx, add_neg_self,
-      exp_zero]
-#align invertible_exp_of_mem_ball NormedSpace.invertibleExpOfMemBall
-
-theorem isUnit_exp_of_mem_ball [CharZero 𝕂] {x : 𝔸}
-    (hx : x ∈ EMetric.ball (0 : 𝔸) (expSeries 𝕂 𝔸).radius) : IsUnit (exp 𝕂 x) :=
-  @isUnit_of_invertible _ _ _ (invertibleExpOfMemBall hx)
-#align is_unit_exp_of_mem_ball NormedSpace.isUnit_exp_of_mem_ball
-
-theorem invOf_exp_of_mem_ball [CharZero 𝕂] {x : 𝔸}
-    (hx : x ∈ EMetric.ball (0 : 𝔸) (expSeries 𝕂 𝔸).radius) [Invertible (exp 𝕂 x)] :
-    ⅟ (exp 𝕂 x) = exp 𝕂 (-x) := by
-  letI := invertibleExpOfMemBall hx; convert (rfl : ⅟ (exp 𝕂 x) = _)
 #align inv_of_exp_of_mem_ball NormedSpace.invOf_exp_of_mem_ball
->>>>>>> b180173c
 
 /-- Any continuous ring homomorphism commutes with `exp`. -/
 theorem map_exp_of_mem_ball [Algebra ℚ 𝔸] [Algebra ℚ 𝔹] {F} [RingHomClass F 𝔸 𝔹] (f : F)
@@ -447,29 +356,17 @@
     f (exp x) = exp (f x) := by
   rw [exp_eq_tsum, exp_eq_tsum]
   refine' ((expSeries_summable_of_mem_ball' _ hx).hasSum.map f hf).tsum_eq.symm.trans _
-<<<<<<< HEAD
-  dsimp only [Function.comp]
+  dsimp only [Function.comp_def]
   simp_rw [map_inv_nat_cast_smul f ℚ ℚ, map_pow]
-#align map_exp_of_mem_ball map_exp_of_mem_ball
-=======
-  dsimp only [Function.comp_def]
-  simp_rw [map_inv_nat_cast_smul f 𝕂 𝕂, map_pow]
 #align map_exp_of_mem_ball NormedSpace.map_exp_of_mem_ball
->>>>>>> b180173c
 
 end CompleteAlgebra
 
 theorem algebraMap_exp_comm_of_mem_ball [Algebra ℚ 𝔸] [CharZero 𝕂] [CompleteSpace 𝕂] (x : 𝕂)
     (hx : x ∈ EMetric.ball (0 : 𝕂) (expSeries 𝕂 𝕂).radius) :
-<<<<<<< HEAD
     algebraMap 𝕂 𝔸 (exp x) = exp (algebraMap 𝕂 𝔸 x) :=
   map_exp_of_mem_ball _ _ (algebraMapClm _ _).continuous _ hx
-#align algebra_map_exp_comm_of_mem_ball algebraMap_exp_comm_of_mem_ball
-=======
-    algebraMap 𝕂 𝔸 (exp 𝕂 x) = exp 𝕂 (algebraMap 𝕂 𝔸 x) :=
-  map_exp_of_mem_ball _ (continuous_algebraMap 𝕂 𝔸) _ hx
 #align algebra_map_exp_comm_of_mem_ball NormedSpace.algebraMap_exp_comm_of_mem_ball
->>>>>>> b180173c
 
 end AnyFieldAnyAlgebra
 
@@ -498,21 +395,11 @@
   exact expSeries_hasSum_exp_of_mem_ball x hx
 #align exp_series_div_has_sum_exp_of_mem_ball NormedSpace.expSeries_div_hasSum_exp_of_mem_ball
 
-<<<<<<< HEAD
 theorem exp_neg_of_mem_ball [Algebra ℚ 𝔸] [CompleteSpace 𝔸] {x : 𝔸}
     (hx : x ∈ EMetric.ball (0 : 𝔸) (expSeries 𝕂 𝔸).radius) : exp (-x) = (exp x)⁻¹ :=
   letI := invertibleExpOfMemBall _ hx
   invOf_eq_inv (exp x)
-#align exp_neg_of_mem_ball exp_neg_of_mem_ball
-=======
-variable {𝕂}
-
-theorem exp_neg_of_mem_ball [CharZero 𝕂] [CompleteSpace 𝔸] {x : 𝔸}
-    (hx : x ∈ EMetric.ball (0 : 𝔸) (expSeries 𝕂 𝔸).radius) : exp 𝕂 (-x) = (exp 𝕂 x)⁻¹ :=
-  letI := invertibleExpOfMemBall hx
-  invOf_eq_inv (exp 𝕂 x)
 #align exp_neg_of_mem_ball NormedSpace.exp_neg_of_mem_ball
->>>>>>> b180173c
 
 end AnyFieldDivisionAlgebra
 
@@ -527,15 +414,9 @@
 `exp (x+y) = (exp x) * (exp y)` for all `x`, `y` in the disk of convergence. -/
 theorem exp_add_of_mem_ball [Algebra ℚ 𝔸] {x y : 𝔸}
     (hx : x ∈ EMetric.ball (0 : 𝔸) (expSeries 𝕂 𝔸).radius)
-<<<<<<< HEAD
     (hy : y ∈ EMetric.ball (0 : 𝔸) (expSeries 𝕂 𝔸).radius) : exp (x + y) = exp x * exp y :=
   exp_add_of_commute_of_mem_ball 𝕂 (Commute.all x y) hx hy
-#align exp_add_of_mem_ball exp_add_of_mem_ball
-=======
-    (hy : y ∈ EMetric.ball (0 : 𝔸) (expSeries 𝕂 𝔸).radius) : exp 𝕂 (x + y) = exp 𝕂 x * exp 𝕂 y :=
-  exp_add_of_commute_of_mem_ball (Commute.all x y) hx hy
 #align exp_add_of_mem_ball NormedSpace.exp_add_of_mem_ball
->>>>>>> b180173c
 
 end AnyFieldCommAlgebra
 
@@ -573,19 +454,13 @@
   norm_expSeries_summable_of_mem_ball x ((expSeries_radius_eq_top 𝕂 𝔸).symm ▸ edist_lt_top _ _)
 #align norm_exp_series_summable NormedSpace.norm_expSeries_summable
 
-<<<<<<< HEAD
 variable (𝕂)
 
 theorem norm_expSeries_summable' [Algebra ℚ 𝔸] (x : 𝔸) : Summable fun n => ‖(n !⁻¹ : ℚ) • x ^ n‖ :=
   norm_expSeries_summable_of_mem_ball' x
     (show x ∈ EMetric.ball (0 : 𝔸) (expSeries 𝕂 𝔸).radius from
       (expSeries_radius_eq_top 𝕂 𝔸).symm ▸ edist_lt_top _ _)
-#align norm_exp_series_summable' norm_expSeries_summable'
-=======
-theorem norm_expSeries_summable' (x : 𝔸) : Summable fun n => ‖(n !⁻¹ : 𝕂) • x ^ n‖ :=
-  norm_expSeries_summable_of_mem_ball' x ((expSeries_radius_eq_top 𝕂 𝔸).symm ▸ edist_lt_top _ _)
 #align norm_exp_series_summable' NormedSpace.norm_expSeries_summable'
->>>>>>> b180173c
 
 variable {𝕂}
 
@@ -597,15 +472,9 @@
   (norm_expSeries_summable x).of_norm
 #align exp_series_summable NormedSpace.expSeries_summable
 
-<<<<<<< HEAD
 theorem expSeries_summable' [Algebra ℚ 𝔸] (x : 𝔸) : Summable fun n => (n !⁻¹ : ℚ) • x ^ n :=
   (norm_expSeries_summable' 𝕂 x).of_norm
-#align exp_series_summable' expSeries_summable'
-=======
-theorem expSeries_summable' (x : 𝔸) : Summable fun n => (n !⁻¹ : 𝕂) • x ^ n :=
-  (norm_expSeries_summable' x).of_norm
 #align exp_series_summable' NormedSpace.expSeries_summable'
->>>>>>> b180173c
 
 variable [Algebra ℚ 𝔸] [Algebra ℚ 𝔹]
 
@@ -651,39 +520,20 @@
 
 section
 
-<<<<<<< HEAD
 /-- `exp x` has explicit two-sided inverse `exp (-x)`. -/
 noncomputable def invertibleExp (x : 𝔸) : Invertible (exp x) :=
   invertibleExpOfMemBall 𝕂 <| (expSeries_radius_eq_top 𝕂 𝔸).symm ▸ edist_lt_top _ _
-#align invertible_exp invertibleExp
+#align invertible_exp NormedSpace.invertibleExp
 
 theorem isUnit_exp (x : 𝔸) : IsUnit (exp x) :=
   isUnit_exp_of_mem_ball 𝕂 <| (expSeries_radius_eq_top 𝕂 𝔸).symm ▸ edist_lt_top _ _
-#align is_unit_exp isUnit_exp
+#align is_unit_exp NormedSpace.isUnit_exp
 
 theorem invOf_exp (x : 𝔸) [Invertible (exp x)] : ⅟ (exp x) = exp (-x) :=
   invOf_exp_of_mem_ball 𝕂 <| (expSeries_radius_eq_top 𝕂 𝔸).symm ▸ edist_lt_top _ _
-#align inv_of_exp invOf_exp
-
-theorem Ring.inverse_exp (x : 𝔸) : Ring.inverse (exp x) = exp (-x) :=
-=======
-variable (𝕂)
-
-/-- `exp 𝕂 x` has explicit two-sided inverse `exp 𝕂 (-x)`. -/
-noncomputable def invertibleExp (x : 𝔸) : Invertible (exp 𝕂 x) :=
-  invertibleExpOfMemBall <| (expSeries_radius_eq_top 𝕂 𝔸).symm ▸ edist_lt_top _ _
-#align invertible_exp NormedSpace.invertibleExp
-
-theorem isUnit_exp (x : 𝔸) : IsUnit (exp 𝕂 x) :=
-  isUnit_exp_of_mem_ball <| (expSeries_radius_eq_top 𝕂 𝔸).symm ▸ edist_lt_top _ _
-#align is_unit_exp NormedSpace.isUnit_exp
-
-theorem invOf_exp (x : 𝔸) [Invertible (exp 𝕂 x)] : ⅟ (exp 𝕂 x) = exp 𝕂 (-x) :=
-  invOf_exp_of_mem_ball <| (expSeries_radius_eq_top 𝕂 𝔸).symm ▸ edist_lt_top _ _
 #align inv_of_exp NormedSpace.invOf_exp
 
-theorem _root_.Ring.inverse_exp (x : 𝔸) : Ring.inverse (exp 𝕂 x) = exp 𝕂 (-x) :=
->>>>>>> b180173c
+theorem _root_.Ring.inverse_exp (x : 𝔸) : Ring.inverse (exp x) = exp (-x) :=
   letI := invertibleExp 𝕂 x
   Ring.inverse_invertible _
 #align ring.inverse_exp Ring.inverse_exp
@@ -691,16 +541,10 @@
 theorem exp_mem_unitary_of_mem_skewAdjoint [StarRing 𝔸] [ContinuousStar 𝔸] {x : 𝔸}
     (h : x ∈ skewAdjoint 𝔸) : exp x ∈ unitary 𝔸 := by
   rw [unitary.mem_iff, star_exp, skewAdjoint.mem_iff.mp h, ←
-<<<<<<< HEAD
     exp_add_of_commute 𝕂 (Commute.refl x).neg_left, ←
     exp_add_of_commute 𝕂 (Commute.refl x).neg_right, add_left_neg, add_right_neg, exp_zero,
     and_self_iff]
-#align exp_mem_unitary_of_mem_skew_adjoint exp_mem_unitary_of_mem_skewAdjoint
-=======
-    exp_add_of_commute (Commute.refl x).neg_left, ← exp_add_of_commute (Commute.refl x).neg_right,
-    add_left_neg, add_right_neg, exp_zero, and_self_iff]
 #align exp_mem_unitary_of_mem_skew_adjoint NormedSpace.exp_mem_unitary_of_mem_skewAdjoint
->>>>>>> b180173c
 
 end
 
@@ -722,107 +566,57 @@
 theorem exp_nsmul (n : ℕ) (x : 𝔸) : exp (n • x) = exp x ^ n := by
   induction' n with n ih
   · rw [Nat.zero_eq, zero_smul, pow_zero, exp_zero]
-<<<<<<< HEAD
   · rw [succ_nsmul, pow_succ, exp_add_of_commute 𝕂 ((Commute.refl x).smul_right n), ih]
-#align exp_nsmul exp_nsmul
-=======
-  · rw [succ_nsmul, pow_succ, exp_add_of_commute ((Commute.refl x).smul_right n), ih]
 #align exp_nsmul NormedSpace.exp_nsmul
->>>>>>> b180173c
 
 /-- Any continuous ring homomorphism commutes with `exp`. -/
 theorem map_exp {F} [RingHomClass F 𝔸 𝔹] (f : F) (hf : Continuous f) (x : 𝔸) :
-<<<<<<< HEAD
     f (exp x) = exp (f x) :=
   map_exp_of_mem_ball 𝕂 f hf x <| (expSeries_radius_eq_top 𝕂 𝔸).symm ▸ edist_lt_top _ _
-#align map_exp map_exp
-=======
-    f (exp 𝕂 x) = exp 𝕂 (f x) :=
-  map_exp_of_mem_ball f hf x <| (expSeries_radius_eq_top 𝕂 𝔸).symm ▸ edist_lt_top _ _
 #align map_exp NormedSpace.map_exp
->>>>>>> b180173c
 
 theorem exp_smul {G} [Monoid G] [MulSemiringAction G 𝔸] [ContinuousConstSMul G 𝔸] (g : G) (x : 𝔸) :
     exp (g • x) = g • exp x :=
   (map_exp 𝕂 (MulSemiringAction.toRingHom G 𝔸 g) (continuous_const_smul g) x).symm
 #align exp_smul NormedSpace.exp_smul
 
-<<<<<<< HEAD
 theorem exp_units_conj (y : 𝔸ˣ) (x : 𝔸) : exp (y * x * ↑y⁻¹ : 𝔸) = y * exp x * ↑y⁻¹ :=
   exp_smul 𝕂 (ConjAct.toConjAct y) x
-#align exp_units_conj exp_units_conj
+#align exp_units_conj NormedSpace.exp_units_conj
 
 theorem exp_units_conj' (y : 𝔸ˣ) (x : 𝔸) : exp (↑y⁻¹ * x * y) = ↑y⁻¹ * exp x * y :=
   exp_units_conj 𝕂 _ _
-#align exp_units_conj' exp_units_conj'
+#align exp_units_conj' NormedSpace.exp_units_conj'
 
 -- @[simp]
-theorem Prod.fst_exp [NormedAlgebra 𝕂 𝔹] [CompleteSpace 𝔹] (x : 𝔸 × 𝔹) : (exp x).fst = exp x.fst :=
+theorem _root_.Prod.fst_exp [NormedAlgebra 𝕂 𝔹] [CompleteSpace 𝔹] (x : 𝔸 × 𝔹) : (exp x).fst = exp x.fst :=
   map_exp 𝕂 (RingHom.fst 𝔸 𝔹) continuous_fst x
 #align prod.fst_exp Prod.fst_exp
 
 -- @[simp]
-theorem Prod.snd_exp [NormedAlgebra 𝕂 𝔹] [CompleteSpace 𝔹] (x : 𝔸 × 𝔹) : (exp x).snd = exp x.snd :=
+theorem _root_.Prod.snd_exp [NormedAlgebra 𝕂 𝔹] [CompleteSpace 𝔹] (x : 𝔸 × 𝔹) : (exp x).snd = exp x.snd :=
   map_exp 𝕂 (RingHom.snd 𝔸 𝔹) continuous_snd x
 #align prod.snd_exp Prod.snd_exp
 
 -- @[simp]
-theorem Pi.exp_apply {ι : Type*} {𝔸 : ι → Type*} [Fintype ι] [∀ i, NormedRing (𝔸 i)]
+theorem _root_.Pi.exp_apply {ι : Type*} {𝔸 : ι → Type*} [Fintype ι] [∀ i, NormedRing (𝔸 i)]
     [∀ i, Algebra ℚ (𝔸 i)] [∀ i, NormedAlgebra 𝕂 (𝔸 i)] [∀ i, CompleteSpace (𝔸 i)] (x : ∀ i, 𝔸 i)
     (i : ι) :
     exp x i = exp (x i) :=
-=======
-theorem exp_units_conj (y : 𝔸ˣ) (x : 𝔸) : exp 𝕂 (y * x * ↑y⁻¹ : 𝔸) = y * exp 𝕂 x * ↑y⁻¹ :=
-  exp_smul _ (ConjAct.toConjAct y) x
-#align exp_units_conj NormedSpace.exp_units_conj
-
-theorem exp_units_conj' (y : 𝔸ˣ) (x : 𝔸) : exp 𝕂 (↑y⁻¹ * x * y) = ↑y⁻¹ * exp 𝕂 x * y :=
-  exp_units_conj _ _ _
-#align exp_units_conj' NormedSpace.exp_units_conj'
-
-@[simp]
-theorem _root_.Prod.fst_exp [CompleteSpace 𝔹] (x : 𝔸 × 𝔹) : (exp 𝕂 x).fst = exp 𝕂 x.fst :=
-  map_exp _ (RingHom.fst 𝔸 𝔹) continuous_fst x
-#align prod.fst_exp Prod.fst_exp
-
-@[simp]
-theorem _root_.Prod.snd_exp [CompleteSpace 𝔹] (x : 𝔸 × 𝔹) : (exp 𝕂 x).snd = exp 𝕂 x.snd :=
-  map_exp _ (RingHom.snd 𝔸 𝔹) continuous_snd x
-#align prod.snd_exp Prod.snd_exp
-
-@[simp]
-theorem _root_.Pi.exp_apply {ι : Type*} {𝔸 : ι → Type*} [Fintype ι] [∀ i, NormedRing (𝔸 i)]
-    [∀ i, NormedAlgebra 𝕂 (𝔸 i)] [∀ i, CompleteSpace (𝔸 i)] (x : ∀ i, 𝔸 i) (i : ι) :
-    exp 𝕂 x i = exp 𝕂 (x i) :=
-  map_exp _ (Pi.evalRingHom 𝔸 i) (continuous_apply _) x
->>>>>>> b180173c
   -- porting note: Lean can now handle Π-types in type class inference!
   map_exp 𝕂 (Pi.evalRingHom 𝔸 i) (continuous_apply _) x
 #align pi.exp_apply Pi.exp_apply
 
-<<<<<<< HEAD
-theorem Pi.exp_def {ι : Type*} {𝔸 : ι → Type*} [Fintype ι] [∀ i, NormedRing (𝔸 i)]
+theorem _root_.Pi.exp_def {ι : Type*} {𝔸 : ι → Type*} [Fintype ι] [∀ i, NormedRing (𝔸 i)]
     [∀ i, NormedAlgebra 𝕂 (𝔸 i)] [∀ i, Algebra ℚ (𝔸 i)] [∀ i, CompleteSpace (𝔸 i)] (x : ∀ i, 𝔸 i) :
     exp x = fun i => exp (x i) :=
   funext <| Pi.exp_apply 𝕂 x
 #align pi.exp_def Pi.exp_def
 
-theorem Function.update_exp {ι : Type*} {𝔸 : ι → Type*} [Fintype ι] [DecidableEq ι]
+theorem _root_.Function.update_exp {ι : Type*} {𝔸 : ι → Type*} [Fintype ι] [DecidableEq ι]
     [∀ i, NormedRing (𝔸 i)] [∀ i, Algebra ℚ (𝔸 i)] [∀ i, NormedAlgebra 𝕂 (𝔸 i)]
     [∀ i, CompleteSpace (𝔸 i)] (x : ∀ i, 𝔸 i) (j : ι) (xj : 𝔸 j) :
     Function.update (exp x) j (exp xj) = exp (Function.update x j xj) := by
-=======
-theorem _root_.Pi.exp_def {ι : Type*} {𝔸 : ι → Type*} [Fintype ι] [∀ i, NormedRing (𝔸 i)]
-    [∀ i, NormedAlgebra 𝕂 (𝔸 i)] [∀ i, CompleteSpace (𝔸 i)] (x : ∀ i, 𝔸 i) :
-    exp 𝕂 x = fun i => exp 𝕂 (x i) :=
-  funext <| Pi.exp_apply 𝕂 x
-#align pi.exp_def Pi.exp_def
-
-theorem _root_.Function.update_exp {ι : Type*} {𝔸 : ι → Type*} [Fintype ι] [DecidableEq ι]
-    [∀ i, NormedRing (𝔸 i)] [∀ i, NormedAlgebra 𝕂 (𝔸 i)] [∀ i, CompleteSpace (𝔸 i)] (x : ∀ i, 𝔸 i)
-    (j : ι) (xj : 𝔸 j) :
-    Function.update (exp 𝕂 x) j (exp 𝕂 xj) = exp 𝕂 (Function.update x j xj) := by
->>>>>>> b180173c
   ext i
   simp_rw [Pi.exp_def 𝕂]
   exact (Function.apply_update (fun i => exp) x j xj i).symm
@@ -860,45 +654,23 @@
   expSeries_div_hasSum_exp_of_mem_ball 𝕂 x ((expSeries_radius_eq_top 𝕂 𝔸).symm ▸ edist_lt_top _ _)
 #align exp_series_div_has_sum_exp NormedSpace.expSeries_div_hasSum_exp
 
-<<<<<<< HEAD
 theorem exp_neg (x : 𝔸) : exp (-x) = (exp x)⁻¹ :=
   exp_neg_of_mem_ball 𝕂 <| (expSeries_radius_eq_top 𝕂 𝔸).symm ▸ edist_lt_top _ _
-#align exp_neg exp_neg
-=======
-variable {𝕂}
-
-theorem exp_neg (x : 𝔸) : exp 𝕂 (-x) = (exp 𝕂 x)⁻¹ :=
-  exp_neg_of_mem_ball <| (expSeries_radius_eq_top 𝕂 𝔸).symm ▸ edist_lt_top _ _
 #align exp_neg NormedSpace.exp_neg
->>>>>>> b180173c
 
 theorem exp_zsmul (z : ℤ) (x : 𝔸) : exp (z • x) = exp x ^ z := by
   obtain ⟨n, rfl | rfl⟩ := z.eq_nat_or_neg
-<<<<<<< HEAD
   · rw [zpow_ofNat, coe_nat_zsmul, exp_nsmul 𝕂]
   · rw [zpow_neg, zpow_ofNat, neg_smul, exp_neg 𝕂, coe_nat_zsmul, exp_nsmul 𝕂]
-#align exp_zsmul exp_zsmul
+#align exp_zsmul NormedSpace.exp_zsmul
 
 theorem exp_conj (y : 𝔸) (x : 𝔸) (hy : y ≠ 0) : exp (y * x * y⁻¹) = y * exp x * y⁻¹ :=
   exp_units_conj 𝕂 (Units.mk0 y hy) x
-#align exp_conj exp_conj
+#align exp_conj NormedSpace.exp_conj
 
 theorem exp_conj' (y : 𝔸) (x : 𝔸) (hy : y ≠ 0) : exp (y⁻¹ * x * y) = y⁻¹ * exp x * y :=
   exp_units_conj' 𝕂 (Units.mk0 y hy) x
-#align exp_conj' exp_conj'
-=======
-  · rw [zpow_ofNat, coe_nat_zsmul, exp_nsmul]
-  · rw [zpow_neg, zpow_ofNat, neg_smul, exp_neg, coe_nat_zsmul, exp_nsmul]
-#align exp_zsmul NormedSpace.exp_zsmul
-
-theorem exp_conj (y : 𝔸) (x : 𝔸) (hy : y ≠ 0) : exp 𝕂 (y * x * y⁻¹) = y * exp 𝕂 x * y⁻¹ :=
-  exp_units_conj _ (Units.mk0 y hy) x
-#align exp_conj NormedSpace.exp_conj
-
-theorem exp_conj' (y : 𝔸) (x : 𝔸) (hy : y ≠ 0) : exp 𝕂 (y⁻¹ * x * y) = y⁻¹ * exp 𝕂 x * y :=
-  exp_units_conj' _ (Units.mk0 y hy) x
 #align exp_conj' NormedSpace.exp_conj'
->>>>>>> b180173c
 
 end DivisionAlgebra
 
@@ -939,7 +711,6 @@
   rw [expSeries_apply_eq, expSeries_apply_eq, inv_nat_cast_smul_eq 𝕂 𝕂']
 #align exp_series_eq_exp_series NormedSpace.expSeries_eq_expSeries
 
-<<<<<<< HEAD
 #noalign exp_eq_exp
 #noalign exp_ℝ_ℂ_eq_exp_ℂ_ℂ
 
@@ -947,26 +718,6 @@
 @[simp, norm_cast]
 theorem of_real_exp_ℝ_ℝ (r : ℝ) : ↑(exp r) = exp (r : ℂ) :=
   map_exp ℝ (algebraMap ℝ ℂ) (continuous_algebraMap _ _) r
-#align of_real_exp_ℝ_ℝ of_real_exp_ℝ_ℝ
-=======
-/-- If a normed ring `𝔸` is a normed algebra over two fields, then they define the same
-exponential function on `𝔸`. -/
-theorem exp_eq_exp : (exp 𝕂 : 𝔸 → 𝔸) = exp 𝕂' := by
-  ext x
-  rw [exp, exp]
-  refine' tsum_congr fun n => _
-  rw [expSeries_eq_expSeries 𝕂 𝕂' 𝔸 n x]
-#align exp_eq_exp NormedSpace.exp_eq_exp
-
-theorem exp_ℝ_ℂ_eq_exp_ℂ_ℂ : (exp ℝ : ℂ → ℂ) = exp ℂ :=
-  exp_eq_exp ℝ ℂ ℂ
-#align exp_ℝ_ℂ_eq_exp_ℂ_ℂ NormedSpace.exp_ℝ_ℂ_eq_exp_ℂ_ℂ
-
-/-- A version of `Complex.ofReal_exp` for `exp` instead of `Complex.exp` -/
-@[simp, norm_cast]
-theorem of_real_exp_ℝ_ℝ (r : ℝ) : ↑(exp ℝ r) = exp ℂ (r : ℂ) :=
-  (map_exp ℝ (algebraMap ℝ ℂ) (continuous_algebraMap _ _) r).trans (congr_fun exp_ℝ_ℂ_eq_exp_ℂ_ℂ _)
 #align of_real_exp_ℝ_ℝ NormedSpace.of_real_exp_ℝ_ℝ
->>>>>>> b180173c
 
 end ScalarTower