/-
Copyright (c) 2020 Yury G. Kudryashov. All rights reserved.
Released under Apache 2.0 license as described in the file LICENSE.
Authors: Yury G. Kudryashov
-/
import Mathlib.Analysis.SpecialFunctions.Pow.NNReal
import Mathlib.Analysis.SumOverResidueClass

#align_import analysis.p_series from "leanprover-community/mathlib"@"0b9eaaa7686280fad8cce467f5c3c57ee6ce77f8"

/-!
# Convergence of `p`-series

In this file we prove that the series `∑' k in ℕ, 1 / k ^ p` converges if and only if `p > 1`.
The proof is based on the
[Cauchy condensation test](https://en.wikipedia.org/wiki/Cauchy_condensation_test): `∑ k, f k`
converges if and only if so does `∑ k, 2 ^ k f (2 ^ k)`. We prove this test in
`NNReal.summable_condensed_iff` and `summable_condensed_iff_of_nonneg`, then use it to prove
`summable_one_div_rpow`. After this transformation, a `p`-series turns into a geometric series.

## TODO

It should be easy to generalize arguments to Schlömilch's generalization of the Cauchy condensation
test once we need it.

## Tags

p-series, Cauchy condensation test
-/

/-!
### Cauchy condensation test

In this section we prove the Cauchy condensation test: for `f : ℕ → ℝ≥0` or `f : ℕ → ℝ`,
`∑ k, f k` converges if and only if so does `∑ k, 2 ^ k f (2 ^ k)`. Instead of giving a monolithic
proof, we split it into a series of lemmas with explicit estimates of partial sums of each series in
terms of the partial sums of the other series.
-/


namespace Finset

open BigOperators

variable {M : Type*} [OrderedAddCommMonoid M] {f : ℕ → M}

theorem le_sum_condensed' (hf : ∀ ⦃m n⦄, 0 < m → m ≤ n → f n ≤ f m) (n : ℕ) :
    (∑ k in Ico 1 (2 ^ n), f k) ≤ ∑ k in range n, 2 ^ k • f (2 ^ k) := by
  induction' n with n ihn
  · simp
  suffices (∑ k in Ico (2 ^ n) (2 ^ (n + 1)), f k) ≤ 2 ^ n • f (2 ^ n) by
    rw [sum_range_succ, ← sum_Ico_consecutive]
    exact add_le_add ihn this
    exacts [n.one_le_two_pow, Nat.pow_le_pow_of_le_right zero_lt_two n.le_succ]
  have : ∀ k ∈ Ico (2 ^ n) (2 ^ (n + 1)), f k ≤ f (2 ^ n) := fun k hk =>
    hf (pow_pos zero_lt_two _) (mem_Ico.mp hk).1
  convert sum_le_sum this
  simp [pow_succ, two_mul]
#align finset.le_sum_condensed' Finset.le_sum_condensed'

theorem le_sum_condensed (hf : ∀ ⦃m n⦄, 0 < m → m ≤ n → f n ≤ f m) (n : ℕ) :
    (∑ k in range (2 ^ n), f k) ≤ f 0 + ∑ k in range n, 2 ^ k • f (2 ^ k) := by
  convert add_le_add_left (le_sum_condensed' hf n) (f 0)
  rw [← sum_range_add_sum_Ico _ n.one_le_two_pow, sum_range_succ, sum_range_zero, zero_add]
#align finset.le_sum_condensed Finset.le_sum_condensed

theorem sum_condensed_le' (hf : ∀ ⦃m n⦄, 1 < m → m ≤ n → f n ≤ f m) (n : ℕ) :
    (∑ k in range n, 2 ^ k • f (2 ^ (k + 1))) ≤ ∑ k in Ico 2 (2 ^ n + 1), f k := by
  induction' n with n ihn
  · simp
  suffices 2 ^ n • f (2 ^ (n + 1)) ≤ ∑ k in Ico (2 ^ n + 1) (2 ^ (n + 1) + 1), f k by
    rw [sum_range_succ, ← sum_Ico_consecutive]
    exacts [add_le_add ihn this,
      (add_le_add_right n.one_le_two_pow _ : 1 + 1 ≤ 2 ^ n + 1),
      add_le_add_right (Nat.pow_le_pow_of_le_right zero_lt_two n.le_succ) _]
  have : ∀ k ∈ Ico (2 ^ n + 1) (2 ^ (n + 1) + 1), f (2 ^ (n + 1)) ≤ f k := by
    -- Note(kmill): was `fun k hk => ...` but `mem_Ico.mp hk` was elaborating with some
    -- delayed assignment metavariables that weren't resolved in time. `intro` fixes this.
    intro k hk
    exact hf (Nat.one_le_two_pow.trans_lt <| (Nat.lt_succ_of_le le_rfl).trans_le (mem_Ico.mp hk).1)
      (Nat.le_of_lt_succ <| (mem_Ico.mp hk).2)
  convert sum_le_sum this
  simp [pow_succ, two_mul]
#align finset.sum_condensed_le' Finset.sum_condensed_le'

theorem sum_condensed_le (hf : ∀ ⦃m n⦄, 1 < m → m ≤ n → f n ≤ f m) (n : ℕ) :
    (∑ k in range (n + 1), 2 ^ k • f (2 ^ k)) ≤ f 1 + 2 • ∑ k in Ico 2 (2 ^ n + 1), f k := by
  convert add_le_add_left (nsmul_le_nsmul_right (sum_condensed_le' hf n) 2) (f 1)
  simp [sum_range_succ', add_comm, pow_succ, mul_nsmul', sum_nsmul]
#align finset.sum_condensed_le Finset.sum_condensed_le

end Finset

namespace ENNReal

open Filter BigOperators

variable {f : ℕ → ℝ≥0∞}

theorem le_tsum_condensed (hf : ∀ ⦃m n⦄, 0 < m → m ≤ n → f n ≤ f m) :
    ∑' k, f k ≤ f 0 + ∑' k : ℕ, 2 ^ k * f (2 ^ k) := by
  rw [ENNReal.tsum_eq_iSup_nat' (Nat.tendsto_pow_atTop_atTop_of_one_lt _root_.one_lt_two)]
  refine' iSup_le fun n => (Finset.le_sum_condensed hf n).trans (add_le_add_left _ _)
  simp only [nsmul_eq_mul, Nat.cast_pow, Nat.cast_two]
  apply ENNReal.sum_le_tsum
#align ennreal.le_tsum_condensed ENNReal.le_tsum_condensed

theorem tsum_condensed_le (hf : ∀ ⦃m n⦄, 1 < m → m ≤ n → f n ≤ f m) :
    (∑' k : ℕ, 2 ^ k * f (2 ^ k)) ≤ f 1 + 2 * ∑' k, f k := by
  rw [ENNReal.tsum_eq_iSup_nat' (tendsto_atTop_mono Nat.le_succ tendsto_id), two_mul, ← two_nsmul]
  refine'
    iSup_le fun n =>
      le_trans _
        (add_le_add_left
          (nsmul_le_nsmul_right (ENNReal.sum_le_tsum <| Finset.Ico 2 (2 ^ n + 1)) _) _)
  simpa using Finset.sum_condensed_le hf n
#align ennreal.tsum_condensed_le ENNReal.tsum_condensed_le

end ENNReal

namespace NNReal

open ENNReal in
/-- Cauchy condensation test for a series of `NNReal` version. -/
theorem summable_condensed_iff {f : ℕ → ℝ≥0} (hf : ∀ ⦃m n⦄, 0 < m → m ≤ n → f n ≤ f m) :
    (Summable fun k : ℕ => (2 : ℝ≥0) ^ k * f (2 ^ k)) ↔ Summable f := by
  simp only [← ENNReal.tsum_coe_ne_top_iff_summable, Ne.def, not_iff_not, ENNReal.coe_mul,
    ENNReal.coe_pow, ENNReal.coe_two]
  constructor <;> intro h
  · replace hf : ∀ m n, 1 < m → m ≤ n → (f n : ℝ≥0∞) ≤ f m := fun m n hm hmn =>
      ENNReal.coe_le_coe.2 (hf (zero_lt_one.trans hm) hmn)
    simpa [h, ENNReal.add_eq_top, ENNReal.mul_eq_top] using ENNReal.tsum_condensed_le hf
  · replace hf : ∀ m n, 0 < m → m ≤ n → (f n : ℝ≥0∞) ≤ f m := fun m n hm hmn =>
      ENNReal.coe_le_coe.2 (hf hm hmn)
    simpa [h, ENNReal.add_eq_top] using ENNReal.le_tsum_condensed hf
#align nnreal.summable_condensed_iff NNReal.summable_condensed_iff

end NNReal

open NNReal in
/-- Cauchy condensation test for series of nonnegative real numbers. -/
theorem summable_condensed_iff_of_nonneg {f : ℕ → ℝ} (h_nonneg : ∀ n, 0 ≤ f n)
    (h_mono : ∀ ⦃m n⦄, 0 < m → m ≤ n → f n ≤ f m) :
    (Summable fun k : ℕ => (2 : ℝ) ^ k * f (2 ^ k)) ↔ Summable f := by
  lift f to ℕ → ℝ≥0 using h_nonneg
  simp only [NNReal.coe_le_coe] at *
  exact_mod_cast NNReal.summable_condensed_iff h_mono
#align summable_condensed_iff_of_nonneg summable_condensed_iff_of_nonneg

section p_series

/-!
### Convergence of the `p`-series

In this section we prove that for a real number `p`, the series `∑' n : ℕ, 1 / (n ^ p)` converges if
and only if `1 < p`. There are many different proofs of this fact. The proof in this file uses the
Cauchy condensation test we formalized above. This test implies that `∑ n, 1 / (n ^ p)` converges if
and only if `∑ n, 2 ^ n / ((2 ^ n) ^ p)` converges, and the latter series is a geometric series with
common ratio `2 ^ {1 - p}`. -/

namespace Real

open Filter BigOperators

/-- Test for convergence of the `p`-series: the real-valued series `∑' n : ℕ, (n ^ p)⁻¹` converges
if and only if `1 < p`. -/
@[simp]
theorem summable_nat_rpow_inv {p : ℝ} :
    Summable (fun n => ((n : ℝ) ^ p)⁻¹ : ℕ → ℝ) ↔ 1 < p := by
  rcases le_or_lt 0 p with hp | hp
  /- Cauchy condensation test applies only to antitone sequences, so we consider the
    cases `0 ≤ p` and `p < 0` separately. -/
  · rw [← summable_condensed_iff_of_nonneg]
    · simp_rw [Nat.cast_pow, Nat.cast_two, ← rpow_nat_cast, ← rpow_mul zero_lt_two.le, mul_comm _ p,
        rpow_mul zero_lt_two.le, rpow_nat_cast, ← inv_pow, ← mul_pow,
        summable_geometric_iff_norm_lt_one]
      nth_rw 1 [← rpow_one 2]
      rw [← division_def, ← rpow_sub zero_lt_two, norm_eq_abs,
        abs_of_pos (rpow_pos_of_pos zero_lt_two _), rpow_lt_one_iff zero_lt_two.le]
      norm_num
    · intro n
      positivity
    · intro m n hm hmn
      gcongr
  -- If `p < 0`, then `1 / n ^ p` tends to infinity, thus the series diverges.
  · suffices ¬Summable (fun n => ((n : ℝ) ^ p)⁻¹ : ℕ → ℝ) by
      have : ¬1 < p := fun hp₁ => hp.not_le (zero_le_one.trans hp₁.le)
      simpa only [this, iff_false]
    · intro h
      obtain ⟨k : ℕ, hk₁ : ((k : ℝ) ^ p)⁻¹ < 1, hk₀ : k ≠ 0⟩ :=
        ((h.tendsto_cofinite_zero.eventually (gt_mem_nhds zero_lt_one)).and
            (eventually_cofinite_ne 0)).exists
      apply hk₀
      rw [← pos_iff_ne_zero, ← @Nat.cast_pos ℝ] at hk₀
      simpa [inv_lt_one_iff_of_pos (rpow_pos_of_pos hk₀ _), one_lt_rpow_iff_of_pos hk₀, hp,
        hp.not_lt, hk₀] using hk₁
#align real.summable_nat_rpow_inv Real.summable_nat_rpow_inv

@[simp]
theorem summable_nat_rpow {p : ℝ} : Summable (fun n => (n : ℝ) ^ p : ℕ → ℝ) ↔ p < -1 := by
  rcases neg_surjective p with ⟨p, rfl⟩
  simp [rpow_neg]
#align real.summable_nat_rpow Real.summable_nat_rpow

/-- Test for convergence of the `p`-series: the real-valued series `∑' n : ℕ, 1 / n ^ p` converges
if and only if `1 < p`. -/
theorem summable_one_div_nat_rpow {p : ℝ} :
    Summable (fun n => 1 / (n : ℝ) ^ p : ℕ → ℝ) ↔ 1 < p := by
  simp
#align real.summable_one_div_nat_rpow Real.summable_one_div_nat_rpow

/-- Test for convergence of the `p`-series: the real-valued series `∑' n : ℕ, (n ^ p)⁻¹` converges
if and only if `1 < p`. -/
-- Porting note: temporarily remove `@[simp]` because of a problem with `simp`
-- see https://leanprover.zulipchat.com/#narrow/stream/287929-mathlib4/topic/looping.20in.20.60simp.60.20set/near/361134234
theorem summable_nat_pow_inv {p : ℕ} :
    Summable (fun n => ((n : ℝ) ^ p)⁻¹ : ℕ → ℝ) ↔ 1 < p := by
  simp only [← rpow_nat_cast, summable_nat_rpow_inv, Nat.one_lt_cast]
#align real.summable_nat_pow_inv Real.summable_nat_pow_inv

/-- Test for convergence of the `p`-series: the real-valued series `∑' n : ℕ, 1 / n ^ p` converges
if and only if `1 < p`. -/
theorem summable_one_div_nat_pow {p : ℕ} :
    Summable (fun n => 1 / (n : ℝ) ^ p : ℕ → ℝ) ↔ 1 < p := by
  -- porting note (#10745): was `simp`
  simp only [one_div, Real.summable_nat_pow_inv]
#align real.summable_one_div_nat_pow Real.summable_one_div_nat_pow

/-- Summability of the `p`-series over `ℤ`. -/
theorem summable_one_div_int_pow {p : ℕ} :
    (Summable fun n : ℤ => 1 / (n : ℝ) ^ p) ↔ 1 < p := by
  refine'
<<<<<<< HEAD
    ⟨fun h ↦ Real.summable_one_div_nat_pow.mp (h.comp_injective Nat.cast_injective),
     fun h ↦ (Real.summable_one_div_nat_pow.mpr h).of_natCast_neg_natCast
        (((Real.summable_one_div_nat_pow.mpr h).mul_left <| 1 / (-1 : ℝ) ^ p).congr fun n => _)⟩
=======
    ⟨fun h => summable_one_div_nat_pow.mp (h.comp_injective Nat.cast_injective), fun h =>
      summable_int_of_summable_nat (summable_one_div_nat_pow.mpr h)
        (((summable_one_div_nat_pow.mpr h).mul_left <| 1 / (-1 : ℝ) ^ p).congr fun n => _)⟩
>>>>>>> 0961dd3c
  conv_rhs =>
    rw [Int.cast_neg, neg_eq_neg_one_mul, mul_pow, ← div_div]
  conv_lhs => rw [mul_div, mul_one]
#align real.summable_one_div_int_pow Real.summable_one_div_int_pow

theorem summable_abs_int_rpow {b : ℝ} (hb : 1 < b) :
    Summable fun n : ℤ => |(n : ℝ)| ^ (-b) := by
  apply Summable.of_natCast_neg_natCast
  on_goal 2 => simp_rw [Int.cast_neg, abs_neg]
  all_goals
    simp_rw [Int.cast_ofNat, fun n : ℕ => abs_of_nonneg (n.cast_nonneg : 0 ≤ (n : ℝ))]
    rwa [summable_nat_rpow, neg_lt_neg_iff]
#align real.summable_abs_int_rpow Real.summable_abs_int_rpow

/-- Harmonic series is not unconditionally summable. -/
theorem not_summable_nat_cast_inv : ¬Summable (fun n => n⁻¹ : ℕ → ℝ) := by
  have : ¬Summable (fun n => ((n : ℝ) ^ 1)⁻¹ : ℕ → ℝ) :=
    mt (summable_nat_pow_inv (p := 1)).1 (lt_irrefl 1)
  simpa
#align real.not_summable_nat_cast_inv Real.not_summable_nat_cast_inv

/-- Harmonic series is not unconditionally summable. -/
theorem not_summable_one_div_nat_cast : ¬Summable (fun n => 1 / n : ℕ → ℝ) := by
  simpa only [inv_eq_one_div] using not_summable_nat_cast_inv
#align real.not_summable_one_div_nat_cast Real.not_summable_one_div_nat_cast

/-- **Divergence of the Harmonic Series** -/
theorem tendsto_sum_range_one_div_nat_succ_atTop :
    Tendsto (fun n => ∑ i in Finset.range n, (1 / (i + 1) : ℝ)) atTop atTop := by
  rw [← not_summable_iff_tendsto_nat_atTop_of_nonneg]
  · exact_mod_cast mt (_root_.summable_nat_add_iff 1).1 not_summable_one_div_nat_cast
  · exact fun i => by positivity
#align real.tendsto_sum_range_one_div_nat_succ_at_top Real.tendsto_sum_range_one_div_nat_succ_atTop

end Real

namespace NNReal

@[simp]
theorem summable_rpow_inv {p : ℝ} :
    Summable (fun n => ((n : ℝ≥0) ^ p)⁻¹ : ℕ → ℝ≥0) ↔ 1 < p := by
  simp [← NNReal.summable_coe]
#align nnreal.summable_rpow_inv NNReal.summable_rpow_inv

@[simp]
theorem summable_rpow {p : ℝ} : Summable (fun n => (n : ℝ≥0) ^ p : ℕ → ℝ≥0) ↔ p < -1 := by
  simp [← NNReal.summable_coe]
#align nnreal.summable_rpow NNReal.summable_rpow

theorem summable_one_div_rpow {p : ℝ} :
    Summable (fun n => 1 / (n : ℝ≥0) ^ p : ℕ → ℝ≥0) ↔ 1 < p := by
  simp
#align nnreal.summable_one_div_rpow NNReal.summable_one_div_rpow

end NNReal

end p_series

section

open Finset BigOperators

variable {α : Type*} [LinearOrderedField α]

set_option tactic.skipAssignedInstances false in
theorem sum_Ioc_inv_sq_le_sub {k n : ℕ} (hk : k ≠ 0) (h : k ≤ n) :
    (∑ i in Ioc k n, ((i : α) ^ 2)⁻¹) ≤ (k : α)⁻¹ - (n : α)⁻¹ := by
  refine' Nat.le_induction _ _ n h
  · simp only [Ioc_self, sum_empty, sub_self, le_refl]
  intro n hn IH
  rw [sum_Ioc_succ_top hn]
  apply (add_le_add IH le_rfl).trans
  simp only [sub_eq_add_neg, add_assoc, Nat.cast_add, Nat.cast_one, le_add_neg_iff_add_le,
    add_le_iff_nonpos_right, neg_add_le_iff_le_add, add_zero]
  have A : 0 < (n : α) := by simpa using hk.bot_lt.trans_le hn
  have B : 0 < (n : α) + 1 := by linarith
  field_simp
  rw [div_le_div_iff _ A, ← sub_nonneg]
  · ring_nf
    rw [add_comm]
    exact B.le
  · -- Porting note: was `nlinarith`
    positivity
#align sum_Ioc_inv_sq_le_sub sum_Ioc_inv_sq_le_sub

theorem sum_Ioo_inv_sq_le (k n : ℕ) : (∑ i in Ioo k n, (i ^ 2 : α)⁻¹) ≤ 2 / (k + 1) :=
  calc
    (∑ i in Ioo k n, ((i : α) ^ 2)⁻¹) ≤ ∑ i in Ioc k (max (k + 1) n), ((i : α) ^ 2)⁻¹ := by
      apply sum_le_sum_of_subset_of_nonneg
      · intro x hx
        simp only [mem_Ioo] at hx
        simp only [hx, hx.2.le, mem_Ioc, le_max_iff, or_true_iff, and_self_iff]
      · intro i _hi _hident
        positivity
    _ ≤ ((k + 1 : α) ^ 2)⁻¹ + ∑ i in Ioc k.succ (max (k + 1) n), ((i : α) ^ 2)⁻¹ := by
      rw [← Nat.Icc_succ_left, ← Nat.Ico_succ_right, sum_eq_sum_Ico_succ_bot]
      swap; · exact Nat.succ_lt_succ ((Nat.lt_succ_self k).trans_le (le_max_left _ _))
      rw [Nat.Ico_succ_right, Nat.Icc_succ_left, Nat.cast_succ]
    _ ≤ ((k + 1 : α) ^ 2)⁻¹ + (k + 1 : α)⁻¹ := by
      refine' add_le_add le_rfl ((sum_Ioc_inv_sq_le_sub _ (le_max_left _ _)).trans _)
      · simp only [Ne.def, Nat.succ_ne_zero, not_false_iff]
      · simp only [Nat.cast_succ, one_div, sub_le_self_iff, inv_nonneg, Nat.cast_nonneg]
    _ ≤ 1 / (k + 1) + 1 / (k + 1) := by
      have A : (1 : α) ≤ k + 1 := by simp only [le_add_iff_nonneg_left, Nat.cast_nonneg]
      simp_rw [← one_div]
      gcongr
      simpa using pow_le_pow_right A one_le_two
    _ = 2 / (k + 1) := by ring
#align sum_Ioo_inv_sq_le sum_Ioo_inv_sq_le

end

open Set Nat in
/-- The harmonic series restricted to a residue class is not summable. -/
lemma Real.not_summable_indicator_one_div_natCast {m : ℕ} (hm : m ≠ 0) (k : ZMod m) :
    ¬ Summable ({n : ℕ | (n : ZMod m) = k}.indicator fun n : ℕ ↦ (1 / n : ℝ)) := by
  have : NeZero m := ⟨hm⟩ -- instance is needed below
  rw [← summable_nat_add_iff 1] -- shift by one to avoid non-monotonicity at zero
  have h (n : ℕ) : {n : ℕ | (n : ZMod m) = k - 1}.indicator (fun n : ℕ ↦ (1 / (n + 1 :) : ℝ)) n =
      if (n : ZMod m) = k - 1 then (1 / (n + 1) : ℝ) else (0 : ℝ) := by
    simp only [indicator_apply, mem_setOf_eq, cast_add, cast_one]
  simp_rw [indicator_apply, mem_setOf, cast_add, cast_one, ← eq_sub_iff_add_eq, ← h]
  rw [summable_indicator_mod_iff (fun n₁ n₂ h ↦ by gcongr) (k - 1)]
  exact mt (summable_nat_add_iff (f := fun n : ℕ ↦ 1 / (n : ℝ)) 1).mp not_summable_one_div_nat_cast<|MERGE_RESOLUTION|>--- conflicted
+++ resolved
@@ -230,15 +230,9 @@
 theorem summable_one_div_int_pow {p : ℕ} :
     (Summable fun n : ℤ => 1 / (n : ℝ) ^ p) ↔ 1 < p := by
   refine'
-<<<<<<< HEAD
-    ⟨fun h ↦ Real.summable_one_div_nat_pow.mp (h.comp_injective Nat.cast_injective),
-     fun h ↦ (Real.summable_one_div_nat_pow.mpr h).of_natCast_neg_natCast
-        (((Real.summable_one_div_nat_pow.mpr h).mul_left <| 1 / (-1 : ℝ) ^ p).congr fun n => _)⟩
-=======
-    ⟨fun h => summable_one_div_nat_pow.mp (h.comp_injective Nat.cast_injective), fun h =>
-      summable_int_of_summable_nat (summable_one_div_nat_pow.mpr h)
+    ⟨fun h ↦ summable_one_div_nat_pow.mp (h.comp_injective Nat.cast_injective),
+     fun h ↦ (summable_one_div_nat_pow.mpr h).of_natCast_neg_natCast
         (((summable_one_div_nat_pow.mpr h).mul_left <| 1 / (-1 : ℝ) ^ p).congr fun n => _)⟩
->>>>>>> 0961dd3c
   conv_rhs =>
     rw [Int.cast_neg, neg_eq_neg_one_mul, mul_pow, ← div_div]
   conv_lhs => rw [mul_div, mul_one]
