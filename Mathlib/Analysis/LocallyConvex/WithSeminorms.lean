/-
Copyright (c) 2022 Moritz Doll. All rights reserved.
Released under Apache 2.0 license as described in the file LICENSE.
Authors: Moritz Doll, Anatole Dedecker
-/
import Mathlib.Analysis.Seminorm
import Mathlib.Topology.Algebra.Equicontinuity
import Mathlib.Topology.MetricSpace.Equicontinuity
import Mathlib.Topology.Algebra.FilterBasis
import Mathlib.Topology.Algebra.Module.LocallyConvex

#align_import analysis.locally_convex.with_seminorms from "leanprover-community/mathlib"@"b31173ee05c911d61ad6a05bd2196835c932e0ec"

/-!
# Topology induced by a family of seminorms

## Main definitions

* `SeminormFamily.basisSets`: The set of open seminorm balls for a family of seminorms.
* `SeminormFamily.moduleFilterBasis`: A module filter basis formed by the open balls.
* `Seminorm.IsBounded`: A linear map `f : E →ₗ[𝕜] F` is bounded iff every seminorm in `F` can be
bounded by a finite number of seminorms in `E`.

## Main statements

* `WithSeminorms.toLocallyConvexSpace`: A space equipped with a family of seminorms is locally
convex.
* `WithSeminorms.firstCountable`: A space is first countable if it's topology is induced by a
countable family of seminorms.

## Continuity of semilinear maps

If `E` and `F` are topological vector space with the topology induced by a family of seminorms, then
we have a direct method to prove that a linear map is continuous:
* `Seminorm.continuous_from_bounded`: A bounded linear map `f : E →ₗ[𝕜] F` is continuous.

If the topology of a space `E` is induced by a family of seminorms, then we can characterize von
Neumann boundedness in terms of that seminorm family. Together with
`LinearMap.continuous_of_locally_bounded` this gives general criterion for continuity.

* `WithSeminorms.isVonNBounded_iff_finset_seminorm_bounded`
* `WithSeminorms.isVonNBounded_iff_seminorm_bounded`
* `WithSeminorms.image_isVonNBounded_iff_finset_seminorm_bounded`
* `WithSeminorms.image_isVonNBounded_iff_seminorm_bounded`

## Tags

seminorm, locally convex
-/


open NormedField Set Seminorm TopologicalSpace Filter List

open BigOperators NNReal Pointwise Topology Uniformity

variable {𝕜 𝕜₂ 𝕝 𝕝₂ E F G ι ι' : Type*}

section FilterBasis

variable [NormedField 𝕜] [AddCommGroup E] [Module 𝕜 E]

variable (𝕜 E ι)

/-- An abbreviation for indexed families of seminorms. This is mainly to allow for dot-notation. -/
abbrev SeminormFamily :=
  ι → Seminorm 𝕜 E
#align seminorm_family SeminormFamily

variable {𝕜 E ι}

namespace SeminormFamily

/-- The sets of a filter basis for the neighborhood filter of 0. -/
def basisSets (p : SeminormFamily 𝕜 E ι) : Set (Set E) :=
  ⋃ (s : Finset ι) (r) (_ : 0 < r), singleton (ball (s.sup p) (0 : E) r)
#align seminorm_family.basis_sets SeminormFamily.basisSets

variable (p : SeminormFamily 𝕜 E ι)

theorem basisSets_iff {U : Set E} :
    U ∈ p.basisSets ↔ ∃ (i : Finset ι) (r : ℝ), 0 < r ∧ U = ball (i.sup p) 0 r := by
  simp only [basisSets, mem_iUnion, exists_prop, mem_singleton_iff]
#align seminorm_family.basis_sets_iff SeminormFamily.basisSets_iff

theorem basisSets_mem (i : Finset ι) {r : ℝ} (hr : 0 < r) : (i.sup p).ball 0 r ∈ p.basisSets :=
  (basisSets_iff _).mpr ⟨i, _, hr, rfl⟩
#align seminorm_family.basis_sets_mem SeminormFamily.basisSets_mem

theorem basisSets_singleton_mem (i : ι) {r : ℝ} (hr : 0 < r) : (p i).ball 0 r ∈ p.basisSets :=
  (basisSets_iff _).mpr ⟨{i}, _, hr, by rw [Finset.sup_singleton]⟩
#align seminorm_family.basis_sets_singleton_mem SeminormFamily.basisSets_singleton_mem

theorem basisSets_nonempty [Nonempty ι] : p.basisSets.Nonempty := by
  let i := Classical.arbitrary ι
  refine' nonempty_def.mpr ⟨(p i).ball 0 1, _⟩
  exact p.basisSets_singleton_mem i zero_lt_one
#align seminorm_family.basis_sets_nonempty SeminormFamily.basisSets_nonempty

theorem basisSets_intersect (U V : Set E) (hU : U ∈ p.basisSets) (hV : V ∈ p.basisSets) :
    ∃ z ∈ p.basisSets, z ⊆ U ∩ V := by
  classical
    rcases p.basisSets_iff.mp hU with ⟨s, r₁, hr₁, hU⟩
    rcases p.basisSets_iff.mp hV with ⟨t, r₂, hr₂, hV⟩
    use ((s ∪ t).sup p).ball 0 (min r₁ r₂)
    refine' ⟨p.basisSets_mem (s ∪ t) (lt_min_iff.mpr ⟨hr₁, hr₂⟩), _⟩
    rw [hU, hV, ball_finset_sup_eq_iInter _ _ _ (lt_min_iff.mpr ⟨hr₁, hr₂⟩),
      ball_finset_sup_eq_iInter _ _ _ hr₁, ball_finset_sup_eq_iInter _ _ _ hr₂]
    exact
      Set.subset_inter
        (Set.iInter₂_mono' fun i hi =>
          ⟨i, Finset.subset_union_left _ _ hi, ball_mono <| min_le_left _ _⟩)
        (Set.iInter₂_mono' fun i hi =>
          ⟨i, Finset.subset_union_right _ _ hi, ball_mono <| min_le_right _ _⟩)
#align seminorm_family.basis_sets_intersect SeminormFamily.basisSets_intersect

theorem basisSets_zero (U) (hU : U ∈ p.basisSets) : (0 : E) ∈ U := by
  rcases p.basisSets_iff.mp hU with ⟨ι', r, hr, hU⟩
  rw [hU, mem_ball_zero, map_zero]
  exact hr
#align seminorm_family.basis_sets_zero SeminormFamily.basisSets_zero

theorem basisSets_add (U) (hU : U ∈ p.basisSets) :
    ∃ V ∈ p.basisSets, V + V ⊆ U := by
  rcases p.basisSets_iff.mp hU with ⟨s, r, hr, hU⟩
  use (s.sup p).ball 0 (r / 2)
  refine' ⟨p.basisSets_mem s (div_pos hr zero_lt_two), _⟩
  refine' Set.Subset.trans (ball_add_ball_subset (s.sup p) (r / 2) (r / 2) 0 0) _
  rw [hU, add_zero, add_halves']
#align seminorm_family.basis_sets_add SeminormFamily.basisSets_add

theorem basisSets_neg (U) (hU' : U ∈ p.basisSets) :
    ∃ V ∈ p.basisSets, V ⊆ (fun x : E => -x) ⁻¹' U := by
  rcases p.basisSets_iff.mp hU' with ⟨s, r, _, hU⟩
  rw [hU, neg_preimage, neg_ball (s.sup p), neg_zero]
  exact ⟨U, hU', Eq.subset hU⟩
#align seminorm_family.basis_sets_neg SeminormFamily.basisSets_neg

/-- The `addGroupFilterBasis` induced by the filter basis `Seminorm.basisSets`. -/
protected def addGroupFilterBasis [Nonempty ι] : AddGroupFilterBasis E :=
  addGroupFilterBasisOfComm p.basisSets p.basisSets_nonempty p.basisSets_intersect p.basisSets_zero
    p.basisSets_add p.basisSets_neg
#align seminorm_family.add_group_filter_basis SeminormFamily.addGroupFilterBasis

theorem basisSets_smul_right (v : E) (U : Set E) (hU : U ∈ p.basisSets) :
    ∀ᶠ x : 𝕜 in 𝓝 0, x • v ∈ U := by
  rcases p.basisSets_iff.mp hU with ⟨s, r, hr, hU⟩
  rw [hU, Filter.eventually_iff]
  simp_rw [(s.sup p).mem_ball_zero, map_smul_eq_mul]
  by_cases h : 0 < (s.sup p) v
  · simp_rw [(lt_div_iff h).symm]
    rw [← _root_.ball_zero_eq]
    exact Metric.ball_mem_nhds 0 (div_pos hr h)
  simp_rw [le_antisymm (not_lt.mp h) (apply_nonneg _ v), mul_zero, hr]
  exact IsOpen.mem_nhds isOpen_univ (mem_univ 0)
#align seminorm_family.basis_sets_smul_right SeminormFamily.basisSets_smul_right

variable [Nonempty ι]

theorem basisSets_smul (U) (hU : U ∈ p.basisSets) :
    ∃ V ∈ 𝓝 (0 : 𝕜), ∃ W ∈ p.addGroupFilterBasis.sets, V • W ⊆ U := by
  rcases p.basisSets_iff.mp hU with ⟨s, r, hr, hU⟩
  refine' ⟨Metric.ball 0 r.sqrt, Metric.ball_mem_nhds 0 (Real.sqrt_pos.mpr hr), _⟩
  refine' ⟨(s.sup p).ball 0 r.sqrt, p.basisSets_mem s (Real.sqrt_pos.mpr hr), _⟩
  refine' Set.Subset.trans (ball_smul_ball (s.sup p) r.sqrt r.sqrt) _
  rw [hU, Real.mul_self_sqrt (le_of_lt hr)]
#align seminorm_family.basis_sets_smul SeminormFamily.basisSets_smul

theorem basisSets_smul_left (x : 𝕜) (U : Set E) (hU : U ∈ p.basisSets) :
    ∃ V ∈ p.addGroupFilterBasis.sets, V ⊆ (fun y : E => x • y) ⁻¹' U := by
  rcases p.basisSets_iff.mp hU with ⟨s, r, hr, hU⟩
  rw [hU]
  by_cases h : x ≠ 0
  · rw [(s.sup p).smul_ball_preimage 0 r x h, smul_zero]
    use (s.sup p).ball 0 (r / ‖x‖)
    exact ⟨p.basisSets_mem s (div_pos hr (norm_pos_iff.mpr h)), Subset.rfl⟩
  refine' ⟨(s.sup p).ball 0 r, p.basisSets_mem s hr, _⟩
  simp only [not_ne_iff.mp h, Set.subset_def, mem_ball_zero, hr, mem_univ, map_zero, imp_true_iff,
    preimage_const_of_mem, zero_smul]
#align seminorm_family.basis_sets_smul_left SeminormFamily.basisSets_smul_left

/-- The `moduleFilterBasis` induced by the filter basis `Seminorm.basisSets`. -/
protected def moduleFilterBasis : ModuleFilterBasis 𝕜 E where
  toAddGroupFilterBasis := p.addGroupFilterBasis
  smul' := p.basisSets_smul _
  smul_left' := p.basisSets_smul_left
  smul_right' := p.basisSets_smul_right
#align seminorm_family.module_filter_basis SeminormFamily.moduleFilterBasis

theorem filter_eq_iInf (p : SeminormFamily 𝕜 E ι) :
    p.moduleFilterBasis.toFilterBasis.filter = ⨅ i, (𝓝 0).comap (p i) := by
  refine' le_antisymm (le_iInf fun i => _) _
  · rw [p.moduleFilterBasis.toFilterBasis.hasBasis.le_basis_iff
        (Metric.nhds_basis_ball.comap _)]
    intro ε hε
    refine' ⟨(p i).ball 0 ε, _, _⟩
    · rw [← (Finset.sup_singleton : _ = p i)]
      exact p.basisSets_mem {i} hε
    · rw [id, (p i).ball_zero_eq_preimage_ball]
  · rw [p.moduleFilterBasis.toFilterBasis.hasBasis.ge_iff]
    rintro U (hU : U ∈ p.basisSets)
    rcases p.basisSets_iff.mp hU with ⟨s, r, hr, rfl⟩
    rw [id, Seminorm.ball_finset_sup_eq_iInter _ _ _ hr, s.iInter_mem_sets]
    exact fun i _ =>
      Filter.mem_iInf_of_mem i
        ⟨Metric.ball 0 r, Metric.ball_mem_nhds 0 hr,
          Eq.subset (p i).ball_zero_eq_preimage_ball.symm⟩
#align seminorm_family.filter_eq_infi SeminormFamily.filter_eq_iInf

end SeminormFamily

end FilterBasis

section Bounded

namespace Seminorm

variable [NormedField 𝕜] [AddCommGroup E] [Module 𝕜 E]

variable [NormedField 𝕜₂] [AddCommGroup F] [Module 𝕜₂ F]

variable {σ₁₂ : 𝕜 →+* 𝕜₂} [RingHomIsometric σ₁₂]

-- Todo: This should be phrased entirely in terms of the von Neumann bornology.
/-- The proposition that a linear map is bounded between spaces with families of seminorms. -/
def IsBounded (p : ι → Seminorm 𝕜 E) (q : ι' → Seminorm 𝕜₂ F) (f : E →ₛₗ[σ₁₂] F) : Prop :=
  ∀ i, ∃ s : Finset ι, ∃ C : ℝ≥0, (q i).comp f ≤ C • s.sup p
#align seminorm.is_bounded Seminorm.IsBounded

theorem isBounded_const (ι' : Type*) [Nonempty ι'] {p : ι → Seminorm 𝕜 E} {q : Seminorm 𝕜₂ F}
    (f : E →ₛₗ[σ₁₂] F) :
    IsBounded p (fun _ : ι' => q) f ↔ ∃ (s : Finset ι) (C : ℝ≥0), q.comp f ≤ C • s.sup p := by
  simp only [IsBounded, forall_const]
#align seminorm.is_bounded_const Seminorm.isBounded_const

theorem const_isBounded (ι : Type*) [Nonempty ι] {p : Seminorm 𝕜 E} {q : ι' → Seminorm 𝕜₂ F}
    (f : E →ₛₗ[σ₁₂] F) : IsBounded (fun _ : ι => p) q f ↔ ∀ i, ∃ C : ℝ≥0, (q i).comp f ≤ C • p := by
  constructor <;> intro h i
  · rcases h i with ⟨s, C, h⟩
    exact ⟨C, le_trans h (smul_le_smul (Finset.sup_le fun _ _ => le_rfl) le_rfl)⟩
  use {Classical.arbitrary ι}
  simp only [h, Finset.sup_singleton]
#align seminorm.const_is_bounded Seminorm.const_isBounded

theorem isBounded_sup {p : ι → Seminorm 𝕜 E} {q : ι' → Seminorm 𝕜₂ F} {f : E →ₛₗ[σ₁₂] F}
    (hf : IsBounded p q f) (s' : Finset ι') :
    ∃ (C : ℝ≥0) (s : Finset ι), (s'.sup q).comp f ≤ C • s.sup p := by
  classical
    obtain rfl | _ := s'.eq_empty_or_nonempty
    · exact ⟨1, ∅, by simp [Seminorm.bot_eq_zero]⟩
    choose fₛ fC hf using hf
    use s'.card • s'.sup fC, Finset.biUnion s' fₛ
    have hs : ∀ i : ι', i ∈ s' → (q i).comp f ≤ s'.sup fC • (Finset.biUnion s' fₛ).sup p := by
      intro i hi
      refine' (hf i).trans (smul_le_smul _ (Finset.le_sup hi))
      exact Finset.sup_mono (Finset.subset_biUnion_of_mem fₛ hi)
    refine' (comp_mono f (finset_sup_le_sum q s')).trans _
    simp_rw [← pullback_apply, map_sum, pullback_apply]
    refine' (Finset.sum_le_sum hs).trans _
    rw [Finset.sum_const, smul_assoc]
#align seminorm.is_bounded_sup Seminorm.isBounded_sup

end Seminorm

end Bounded

section Topology

variable [NormedField 𝕜] [AddCommGroup E] [Module 𝕜 E] [Nonempty ι]

/-- The proposition that the topology of `E` is induced by a family of seminorms `p`. -/
structure WithSeminorms (p : SeminormFamily 𝕜 E ι) [topology : TopologicalSpace E] : Prop where
  topology_eq_withSeminorms : topology = p.moduleFilterBasis.topology
#align with_seminorms WithSeminorms

theorem WithSeminorms.withSeminorms_eq {p : SeminormFamily 𝕜 E ι} [t : TopologicalSpace E]
    (hp : WithSeminorms p) : t = p.moduleFilterBasis.topology :=
  hp.1
#align with_seminorms.with_seminorms_eq WithSeminorms.withSeminorms_eq

variable [TopologicalSpace E]

variable {p : SeminormFamily 𝕜 E ι}

theorem WithSeminorms.topologicalAddGroup (hp : WithSeminorms p) : TopologicalAddGroup E := by
  rw [hp.withSeminorms_eq]
  exact AddGroupFilterBasis.isTopologicalAddGroup _
#align with_seminorms.topological_add_group WithSeminorms.topologicalAddGroup

theorem WithSeminorms.continuousSMul (hp : WithSeminorms p) : ContinuousSMul 𝕜 E := by
  rw [hp.withSeminorms_eq]
  exact ModuleFilterBasis.continuousSMul _

theorem WithSeminorms.hasBasis (hp : WithSeminorms p) :
    (𝓝 (0 : E)).HasBasis (fun s : Set E => s ∈ p.basisSets) id := by
  rw [congr_fun (congr_arg (@nhds E) hp.1) 0]
  exact AddGroupFilterBasis.nhds_zero_hasBasis _
#align with_seminorms.has_basis WithSeminorms.hasBasis

theorem WithSeminorms.hasBasis_zero_ball (hp : WithSeminorms p) :
    (𝓝 (0 : E)).HasBasis
    (fun sr : Finset ι × ℝ => 0 < sr.2) fun sr => (sr.1.sup p).ball 0 sr.2 := by
  refine' ⟨fun V => _⟩
  simp only [hp.hasBasis.mem_iff, SeminormFamily.basisSets_iff, Prod.exists]
  constructor
  · rintro ⟨-, ⟨s, r, hr, rfl⟩, hV⟩
    exact ⟨s, r, hr, hV⟩
  · rintro ⟨s, r, hr, hV⟩
    exact ⟨_, ⟨s, r, hr, rfl⟩, hV⟩
#align with_seminorms.has_basis_zero_ball WithSeminorms.hasBasis_zero_ball

theorem WithSeminorms.hasBasis_ball (hp : WithSeminorms p) {x : E} :
    (𝓝 (x : E)).HasBasis
    (fun sr : Finset ι × ℝ => 0 < sr.2) fun sr => (sr.1.sup p).ball x sr.2 := by
  have : TopologicalAddGroup E := hp.topologicalAddGroup
  rw [← map_add_left_nhds_zero]
  convert hp.hasBasis_zero_ball.map (x + ·) using 1
  ext sr : 1
  -- Porting note: extra type ascriptions needed on `0`
  have : (sr.fst.sup p).ball (x +ᵥ (0 : E)) sr.snd = x +ᵥ (sr.fst.sup p).ball 0 sr.snd :=
    Eq.symm (Seminorm.vadd_ball (sr.fst.sup p))
  rwa [vadd_eq_add, add_zero] at this
#align with_seminorms.has_basis_ball WithSeminorms.hasBasis_ball

/-- The `x`-neighbourhoods of a space whose topology is induced by a family of seminorms
are exactly the sets which contain seminorm balls around `x`.-/
theorem WithSeminorms.mem_nhds_iff (hp : WithSeminorms p) (x : E) (U : Set E) :
    U ∈ 𝓝 x ↔ ∃ s : Finset ι, ∃ r > 0, (s.sup p).ball x r ⊆ U := by
  rw [hp.hasBasis_ball.mem_iff, Prod.exists]
#align with_seminorms.mem_nhds_iff WithSeminorms.mem_nhds_iff

/-- The open sets of a space whose topology is induced by a family of seminorms
are exactly the sets which contain seminorm balls around all of their points.-/
theorem WithSeminorms.isOpen_iff_mem_balls (hp : WithSeminorms p) (U : Set E) :
    IsOpen U ↔ ∀ x ∈ U, ∃ s : Finset ι, ∃ r > 0, (s.sup p).ball x r ⊆ U := by
  simp_rw [← WithSeminorms.mem_nhds_iff hp _ U, isOpen_iff_mem_nhds]
#align with_seminorms.is_open_iff_mem_balls WithSeminorms.isOpen_iff_mem_balls

/- Note that through the following lemmas, one also immediately has that separating families
of seminorms induce T₂ and T₃ topologies by `TopologicalAddGroup.t2Space`
and `TopologicalAddGroup.t3Space` -/
/-- A separating family of seminorms induces a T₁ topology. -/
theorem WithSeminorms.T1_of_separating (hp : WithSeminorms p)
    (h : ∀ x, x ≠ 0 → ∃ i, p i x ≠ 0) : T1Space E := by
  have := hp.topologicalAddGroup
  refine' TopologicalAddGroup.t1Space _ _
  rw [← isOpen_compl_iff, hp.isOpen_iff_mem_balls]
  rintro x (hx : x ≠ 0)
  cases' h x hx with i pi_nonzero
  refine' ⟨{i}, p i x, by positivity, subset_compl_singleton_iff.mpr _⟩
  rw [Finset.sup_singleton, mem_ball, zero_sub, map_neg_eq_map, not_lt]
#align with_seminorms.t1_of_separating WithSeminorms.T1_of_separating

/-- A family of seminorms inducing a T₁ topology is separating. -/
theorem WithSeminorms.separating_of_T1 [T1Space E] (hp : WithSeminorms p) (x : E) (hx : x ≠ 0) :
    ∃ i, p i x ≠ 0 := by
  have := ((t1Space_TFAE E).out 0 9).mp (inferInstanceAs <| T1Space E)
  by_contra! h
  refine' hx (this _)
  rw [hp.hasBasis_zero_ball.specializes_iff]
  rintro ⟨s, r⟩ (hr : 0 < r)
  simp only [ball_finset_sup_eq_iInter _ _ _ hr, mem_iInter₂, mem_ball_zero, h, hr, forall_true_iff]
#align with_seminorms.separating_of_t1 WithSeminorms.separating_of_T1

/-- A family of seminorms is separating iff it induces a T₁ topology. -/
theorem WithSeminorms.separating_iff_T1 (hp : WithSeminorms p) :
    (∀ x, x ≠ 0 → ∃ i, p i x ≠ 0) ↔ T1Space E := by
  refine' ⟨WithSeminorms.T1_of_separating hp, _⟩
  intro
  exact WithSeminorms.separating_of_T1 hp
#align with_seminorms.separating_iff_t1 WithSeminorms.separating_iff_T1

end Topology

section Tendsto

variable [NormedField 𝕜] [AddCommGroup E] [Module 𝕜 E] [Nonempty ι] [TopologicalSpace E]

variable {p : SeminormFamily 𝕜 E ι}

/-- Convergence along filters for `WithSeminorms`.

Variant with `Finset.sup`. -/
theorem WithSeminorms.tendsto_nhds' (hp : WithSeminorms p) (u : F → E) {f : Filter F} (y₀ : E) :
    Filter.Tendsto u f (𝓝 y₀) ↔ ∀ (s : Finset ι) (ε), 0 < ε → ∀ᶠ x in f, s.sup p (u x - y₀) < ε :=
  by simp [hp.hasBasis_ball.tendsto_right_iff]
#align with_seminorms.tendsto_nhds' WithSeminorms.tendsto_nhds'

/-- Convergence along filters for `WithSeminorms`. -/
theorem WithSeminorms.tendsto_nhds (hp : WithSeminorms p) (u : F → E) {f : Filter F} (y₀ : E) :
    Filter.Tendsto u f (𝓝 y₀) ↔ ∀ i ε, 0 < ε → ∀ᶠ x in f, p i (u x - y₀) < ε := by
  rw [hp.tendsto_nhds' u y₀]
  exact
    ⟨fun h i => by simpa only [Finset.sup_singleton] using h {i}, fun h s ε hε =>
      (s.eventually_all.2 fun i _ => h i ε hε).mono fun _ => finset_sup_apply_lt hε⟩
#align with_seminorms.tendsto_nhds WithSeminorms.tendsto_nhds

variable [SemilatticeSup F] [Nonempty F]

/-- Limit `→ ∞` for `WithSeminorms`. -/
theorem WithSeminorms.tendsto_nhds_atTop (hp : WithSeminorms p) (u : F → E) (y₀ : E) :
    Filter.Tendsto u Filter.atTop (𝓝 y₀) ↔
    ∀ i ε, 0 < ε → ∃ x₀, ∀ x, x₀ ≤ x → p i (u x - y₀) < ε := by
  rw [hp.tendsto_nhds u y₀]
  exact forall₃_congr fun _ _ _ => Filter.eventually_atTop
#align with_seminorms.tendsto_nhds_at_top WithSeminorms.tendsto_nhds_atTop

end Tendsto

section TopologicalAddGroup

variable [NormedField 𝕜] [AddCommGroup E] [Module 𝕜 E]

variable [Nonempty ι]

section TopologicalSpace

variable [t : TopologicalSpace E]

theorem SeminormFamily.withSeminorms_of_nhds [TopologicalAddGroup E] (p : SeminormFamily 𝕜 E ι)
    (h : 𝓝 (0 : E) = p.moduleFilterBasis.toFilterBasis.filter) : WithSeminorms p := by
  refine'
    ⟨TopologicalAddGroup.ext inferInstance p.addGroupFilterBasis.isTopologicalAddGroup _⟩
  rw [AddGroupFilterBasis.nhds_zero_eq]
  exact h
#align seminorm_family.with_seminorms_of_nhds SeminormFamily.withSeminorms_of_nhds

theorem SeminormFamily.withSeminorms_of_hasBasis [TopologicalAddGroup E] (p : SeminormFamily 𝕜 E ι)
    (h : (𝓝 (0 : E)).HasBasis (fun s : Set E => s ∈ p.basisSets) id) : WithSeminorms p :=
  p.withSeminorms_of_nhds <|
    Filter.HasBasis.eq_of_same_basis h p.addGroupFilterBasis.toFilterBasis.hasBasis
#align seminorm_family.with_seminorms_of_has_basis SeminormFamily.withSeminorms_of_hasBasis

theorem SeminormFamily.withSeminorms_iff_nhds_eq_iInf [TopologicalAddGroup E]
    (p : SeminormFamily 𝕜 E ι) : WithSeminorms p ↔ (𝓝 (0 : E)) = ⨅ i, (𝓝 0).comap (p i) := by
  rw [← p.filter_eq_iInf]
  refine' ⟨fun h => _, p.withSeminorms_of_nhds⟩
  rw [h.topology_eq_withSeminorms]
  exact AddGroupFilterBasis.nhds_zero_eq _
#align seminorm_family.with_seminorms_iff_nhds_eq_infi SeminormFamily.withSeminorms_iff_nhds_eq_iInf

/-- The topology induced by a family of seminorms is exactly the infimum of the ones induced by
each seminorm individually. We express this as a characterization of `WithSeminorms p`. -/
theorem SeminormFamily.withSeminorms_iff_topologicalSpace_eq_iInf [TopologicalAddGroup E]
    (p : SeminormFamily 𝕜 E ι) :
    WithSeminorms p ↔
      t = ⨅ i, (p i).toSeminormedAddCommGroup.toUniformSpace.toTopologicalSpace := by
  rw [p.withSeminorms_iff_nhds_eq_iInf,
    TopologicalAddGroup.ext_iff inferInstance (topologicalAddGroup_iInf fun i => inferInstance),
    nhds_iInf]
  congrm _ = ⨅ i, ?_
  exact @comap_norm_nhds_zero _ (p i).toSeminormedAddGroup
#align seminorm_family.with_seminorms_iff_topological_space_eq_infi SeminormFamily.withSeminorms_iff_topologicalSpace_eq_iInf

theorem WithSeminorms.continuous_seminorm {p : SeminormFamily 𝕜 E ι} (hp : WithSeminorms p)
    (i : ι) : Continuous (p i) := by
  have := hp.topologicalAddGroup
  rw [p.withSeminorms_iff_topologicalSpace_eq_iInf.mp hp]
  exact continuous_iInf_dom (@continuous_norm _ (p i).toSeminormedAddGroup)
#align with_seminorms.continuous_seminorm WithSeminorms.continuous_seminorm

end TopologicalSpace

/-- The uniform structure induced by a family of seminorms is exactly the infimum of the ones
induced by each seminorm individually. We express this as a characterization of
`WithSeminorms p`. -/
theorem SeminormFamily.withSeminorms_iff_uniformSpace_eq_iInf [u : UniformSpace E]
    [UniformAddGroup E] (p : SeminormFamily 𝕜 E ι) :
    WithSeminorms p ↔ u = ⨅ i, (p i).toSeminormedAddCommGroup.toUniformSpace := by
  rw [p.withSeminorms_iff_nhds_eq_iInf,
    UniformAddGroup.ext_iff inferInstance (uniformAddGroup_iInf fun i => inferInstance),
    UniformSpace.toTopologicalSpace_iInf, nhds_iInf]
  congrm _ = ⨅ i, ?_
  exact @comap_norm_nhds_zero _ (p i).toAddGroupSeminorm.toSeminormedAddGroup
#align seminorm_family.with_seminorms_iff_uniform_space_eq_infi SeminormFamily.withSeminorms_iff_uniformSpace_eq_iInf

end TopologicalAddGroup

section NormedSpace

/-- The topology of a `NormedSpace 𝕜 E` is induced by the seminorm `normSeminorm 𝕜 E`. -/
theorem norm_withSeminorms (𝕜 E) [NormedField 𝕜] [SeminormedAddCommGroup E] [NormedSpace 𝕜 E] :
    WithSeminorms fun _ : Fin 1 => normSeminorm 𝕜 E := by
  let p : SeminormFamily 𝕜 E (Fin 1) := fun _ => normSeminorm 𝕜 E
  refine'
    ⟨SeminormedAddCommGroup.toTopologicalAddGroup.ext
        p.addGroupFilterBasis.isTopologicalAddGroup _⟩
  refine' Filter.HasBasis.eq_of_same_basis Metric.nhds_basis_ball _
  rw [← ball_normSeminorm 𝕜 E]
  refine'
    Filter.HasBasis.to_hasBasis p.addGroupFilterBasis.nhds_zero_hasBasis _ fun r hr =>
      ⟨(normSeminorm 𝕜 E).ball 0 r, p.basisSets_singleton_mem 0 hr, rfl.subset⟩
  rintro U (hU : U ∈ p.basisSets)
  rcases p.basisSets_iff.mp hU with ⟨s, r, hr, hU⟩
  use r, hr
  rw [hU, id.def]
  by_cases h : s.Nonempty
  · rw [Finset.sup_const h]
  rw [Finset.not_nonempty_iff_eq_empty.mp h, Finset.sup_empty, ball_bot _ hr]
  exact Set.subset_univ _
#align norm_with_seminorms norm_withSeminorms

end NormedSpace

section NontriviallyNormedField

variable [NontriviallyNormedField 𝕜] [AddCommGroup E] [Module 𝕜 E] [Nonempty ι]

variable {p : SeminormFamily 𝕜 E ι}

variable [TopologicalSpace E]

theorem WithSeminorms.isVonNBounded_iff_finset_seminorm_bounded {s : Set E} (hp : WithSeminorms p) :
    Bornology.IsVonNBounded 𝕜 s ↔ ∀ I : Finset ι, ∃ r > 0, ∀ x ∈ s, I.sup p x < r := by
  rw [hp.hasBasis.isVonNBounded_iff]
  constructor
  · intro h I
    simp only [id.def] at h
    specialize h ((I.sup p).ball 0 1) (p.basisSets_mem I zero_lt_one)
    rcases h.exists_pos with ⟨r, hr, h⟩
    cases' NormedField.exists_lt_norm 𝕜 r with a ha
    specialize h a (le_of_lt ha)
    rw [Seminorm.smul_ball_zero (norm_pos_iff.1 <| hr.trans ha), mul_one] at h
    refine' ⟨‖a‖, lt_trans hr ha, _⟩
    intro x hx
    specialize h hx
    exact (Finset.sup I p).mem_ball_zero.mp h
  intro h s' hs'
  rcases p.basisSets_iff.mp hs' with ⟨I, r, hr, hs'⟩
  rw [id.def, hs']
  rcases h I with ⟨r', _, h'⟩
  simp_rw [← (I.sup p).mem_ball_zero] at h'
  refine' Absorbs.mono_right _ h'
  exact (Finset.sup I p).ball_zero_absorbs_ball_zero hr

set_option linter.uppercaseLean3 false in
#align with_seminorms.is_vonN_bounded_iff_finset_seminorm_bounded WithSeminorms.isVonNBounded_iff_finset_seminorm_bounded

theorem WithSeminorms.image_isVonNBounded_iff_finset_seminorm_bounded (f : G → E) {s : Set G}
    (hp : WithSeminorms p) :
    Bornology.IsVonNBounded 𝕜 (f '' s) ↔
      ∀ I : Finset ι, ∃ r > 0, ∀ x ∈ s, I.sup p (f x) < r := by
  simp_rw [hp.isVonNBounded_iff_finset_seminorm_bounded, Set.forall_mem_image]

set_option linter.uppercaseLean3 false in
#align with_seminorms.image_is_vonN_bounded_iff_finset_seminorm_bounded WithSeminorms.image_isVonNBounded_iff_finset_seminorm_bounded

theorem WithSeminorms.isVonNBounded_iff_seminorm_bounded {s : Set E} (hp : WithSeminorms p) :
    Bornology.IsVonNBounded 𝕜 s ↔ ∀ i : ι, ∃ r > 0, ∀ x ∈ s, p i x < r := by
  rw [hp.isVonNBounded_iff_finset_seminorm_bounded]
  constructor
  · intro hI i
    convert hI {i}
    rw [Finset.sup_singleton]
  intro hi I
  by_cases hI : I.Nonempty
  · choose r hr h using hi
    have h' : 0 < I.sup' hI r := by
      rcases hI.bex with ⟨i, hi⟩
      exact lt_of_lt_of_le (hr i) (Finset.le_sup' r hi)
    refine' ⟨I.sup' hI r, h', fun x hx => finset_sup_apply_lt h' fun i hi => _⟩
    refine' lt_of_lt_of_le (h i x hx) _
    simp only [Finset.le_sup'_iff, exists_prop]
    exact ⟨i, hi, (Eq.refl _).le⟩
  simp only [Finset.not_nonempty_iff_eq_empty.mp hI, Finset.sup_empty, coe_bot, Pi.zero_apply,
    exists_prop]
  exact ⟨1, zero_lt_one, fun _ _ => zero_lt_one⟩

set_option linter.uppercaseLean3 false in
#align with_seminorms.is_vonN_bounded_iff_seminorm_bounded WithSeminorms.isVonNBounded_iff_seminorm_bounded

theorem WithSeminorms.image_isVonNBounded_iff_seminorm_bounded (f : G → E) {s : Set G}
    (hp : WithSeminorms p) :
    Bornology.IsVonNBounded 𝕜 (f '' s) ↔ ∀ i : ι, ∃ r > 0, ∀ x ∈ s, p i (f x) < r := by
  simp_rw [hp.isVonNBounded_iff_seminorm_bounded, Set.forall_mem_image]

set_option linter.uppercaseLean3 false in
#align with_seminorms.image_is_vonN_bounded_iff_seminorm_bounded WithSeminorms.image_isVonNBounded_iff_seminorm_bounded

end NontriviallyNormedField

-- TODO: the names in this section are not very predictable
section continuous_of_bounded

namespace Seminorm

variable [NontriviallyNormedField 𝕜] [AddCommGroup E] [Module 𝕜 E]

variable [NormedField 𝕝] [Module 𝕝 E]

variable [NontriviallyNormedField 𝕜₂] [AddCommGroup F] [Module 𝕜₂ F]

variable [NormedField 𝕝₂] [Module 𝕝₂ F]

variable {σ₁₂ : 𝕜 →+* 𝕜₂} [RingHomIsometric σ₁₂]

variable {τ₁₂ : 𝕝 →+* 𝕝₂} [RingHomIsometric τ₁₂]

variable [Nonempty ι] [Nonempty ι']

theorem continuous_of_continuous_comp {q : SeminormFamily 𝕝₂ F ι'} [TopologicalSpace E]
    [TopologicalAddGroup E] [TopologicalSpace F] (hq : WithSeminorms q)
    (f : E →ₛₗ[τ₁₂] F) (hf : ∀ i, Continuous ((q i).comp f)) : Continuous f := by
  have : TopologicalAddGroup F := hq.topologicalAddGroup
  refine' continuous_of_continuousAt_zero f _
  simp_rw [ContinuousAt, f.map_zero, q.withSeminorms_iff_nhds_eq_iInf.mp hq, Filter.tendsto_iInf,
    Filter.tendsto_comap_iff]
  intro i
  convert (hf i).continuousAt.tendsto
  exact (map_zero _).symm
#align seminorm.continuous_of_continuous_comp Seminorm.continuous_of_continuous_comp

theorem continuous_iff_continuous_comp {q : SeminormFamily 𝕜₂ F ι'} [TopologicalSpace E]
    [TopologicalAddGroup E] [TopologicalSpace F] (hq : WithSeminorms q) (f : E →ₛₗ[σ₁₂] F) :
    Continuous f ↔ ∀ i, Continuous ((q i).comp f) :=
    -- Porting note: if we *don't* use dot notation for `Continuous.comp`, Lean tries to show
    -- continuity of `((q i).comp f) ∘ id` because it doesn't see that `((q i).comp f)` is
    -- actually a composition of functions.
  ⟨fun h i => (hq.continuous_seminorm i).comp h, continuous_of_continuous_comp hq f⟩
#align seminorm.continuous_iff_continuous_comp Seminorm.continuous_iff_continuous_comp

theorem continuous_from_bounded {p : SeminormFamily 𝕝 E ι} {q : SeminormFamily 𝕝₂ F ι'}
    {_ : TopologicalSpace E} (hp : WithSeminorms p) {_ : TopologicalSpace F} (hq : WithSeminorms q)
    (f : E →ₛₗ[τ₁₂] F) (hf : Seminorm.IsBounded p q f) : Continuous f := by
  have : TopologicalAddGroup E := hp.topologicalAddGroup
  refine continuous_of_continuous_comp hq _ fun i => ?_
  rcases hf i with ⟨s, C, hC⟩
  rw [← Seminorm.finset_sup_smul] at hC
  -- Note: we deduce continuouty of `s.sup (C • p)` from that of `∑ i in s, C • p i`.
  -- The reason is that there is no `continuous_finset_sup`, and even if it were we couldn't
  -- really use it since `ℝ` is not an `OrderBot`.
  refine Seminorm.continuous_of_le ?_ (hC.trans <| Seminorm.finset_sup_le_sum _ _)
  change Continuous (fun x ↦ Seminorm.coeFnAddMonoidHom _ _ (∑ i in s, C • p i) x)
  simp_rw [map_sum, Finset.sum_apply]
  exact (continuous_finset_sum _ fun i _ ↦ (hp.continuous_seminorm i).const_smul (C : ℝ))
#align seminorm.continuous_from_bounded Seminorm.continuous_from_bounded

theorem cont_withSeminorms_normedSpace (F) [SeminormedAddCommGroup F] [NormedSpace 𝕝₂ F]
    [TopologicalSpace E] {p : ι → Seminorm 𝕝 E} (hp : WithSeminorms p)
    (f : E →ₛₗ[τ₁₂] F) (hf : ∃ (s : Finset ι) (C : ℝ≥0), (normSeminorm 𝕝₂ F).comp f ≤ C • s.sup p) :
    Continuous f := by
  rw [← Seminorm.isBounded_const (Fin 1)] at hf
  exact continuous_from_bounded hp (norm_withSeminorms 𝕝₂ F) f hf
#align seminorm.cont_with_seminorms_normed_space Seminorm.cont_withSeminorms_normedSpace

theorem cont_normedSpace_to_withSeminorms (E) [SeminormedAddCommGroup E] [NormedSpace 𝕝 E]
    [TopologicalSpace F] {q : ι → Seminorm 𝕝₂ F} (hq : WithSeminorms q)
    (f : E →ₛₗ[τ₁₂] F) (hf : ∀ i : ι, ∃ C : ℝ≥0, (q i).comp f ≤ C • normSeminorm 𝕝 E) :
    Continuous f := by
  rw [← Seminorm.const_isBounded (Fin 1)] at hf
  exact continuous_from_bounded (norm_withSeminorms 𝕝 E) hq f hf
#align seminorm.cont_normed_space_to_with_seminorms Seminorm.cont_normedSpace_to_withSeminorms

/-- Let `E` and `F` be two topological vector spaces over a `NontriviallyNormedField`, and assume
that the topology of `F` is generated by some family of seminorms `q`. For a family `f` of linear
maps from `E` to `F`, the following are equivalent:
* `f` is equicontinuous at `0`.
* `f` is equicontinuous.
* `f` is uniformly equicontinuous.
* For each `q i`, the family of seminorms `k ↦ (q i) ∘ (f k)` is bounded by some continuous
  seminorm `p` on `E`.
* For each `q i`, the seminorm `⊔ k, (q i) ∘ (f k)` is well-defined and continuous.

In particular, if you can determine all continuous seminorms on `E`, that gives you a complete
characterization of equicontinuity for linear maps from `E` to `F`. For example `E` and `F` are
both normed spaces, you get `NormedSpace.equicontinuous_TFAE`. -/
protected theorem _root_.WithSeminorms.equicontinuous_TFAE {κ : Type*}
    {q : SeminormFamily 𝕜₂ F ι'} [UniformSpace E] [UniformAddGroup E] [u : UniformSpace F]
    [hu : UniformAddGroup F] (hq : WithSeminorms q) [ContinuousSMul 𝕜 E]
    (f : κ → E →ₛₗ[σ₁₂] F) : TFAE
    [ EquicontinuousAt ((↑) ∘ f) 0,
      Equicontinuous ((↑) ∘ f),
      UniformEquicontinuous ((↑) ∘ f),
      ∀ i, ∃ p : Seminorm 𝕜 E, Continuous p ∧ ∀ k, (q i).comp (f k) ≤ p,
      ∀ i, BddAbove (range fun k ↦ (q i).comp (f k)) ∧ Continuous (⨆ k, (q i).comp (f k)) ] := by
  -- We start by reducing to the case where the target is a seminormed space
  rw [q.withSeminorms_iff_uniformSpace_eq_iInf.mp hq, uniformEquicontinuous_iInf_rng,
      equicontinuous_iInf_rng, equicontinuousAt_iInf_rng]
  refine forall_tfae [_, _, _, _, _] fun i ↦ ?_
  let _ : SeminormedAddCommGroup F := (q i).toSeminormedAddCommGroup
  clear u hu hq
  -- Now we can prove the equivalence in this setting
  simp only [List.map]
<<<<<<< HEAD
  tfae
    1 → 3 := uniformEquicontinuous_of_equicontinuousAt_zero f
    3 → 2 := UniformEquicontinuous.equicontinuous
    2 → 1 := fun H ↦ H 0
    3 → 5
    | H => by
      have : ∀ᶠ x in 𝓝 0, ∀ k, q i (f k x) ≤ 1 := by
        filter_upwards [Metric.equicontinuousAt_iff_right.mp (H.equicontinuous 0) 1 one_pos]
          with x hx k
        simpa using (hx k).le
      have bdd : BddAbove (range fun k ↦ (q i).comp (f k)) :=
        Seminorm.bddAbove_of_absorbent (absorbent_nhds_zero this)
          (fun x hx ↦ ⟨1, forall_range_iff.mpr hx⟩)
      rw [← Seminorm.coe_iSup_eq bdd]
      refine ⟨bdd, Seminorm.continuous' (r := 1) ?_⟩
      filter_upwards [this] with x hx
      simpa only [closedBall_iSup bdd _ one_pos, mem_iInter, mem_closedBall_zero] using hx
    5 → 4 := fun H ↦ ⟨⨆ k, (q i).comp (f k), Seminorm.coe_iSup_eq H.1 ▸ H.2, le_ciSup H.1⟩
    4 → 1 -- This would work over any `NormedField`
    | ⟨p, hp, hfp⟩ =>
      Metric.equicontinuousAt_of_continuity_modulus p (map_zero p ▸ hp.tendsto 0) _ <|
        eventually_of_forall fun x k ↦ by simpa using hfp k x
=======
  tfae_have 1 → 3
  · exact uniformEquicontinuous_of_equicontinuousAt_zero f
  tfae_have 3 → 2
  · exact UniformEquicontinuous.equicontinuous
  tfae_have 2 → 1
  · exact fun H ↦ H 0
  tfae_have 3 → 5
  · intro H
    have : ∀ᶠ x in 𝓝 0, ∀ k, q i (f k x) ≤ 1 := by
      filter_upwards [Metric.equicontinuousAt_iff_right.mp (H.equicontinuous 0) 1 one_pos]
        with x hx k
      simpa using (hx k).le
    have bdd : BddAbove (range fun k ↦ (q i).comp (f k)) :=
      Seminorm.bddAbove_of_absorbent (absorbent_nhds_zero this)
        (fun x hx ↦ ⟨1, forall_mem_range.mpr hx⟩)
    rw [← Seminorm.coe_iSup_eq bdd]
    refine ⟨bdd, Seminorm.continuous' (r := 1) ?_⟩
    filter_upwards [this] with x hx
    simpa only [closedBall_iSup bdd _ one_pos, mem_iInter, mem_closedBall_zero] using hx
  tfae_have 5 → 4
  · exact fun H ↦ ⟨⨆ k, (q i).comp (f k), Seminorm.coe_iSup_eq H.1 ▸ H.2, le_ciSup H.1⟩
  tfae_have 4 → 1 -- This would work over any `NormedField`
  · intro ⟨p, hp, hfp⟩
    exact Metric.equicontinuousAt_of_continuity_modulus p (map_zero p ▸ hp.tendsto 0) _ <|
      eventually_of_forall fun x k ↦ by simpa using hfp k x
  tfae_finish
>>>>>>> cb921c1c

theorem _root_.WithSeminorms.uniformEquicontinuous_iff_exists_continuous_seminorm {κ : Type*}
    {q : SeminormFamily 𝕜₂ F ι'} [UniformSpace E] [UniformAddGroup E] [u : UniformSpace F]
    [hu : UniformAddGroup F] (hq : WithSeminorms q) [ContinuousSMul 𝕜 E]
    (f : κ → E →ₛₗ[σ₁₂] F) :
    UniformEquicontinuous ((↑) ∘ f) ↔
    ∀ i, ∃ p : Seminorm 𝕜 E, Continuous p ∧ ∀ k, (q i).comp (f k) ≤ p :=
  (hq.equicontinuous_TFAE f).out 2 3

theorem _root_.WithSeminorms.uniformEquicontinuous_iff_bddAbove_and_continuous_iSup {κ : Type*}
    {q : SeminormFamily 𝕜₂ F ι'} [UniformSpace E] [UniformAddGroup E] [u : UniformSpace F]
    [hu : UniformAddGroup F] (hq : WithSeminorms q) [ContinuousSMul 𝕜 E]
    (f : κ → E →ₛₗ[σ₁₂] F) :
    UniformEquicontinuous ((↑) ∘ f) ↔ ∀ i,
    BddAbove (range fun k ↦ (q i).comp (f k)) ∧
      Continuous (⨆ k, (q i).comp (f k)) :=
  (hq.equicontinuous_TFAE f).out 2 4

end Seminorm

section Congr

namespace WithSeminorms

variable [Nonempty ι] [Nonempty ι']
variable [NormedField 𝕜] [AddCommGroup E] [Module 𝕜 E]
variable [NormedField 𝕜₂] [AddCommGroup F] [Module 𝕜₂ F]
variable {σ₁₂ : 𝕜 →+* 𝕜₂} [RingHomIsometric σ₁₂]

/-- Two families of seminorms `p` and `q` on the same space generate the same topology
if each `p i` is bounded by some `C • Finset.sup s q` and vice-versa.

We formulate these boundedness assumptions as `Seminorm.IsBounded q p LinearMap.id` (and
vice-versa) to reuse the API. Furthermore, we don't actually state it as an equality of topologies
but as a way to deduce `WithSeminorms q` from `WithSeminorms p`, since this should be more
useful in practice. -/
protected theorem congr {p : SeminormFamily 𝕜 E ι} {q : SeminormFamily 𝕜 E ι'}
    [t : TopologicalSpace E] (hp : WithSeminorms p) (hpq : Seminorm.IsBounded p q LinearMap.id)
    (hqp : Seminorm.IsBounded q p LinearMap.id) : WithSeminorms q := by
  constructor
  rw [hp.topology_eq_withSeminorms]
  clear hp t
  refine le_antisymm ?_ ?_ <;>
  rw [← continuous_id_iff_le] <;>
  refine continuous_from_bounded (.mk (topology := _) rfl) (.mk (topology := _) rfl)
    LinearMap.id (by assumption)

protected theorem finset_sups {p : SeminormFamily 𝕜 E ι} [TopologicalSpace E]
    (hp : WithSeminorms p) : WithSeminorms (fun s : Finset ι ↦ s.sup p) := by
  refine hp.congr ?_ ?_
  · intro s
    refine ⟨s, 1, ?_⟩
    rw [one_smul]
    rfl
  · intro i
    refine ⟨{{i}}, 1, ?_⟩
    rw [Finset.sup_singleton, Finset.sup_singleton, one_smul]
    rfl

protected theorem partial_sups [Preorder ι] [LocallyFiniteOrderBot ι] {p : SeminormFamily 𝕜 E ι}
    [TopologicalSpace E] (hp : WithSeminorms p) : WithSeminorms (fun i ↦ (Finset.Iic i).sup p) := by
  refine hp.congr ?_ ?_
  · intro i
    refine ⟨Finset.Iic i, 1, ?_⟩
    rw [one_smul]
    rfl
  · intro i
    refine ⟨{i}, 1, ?_⟩
    rw [Finset.sup_singleton, one_smul]
    exact (Finset.le_sup (Finset.mem_Iic.mpr le_rfl) : p i ≤ (Finset.Iic i).sup p)

protected theorem congr_equiv {p : SeminormFamily 𝕜 E ι} [t : TopologicalSpace E]
    (hp : WithSeminorms p) (e : ι' ≃ ι) : WithSeminorms (p ∘ e) := by
  refine hp.congr ?_ ?_ <;>
  intro i <;>
  [use {e i}, 1; use {e.symm i}, 1] <;>
  simp

end WithSeminorms

end Congr

end continuous_of_bounded

section bounded_of_continuous

namespace Seminorm

variable [NontriviallyNormedField 𝕜] [AddCommGroup E] [Module 𝕜 E]
  [SeminormedAddCommGroup F] [NormedSpace 𝕜 F]
  {p : SeminormFamily 𝕜 E ι}

/-- In a semi-`NormedSpace`, a continuous seminorm is zero on elements of norm `0`. -/
lemma map_eq_zero_of_norm_zero (q : Seminorm 𝕜 F)
    (hq : Continuous q) {x : F} (hx : ‖x‖ = 0) : q x = 0 :=
  (map_zero q) ▸
    ((specializes_iff_mem_closure.mpr <| mem_closure_zero_iff_norm.mpr hx).map hq).eq.symm

/-- Let `F` be a semi-`NormedSpace` over a `NontriviallyNormedField`, and let `q` be a
seminorm on `F`. If `q` is continuous, then it is uniformly controlled by the norm, that is there
is some `C > 0` such that `∀ x, q x ≤ C * ‖x‖`.
The continuity ensures boundedness on a ball of some radius `ε`. The nontriviality of the
norm is then used to rescale any element into an element of norm in `[ε/C, ε[`, thus with a
controlled image by `q`. The control of `q` at the original element follows by rescaling. -/
lemma bound_of_continuous_normedSpace (q : Seminorm 𝕜 F)
    (hq : Continuous q) : ∃ C, 0 < C ∧ (∀ x : F, q x ≤ C * ‖x‖) := by
  have hq' : Tendsto q (𝓝 0) (𝓝 0) := map_zero q ▸ hq.tendsto 0
  rcases NormedAddCommGroup.nhds_zero_basis_norm_lt.mem_iff.mp (hq' <| Iio_mem_nhds one_pos)
    with ⟨ε, ε_pos, hε⟩
  rcases NormedField.exists_one_lt_norm 𝕜 with ⟨c, hc⟩
  have : 0 < ‖c‖ / ε := by positivity
  refine ⟨‖c‖ / ε, this, fun x ↦ ?_⟩
  by_cases hx : ‖x‖ = 0
  · rw [hx, mul_zero]
    exact le_of_eq (map_eq_zero_of_norm_zero q hq hx)
  · refine (normSeminorm 𝕜 F).bound_of_shell q ε_pos hc (fun x hle hlt ↦ ?_) hx
    refine (le_of_lt <| show q x < _ from hε hlt).trans ?_
    rwa [← div_le_iff' this, one_div_div]

/-- Let `E` be a topological vector space (over a `NontriviallyNormedField`) whose topology is
generated by some family of seminorms `p`, and let `q` be a seminorm on `E`. If `q` is continuous,
then it is uniformly controlled by *finitely many* seminorms of `p`, that is there
is some finset `s` of the index set and some `C > 0` such that `q ≤ C • s.sup p`. -/
lemma bound_of_continuous [Nonempty ι] [t : TopologicalSpace E] (hp : WithSeminorms p)
    (q : Seminorm 𝕜 E) (hq : Continuous q) :
    ∃ s : Finset ι, ∃ C : ℝ≥0, C ≠ 0 ∧ q ≤ C • s.sup p := by
  -- The continuity of `q` gives us a finset `s` and a real `ε > 0`
  -- such that `hε : (s.sup p).ball 0 ε ⊆ q.ball 0 1`.
  rcases hp.hasBasis.mem_iff.mp (ball_mem_nhds hq one_pos) with ⟨V, hV, hε⟩
  rcases p.basisSets_iff.mp hV with ⟨s, ε, ε_pos, rfl⟩
  -- Now forget that `E` already had a topology and view it as the (semi)normed space
  -- `(E, s.sup p)`.
  clear hp hq t
  let _ : SeminormedAddCommGroup E := (s.sup p).toSeminormedAddCommGroup
  let _ : NormedSpace 𝕜 E := { norm_smul_le := fun a b ↦ le_of_eq (map_smul_eq_mul (s.sup p) a b) }
  -- The inclusion `hε` tells us exactly that `q` is *still* continuous for this new topology
  have : Continuous q :=
    Seminorm.continuous (r := 1) (mem_of_superset (Metric.ball_mem_nhds _ ε_pos) hε)
  -- Hence we can conclude by applying `bound_of_continuous_normed_space`.
  rcases bound_of_continuous_normedSpace q this with ⟨C, C_pos, hC⟩
  exact ⟨s, ⟨C, C_pos.le⟩, fun H ↦ C_pos.ne.symm (congr_arg NNReal.toReal H), hC⟩
  -- Note that the key ingredient for this proof is that, by scaling arguments hidden in
  -- `Seminorm.continuous`, we only have to look at the `q`-ball of radius one, and the `s` we get
  -- from that will automatically work for all other radii.

end Seminorm

end bounded_of_continuous

section LocallyConvexSpace

open LocallyConvexSpace

variable [Nonempty ι] [NormedField 𝕜] [NormedSpace ℝ 𝕜] [AddCommGroup E] [Module 𝕜 E] [Module ℝ E]
  [IsScalarTower ℝ 𝕜 E] [TopologicalSpace E]

theorem WithSeminorms.toLocallyConvexSpace {p : SeminormFamily 𝕜 E ι} (hp : WithSeminorms p) :
    LocallyConvexSpace ℝ E := by
  have := hp.topologicalAddGroup
  apply ofBasisZero ℝ E id fun s => s ∈ p.basisSets
  · rw [hp.1, AddGroupFilterBasis.nhds_eq _, AddGroupFilterBasis.N_zero]
    exact FilterBasis.hasBasis _
  · intro s hs
    change s ∈ Set.iUnion _ at hs
    simp_rw [Set.mem_iUnion, Set.mem_singleton_iff] at hs
    rcases hs with ⟨I, r, _, rfl⟩
    exact convex_ball _ _ _
#align with_seminorms.to_locally_convex_space WithSeminorms.toLocallyConvexSpace

end LocallyConvexSpace

section NormedSpace

variable (𝕜) [NormedField 𝕜] [NormedSpace ℝ 𝕜] [SeminormedAddCommGroup E]

/-- Not an instance since `𝕜` can't be inferred. See `NormedSpace.toLocallyConvexSpace` for a
slightly weaker instance version. -/
theorem NormedSpace.toLocallyConvexSpace' [NormedSpace 𝕜 E] [Module ℝ E] [IsScalarTower ℝ 𝕜 E] :
    LocallyConvexSpace ℝ E :=
  (norm_withSeminorms 𝕜 E).toLocallyConvexSpace
#align normed_space.to_locally_convex_space' NormedSpace.toLocallyConvexSpace'

/-- See `NormedSpace.toLocallyConvexSpace'` for a slightly stronger version which is not an
instance. -/
instance NormedSpace.toLocallyConvexSpace [NormedSpace ℝ E] : LocallyConvexSpace ℝ E :=
  NormedSpace.toLocallyConvexSpace' ℝ
#align normed_space.to_locally_convex_space NormedSpace.toLocallyConvexSpace

end NormedSpace

section TopologicalConstructions

variable [NormedField 𝕜] [AddCommGroup E] [Module 𝕜 E]

variable [NormedField 𝕜₂] [AddCommGroup F] [Module 𝕜₂ F]

variable {σ₁₂ : 𝕜 →+* 𝕜₂} [RingHomIsometric σ₁₂]

/-- The family of seminorms obtained by composing each seminorm by a linear map. -/
def SeminormFamily.comp (q : SeminormFamily 𝕜₂ F ι) (f : E →ₛₗ[σ₁₂] F) : SeminormFamily 𝕜 E ι :=
  fun i => (q i).comp f
#align seminorm_family.comp SeminormFamily.comp

theorem SeminormFamily.comp_apply (q : SeminormFamily 𝕜₂ F ι) (i : ι) (f : E →ₛₗ[σ₁₂] F) :
    q.comp f i = (q i).comp f :=
  rfl
#align seminorm_family.comp_apply SeminormFamily.comp_apply

theorem SeminormFamily.finset_sup_comp (q : SeminormFamily 𝕜₂ F ι) (s : Finset ι)
    (f : E →ₛₗ[σ₁₂] F) : (s.sup q).comp f = s.sup (q.comp f) := by
  ext x
  rw [Seminorm.comp_apply, Seminorm.finset_sup_apply, Seminorm.finset_sup_apply]
  rfl
#align seminorm_family.finset_sup_comp SeminormFamily.finset_sup_comp

variable [TopologicalSpace F]

theorem LinearMap.withSeminorms_induced [hι : Nonempty ι] {q : SeminormFamily 𝕜₂ F ι}
    (hq : WithSeminorms q) (f : E →ₛₗ[σ₁₂] F) :
    WithSeminorms (topology := induced f inferInstance) (q.comp f) := by
  have := hq.topologicalAddGroup
  let _ : TopologicalSpace E := induced f inferInstance
  have : TopologicalAddGroup E := topologicalAddGroup_induced f
  rw [(q.comp f).withSeminorms_iff_nhds_eq_iInf, nhds_induced, map_zero,
    q.withSeminorms_iff_nhds_eq_iInf.mp hq, Filter.comap_iInf]
  refine' iInf_congr fun i => _
  exact Filter.comap_comap
#align linear_map.with_seminorms_induced LinearMap.withSeminorms_induced

theorem Inducing.withSeminorms [hι : Nonempty ι] {q : SeminormFamily 𝕜₂ F ι} (hq : WithSeminorms q)
    [TopologicalSpace E] {f : E →ₛₗ[σ₁₂] F} (hf : Inducing f) : WithSeminorms (q.comp f) := by
  rw [hf.induced]
  exact f.withSeminorms_induced hq
#align inducing.with_seminorms Inducing.withSeminorms

/-- (Disjoint) union of seminorm families. -/
protected def SeminormFamily.sigma {κ : ι → Type*} (p : (i : ι) → SeminormFamily 𝕜 E (κ i)) :
    SeminormFamily 𝕜 E ((i : ι) × κ i) :=
  fun ⟨i, k⟩ => p i k

theorem withSeminorms_iInf {κ : ι → Type*} [Nonempty ((i : ι) × κ i)] [∀ i, Nonempty (κ i)]
    {p : (i : ι) → SeminormFamily 𝕜 E (κ i)} {t : ι → TopologicalSpace E}
    [∀ i, @TopologicalAddGroup E (t i) _] (hp : ∀ i, WithSeminorms (topology := t i) (p i)) :
    WithSeminorms (topology := ⨅ i, t i) (SeminormFamily.sigma p) := by
  have : @TopologicalAddGroup E (⨅ i, t i) _ := topologicalAddGroup_iInf (fun i ↦ inferInstance)
  simp_rw [@SeminormFamily.withSeminorms_iff_topologicalSpace_eq_iInf _ _ _ _ _ _ _ (_)] at hp ⊢
  rw [iInf_sigma]
  exact iInf_congr hp

end TopologicalConstructions

section TopologicalProperties

variable [NontriviallyNormedField 𝕜] [AddCommGroup E] [Module 𝕜 E] [Nonempty ι] [Countable ι]

variable {p : SeminormFamily 𝕜 E ι}

variable [TopologicalSpace E]

/-- If the topology of a space is induced by a countable family of seminorms, then the topology
is first countable. -/
theorem WithSeminorms.first_countable (hp : WithSeminorms p) :
    FirstCountableTopology E := by
  have := hp.topologicalAddGroup
  let _ : UniformSpace E := TopologicalAddGroup.toUniformSpace E
  have : UniformAddGroup E := comm_topologicalAddGroup_is_uniform
  have : (𝓝 (0 : E)).IsCountablyGenerated := by
    rw [p.withSeminorms_iff_nhds_eq_iInf.mp hp]
    exact Filter.iInf.isCountablyGenerated _
  have : (uniformity E).IsCountablyGenerated := UniformAddGroup.uniformity_countably_generated
  exact UniformSpace.firstCountableTopology E
#align with_seminorms.first_countable WithSeminorms.first_countable

end TopologicalProperties<|MERGE_RESOLUTION|>--- conflicted
+++ resolved
@@ -680,7 +680,6 @@
   clear u hu hq
   -- Now we can prove the equivalence in this setting
   simp only [List.map]
-<<<<<<< HEAD
   tfae
     1 → 3 := uniformEquicontinuous_of_equicontinuousAt_zero f
     3 → 2 := UniformEquicontinuous.equicontinuous
@@ -693,7 +692,7 @@
         simpa using (hx k).le
       have bdd : BddAbove (range fun k ↦ (q i).comp (f k)) :=
         Seminorm.bddAbove_of_absorbent (absorbent_nhds_zero this)
-          (fun x hx ↦ ⟨1, forall_range_iff.mpr hx⟩)
+          (fun x hx ↦ ⟨1, forall_mem_range.mpr hx⟩)
       rw [← Seminorm.coe_iSup_eq bdd]
       refine ⟨bdd, Seminorm.continuous' (r := 1) ?_⟩
       filter_upwards [this] with x hx
@@ -703,34 +702,6 @@
     | ⟨p, hp, hfp⟩ =>
       Metric.equicontinuousAt_of_continuity_modulus p (map_zero p ▸ hp.tendsto 0) _ <|
         eventually_of_forall fun x k ↦ by simpa using hfp k x
-=======
-  tfae_have 1 → 3
-  · exact uniformEquicontinuous_of_equicontinuousAt_zero f
-  tfae_have 3 → 2
-  · exact UniformEquicontinuous.equicontinuous
-  tfae_have 2 → 1
-  · exact fun H ↦ H 0
-  tfae_have 3 → 5
-  · intro H
-    have : ∀ᶠ x in 𝓝 0, ∀ k, q i (f k x) ≤ 1 := by
-      filter_upwards [Metric.equicontinuousAt_iff_right.mp (H.equicontinuous 0) 1 one_pos]
-        with x hx k
-      simpa using (hx k).le
-    have bdd : BddAbove (range fun k ↦ (q i).comp (f k)) :=
-      Seminorm.bddAbove_of_absorbent (absorbent_nhds_zero this)
-        (fun x hx ↦ ⟨1, forall_mem_range.mpr hx⟩)
-    rw [← Seminorm.coe_iSup_eq bdd]
-    refine ⟨bdd, Seminorm.continuous' (r := 1) ?_⟩
-    filter_upwards [this] with x hx
-    simpa only [closedBall_iSup bdd _ one_pos, mem_iInter, mem_closedBall_zero] using hx
-  tfae_have 5 → 4
-  · exact fun H ↦ ⟨⨆ k, (q i).comp (f k), Seminorm.coe_iSup_eq H.1 ▸ H.2, le_ciSup H.1⟩
-  tfae_have 4 → 1 -- This would work over any `NormedField`
-  · intro ⟨p, hp, hfp⟩
-    exact Metric.equicontinuousAt_of_continuity_modulus p (map_zero p ▸ hp.tendsto 0) _ <|
-      eventually_of_forall fun x k ↦ by simpa using hfp k x
-  tfae_finish
->>>>>>> cb921c1c
 
 theorem _root_.WithSeminorms.uniformEquicontinuous_iff_exists_continuous_seminorm {κ : Type*}
     {q : SeminormFamily 𝕜₂ F ι'} [UniformSpace E] [UniformAddGroup E] [u : UniformSpace F]
