--- conflicted
+++ resolved
@@ -807,13 +807,8 @@
   have C :
     Tendsto
       (fun n => ∑ i ∈ compPartialSumTarget 0 n n, q.compAlongComposition p i.2 fun _j => y)
-<<<<<<< HEAD
-      atTop (𝓝 (g (f (x + y)))) :=
-    by simpa [comp_partialSum] using B
-=======
       atTop (𝓝 (g (f (x + y)))) := by
     simpa [comp_partialSum] using B
->>>>>>> d97a437a
   -- Fourth step: the sum over all compositions is `g (f (x + y))`. This follows from the
   -- convergence along a subsequence proved in the third step, and the fact that the sum is Cauchy
   -- thanks to the summability properties.
