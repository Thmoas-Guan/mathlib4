/-
Copyright (c) 2022 Yury G. Kudryashov. All rights reserved.
Released under Apache 2.0 license as described in the file LICENSE.
Authors: Yury G. Kudryashov
-/
import Mathlib.Analysis.Complex.UpperHalfPlane.Basic
import Mathlib.Analysis.Convex.Contractible
import Mathlib.Analysis.Convex.Normed
import Mathlib.Analysis.Convex.Complex
import Mathlib.Analysis.Complex.ReImTopology
import Mathlib.Topology.Homotopy.Contractible

#align_import analysis.complex.upper_half_plane.topology from "leanprover-community/mathlib"@"57f9349f2fe19d2de7207e99b0341808d977cdcf"

/-!
# Topology on the upper half plane

In this file we introduce a `TopologicalSpace` structure on the upper half plane and provide
various instances.
-/


noncomputable section

open Set Filter Function TopologicalSpace Complex

open scoped Filter Topology UpperHalfPlane

namespace UpperHalfPlane

instance : TopologicalSpace ℍ :=
  instTopologicalSpaceSubtype

theorem openEmbedding_coe : OpenEmbedding ((↑) : ℍ → ℂ) :=
  IsOpen.openEmbedding_subtype_val <| isOpen_lt continuous_const Complex.continuous_im
#align upper_half_plane.open_embedding_coe UpperHalfPlane.openEmbedding_coe

theorem embedding_coe : Embedding ((↑) : ℍ → ℂ) :=
  embedding_subtype_val
#align upper_half_plane.embedding_coe UpperHalfPlane.embedding_coe

theorem continuous_coe : Continuous ((↑) : ℍ → ℂ) :=
  embedding_coe.continuous
#align upper_half_plane.continuous_coe UpperHalfPlane.continuous_coe

theorem continuous_re : Continuous re :=
  Complex.continuous_re.comp continuous_coe
#align upper_half_plane.continuous_re UpperHalfPlane.continuous_re

theorem continuous_im : Continuous im :=
  Complex.continuous_im.comp continuous_coe
#align upper_half_plane.continuous_im UpperHalfPlane.continuous_im

instance : SecondCountableTopology ℍ :=
  TopologicalSpace.Subtype.secondCountableTopology _

instance : T3Space ℍ := Subtype.t3Space

instance : T4Space ℍ := inferInstance

instance : ContractibleSpace ℍ :=
  (convex_halfspace_im_gt 0).contractibleSpace ⟨I, one_pos.trans_eq I_im.symm⟩

instance : LocPathConnectedSpace ℍ :=
  locPathConnected_of_isOpen <| isOpen_lt continuous_const Complex.continuous_im

instance : NoncompactSpace ℍ := by
  refine' ⟨fun h => _⟩
  have : IsCompact (Complex.im ⁻¹' Ioi 0) := isCompact_iff_isCompact_univ.2 h
  replace := this.isClosed.closure_eq
  rw [closure_preimage_im, closure_Ioi, Set.ext_iff] at this
  exact absurd ((this 0).1 (@left_mem_Ici ℝ _ 0)) (@lt_irrefl ℝ _ 0)

instance : LocallyCompactSpace ℍ :=
  openEmbedding_coe.locallyCompactSpace

section strips

/-- The vertical strip of width `A` and height `B`, defined by elements whose real part has absolute
value less than or equal to `A` and imaginary part is at least `B`. -/
def verticalStrip (A B : ℝ) := {z : ℍ | |z.re| ≤ A ∧ B ≤ z.im}

theorem mem_verticalStrip_iff (A B : ℝ) (z : ℍ) : z ∈ verticalStrip A B ↔ |z.re| ≤ A ∧ B ≤ z.im :=
  Iff.rfl

<<<<<<< HEAD
lemma verticalStrip_subset_le (A B B': ℝ) (hbb : B ≤ B') :
    verticalStrip A B' ⊆ verticalStrip A B := by
  simp only [verticalStrip, setOf_subset_setOf, and_imp]
  intro z ha hb
  simp only [ha, true_and]
  apply le_trans hbb hb
=======
@[gcongr]
lemma verticalStrip_mono {A B A' B' : ℝ} (hA : A ≤ A') (hB : B' ≤ B) :
    verticalStrip A B ⊆ verticalStrip A' B' := by
  rintro z ⟨hzre, hzim⟩
  exact ⟨hzre.trans hA, hB.trans hzim⟩

@[gcongr]
lemma verticalStrip_mono_left {A A'} (h : A ≤ A') (B) : verticalStrip A B ⊆ verticalStrip A' B :=
  verticalStrip_mono h le_rfl

@[gcongr]
lemma verticalStrip_anti_right (A) {B B'} (h : B' ≤ B) : verticalStrip A B ⊆ verticalStrip A B' :=
  verticalStrip_mono le_rfl h
>>>>>>> 89b382e9

lemma subset_verticalStrip_of_isCompact {K : Set ℍ} (hK : IsCompact K) :
    ∃ A B : ℝ, 0 < B ∧ K ⊆ verticalStrip A B := by
  rcases K.eq_empty_or_nonempty with rfl | hne
  · exact ⟨1, 1, Real.zero_lt_one, empty_subset _⟩
  obtain ⟨u, _, hu⟩ := hK.exists_isMaxOn hne (_root_.continuous_abs.comp continuous_re).continuousOn
  obtain ⟨v, _, hv⟩ := hK.exists_isMinOn hne continuous_im.continuousOn
  exact ⟨|re u|, im v, v.im_pos, fun k hk ↦ ⟨isMaxOn_iff.mp hu _ hk, isMinOn_iff.mp hv _ hk⟩⟩

theorem ModularGroup_T_zpow_mem_verticalStrip (z : ℍ) (N : ℕ) (hn : 0 < N) :
    ∃ n : ℤ, ModularGroup.T ^ (N * n) • z ∈ verticalStrip N z.im := by
  let n := Int.floor (z.re/N)
  use -n
  rw [modular_T_zpow_smul z (N * -n)]
  refine ⟨?_, (by simp only [mul_neg, Int.cast_neg, Int.cast_mul, Int.cast_natCast, vadd_im,
    le_refl])⟩
  have h : (N * (-n : ℝ) +ᵥ z).re = -N * Int.floor (z.re / N) + z.re := by
    simp only [Int.cast_natCast, mul_neg, vadd_re, neg_mul]
  norm_cast at *
  rw [h, add_comm]
  simp only [neg_mul, Int.cast_neg, Int.cast_mul, Int.cast_natCast, ge_iff_le]
  have hnn : (0 : ℝ) < (N : ℝ) := by norm_cast at *
  have h2 : z.re + -(N * n) =  z.re - n * N := by ring
  rw [h2, abs_eq_self.2 (Int.sub_floor_div_mul_nonneg (z.re : ℝ) hnn)]
  apply (Int.sub_floor_div_mul_lt (z.re : ℝ) hnn).le

end strips

end UpperHalfPlane<|MERGE_RESOLUTION|>--- conflicted
+++ resolved
@@ -83,14 +83,6 @@
 theorem mem_verticalStrip_iff (A B : ℝ) (z : ℍ) : z ∈ verticalStrip A B ↔ |z.re| ≤ A ∧ B ≤ z.im :=
   Iff.rfl
 
-<<<<<<< HEAD
-lemma verticalStrip_subset_le (A B B': ℝ) (hbb : B ≤ B') :
-    verticalStrip A B' ⊆ verticalStrip A B := by
-  simp only [verticalStrip, setOf_subset_setOf, and_imp]
-  intro z ha hb
-  simp only [ha, true_and]
-  apply le_trans hbb hb
-=======
 @[gcongr]
 lemma verticalStrip_mono {A B A' B' : ℝ} (hA : A ≤ A') (hB : B' ≤ B) :
     verticalStrip A B ⊆ verticalStrip A' B' := by
@@ -104,7 +96,6 @@
 @[gcongr]
 lemma verticalStrip_anti_right (A) {B B'} (h : B' ≤ B) : verticalStrip A B ⊆ verticalStrip A B' :=
   verticalStrip_mono le_rfl h
->>>>>>> 89b382e9
 
 lemma subset_verticalStrip_of_isCompact {K : Set ℍ} (hK : IsCompact K) :
     ∃ A B : ℝ, 0 < B ∧ K ⊆ verticalStrip A B := by
