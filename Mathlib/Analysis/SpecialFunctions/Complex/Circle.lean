/-
Copyright (c) 2021 Yury Kudryashov. All rights reserved.
Released under Apache 2.0 license as described in the file LICENSE.
Authors: Yury Kudryashov
-/
import Mathlib.Analysis.Complex.Circle
import Mathlib.Analysis.SpecialFunctions.Complex.Log

/-!
# Maps on the unit circle

In this file we prove some basic lemmas about `expMapCircle` and the restriction of `Complex.arg`
to the unit circle. These two maps define a partial equivalence between `circle` and `ℝ`, see
`circle.argPartialEquiv` and `circle.argEquiv`, that sends the whole circle to `(-π, π]`.
-/


open Complex Function Set

open Real

namespace Circle

theorem injective_arg : Injective fun z : Circle => arg z := fun z w h =>
  Subtype.ext <| ext_abs_arg (z.abs_coe.trans w.abs_coe.symm) h

@[simp]
theorem arg_eq_arg {z w : Circle} : arg z = arg w ↔ z = w :=
  injective_arg.eq_iff

theorem arg_exp {x : ℝ} (h₁ : -π < x) (h₂ : x ≤ π) : arg (exp x) = x := by
  rw [coe_exp, exp_mul_I, arg_cos_add_sin_mul_I ⟨h₁, h₂⟩]

@[simp]
theorem exp_arg (z : Circle) : exp (arg z) = z :=
  injective_arg <| arg_exp (neg_pi_lt_arg _) (arg_le_pi _)

@[deprecated (since := "2024-07-25")] alias _root_.arg_expMapCircle := arg_exp
@[deprecated (since := "2024-07-25")] alias _root_.expMapCircle_arg := exp_arg

/-- `Complex.arg ∘ (↑)` and `expMapCircle` define a partial equivalence between `circle` and `ℝ`
with `source = Set.univ` and `target = Set.Ioc (-π) π`. -/
@[simps (config := .asFn)]
noncomputable def argPartialEquiv : PartialEquiv Circle ℝ where
  toFun := arg ∘ (↑)
  invFun := exp
  source := univ
  target := Ioc (-π) π
  map_source' _ _ := ⟨neg_pi_lt_arg _, arg_le_pi _⟩
  map_target' := mapsTo_univ _ _
  left_inv' z _ := exp_arg z
  right_inv' _ hx := arg_exp hx.1 hx.2

/-- `Complex.arg` and `expMapCircle` define an equivalence between `circle` and `(-π, π]`. -/
@[simps (config := .asFn)]
noncomputable def argEquiv : Circle ≃ Ioc (-π) π where
  toFun z := ⟨arg z, neg_pi_lt_arg _, arg_le_pi _⟩
  invFun := exp ∘ (↑)
  left_inv _ := argPartialEquiv.left_inv trivial
  right_inv x := Subtype.ext <| argPartialEquiv.right_inv x.2

lemma leftInverse_exp_arg : LeftInverse exp (arg ∘ (↑)) := exp_arg
lemma invOn_arg_exp : InvOn (arg ∘ (↑)) exp (Ioc (-π) π) univ := argPartialEquiv.symm.invOn
lemma surjOn_exp_neg_pi_pi : SurjOn exp (Ioc (-π) π) univ := argPartialEquiv.symm.surjOn

lemma exp_eq_exp {x y : ℝ} : exp x = exp y ↔ ∃ m : ℤ, x = y + m * (2 * π) := by
  rw [Subtype.ext_iff, coe_exp, coe_exp, exp_eq_exp_iff_exists_int]
  refine exists_congr fun n => ?_
  rw [← mul_assoc, ← add_mul, mul_left_inj' I_ne_zero]
  norm_cast

lemma periodic_exp : Periodic exp (2 * π) := fun z ↦ exp_eq_exp.2 ⟨1, by rw [Int.cast_one, one_mul]⟩

@[simp] lemma exp_two_pi : exp (2 * π) = 1 := periodic_exp.eq.trans exp_zero

lemma exp_int_mul_two_pi (n : ℤ) : exp (n * (2 * π)) = 1 :=
  ext <| by simpa [mul_assoc] using Complex.exp_int_mul_two_pi_mul_I n

lemma exp_two_pi_mul_int (n : ℤ) : exp (2 * π * n) = 1 := by
  simpa only [mul_comm] using exp_int_mul_two_pi n

lemma exp_eq_one {r : ℝ} : exp r = 1 ↔ ∃ n : ℤ, r = n * (2 * π) := by
  simp [Circle.ext_iff, Complex.exp_eq_one_iff, ← mul_assoc, Complex.I_ne_zero,
    ← Complex.ofReal_inj]

lemma exp_sub_two_pi (x : ℝ) : exp (x - 2 * π) = exp x := periodic_exp.sub_eq x
lemma exp_add_two_pi (x : ℝ) : exp (x + 2 * π) = exp x := periodic_exp x

@[deprecated (since := "2024-07-25")]
alias _root_.leftInverse_expMapCircle_arg := leftInverse_exp_arg

@[deprecated (since := "2024-07-25")]
alias _root_.surjOn_expMapCircle_neg_pi_pi := surjOn_exp_neg_pi_pi

@[deprecated (since := "2024-07-25")] alias _root_.invOn_arg_expMapCircle := invOn_arg_exp
@[deprecated (since := "2024-07-25")] alias _root_.expMapCircle_eq_expMapCircle := exp_eq_exp
@[deprecated (since := "2024-07-25")] alias _root_.periodic_expMapCircle := periodic_exp
@[deprecated (since := "2024-07-25")] alias _root_.expMapCircle_two_pi := exp_two_pi
@[deprecated (since := "2024-07-25")] alias _root_.expMapCircle_sub_two_pi := exp_sub_two_pi
@[deprecated (since := "2024-07-25")] alias _root_.expMapCircle_add_two_pi := exp_add_two_pi

end Circle

namespace Real.Angle

/-- `Circle.exp`, applied to a `Real.Angle`. -/
noncomputable def toCircle (θ : Angle) : Circle := Circle.periodic_exp.lift θ

@[simp] lemma toCircle_coe (x : ℝ) : toCircle x = .exp x := rfl

lemma coe_toCircle (θ : Angle) : (θ.toCircle : ℂ) = θ.cos + θ.sin * I := by
  induction θ using Real.Angle.induction_on
  simp [exp_mul_I]

@[simp] lemma toCircle_zero : toCircle 0 = 1 := by rw [← coe_zero, toCircle_coe, Circle.exp_zero]

@[simp] lemma toCircle_neg (θ : Angle) : toCircle (-θ) = (toCircle θ)⁻¹ := by
  induction θ using Real.Angle.induction_on
  simp_rw [← coe_neg, toCircle_coe, Circle.exp_neg]

@[simp] lemma toCircle_add (θ₁ θ₂ : Angle) : toCircle (θ₁ + θ₂) = toCircle θ₁ * toCircle θ₂ := by
  induction θ₁ using Real.Angle.induction_on
  induction θ₂ using Real.Angle.induction_on
  exact Circle.exp_add _ _

@[simp] lemma arg_toCircle (θ : Real.Angle) : (arg θ.toCircle : Angle) = θ := by
  induction θ using Real.Angle.induction_on
  rw [toCircle_coe, Circle.coe_exp, exp_mul_I, ← ofReal_cos, ← ofReal_sin, ←
    Real.Angle.cos_coe, ← Real.Angle.sin_coe, arg_cos_add_sin_mul_I_coe_angle]

@[deprecated (since := "2024-07-25")] alias expMapCircle := toCircle
@[deprecated (since := "2024-07-25")] alias expMapCircle_coe := toCircle_coe
@[deprecated (since := "2024-07-25")] alias coe_expMapCircle := coe_toCircle
@[deprecated (since := "2024-07-25")] alias expMapCircle_zero := toCircle_zero
@[deprecated (since := "2024-07-25")] alias expMapCircle_neg := toCircle_neg
@[deprecated (since := "2024-07-25")] alias expMapCircle_add := toCircle_add
@[deprecated (since := "2024-07-25")] alias arg_expMapCircle := arg_toCircle

end Real.Angle

namespace AddCircle

variable {T : ℝ}

/-! ### Map from `AddCircle` to `Circle` -/

theorem scaled_exp_map_periodic : Function.Periodic (fun x => Circle.exp (2 * π / T * x)) T := by
  -- The case T = 0 is not interesting, but it is true, so we prove it to save hypotheses
  rcases eq_or_ne T 0 with (rfl | hT)
  · intro x; simp
  · intro x; simp_rw [mul_add]; rw [div_mul_cancel₀ _ hT, Circle.periodic_exp]

/-- The canonical map `fun x => exp (2 π i x / T)` from `ℝ / ℤ • T` to the unit circle in `ℂ`.
If `T = 0` we understand this as the constant function 1. -/
noncomputable def toCircle : AddCircle T → Circle :=
  (@scaled_exp_map_periodic T).lift

theorem toCircle_apply_mk (x : ℝ) : @toCircle T x = Circle.exp (2 * π / T * x) :=
  rfl

theorem toCircle_add (x : AddCircle T) (y : AddCircle T) :
    @toCircle T (x + y) = toCircle x * toCircle y := by
  induction x using QuotientAddGroup.induction_on
  induction y using QuotientAddGroup.induction_on
  simp_rw [← coe_add, toCircle_apply_mk, mul_add, Circle.exp_add]

lemma toCircle_zero : toCircle (0 : AddCircle T) = 1 := by
  rw [← QuotientAddGroup.mk_zero, toCircle_apply_mk, mul_zero, Circle.exp_zero]

lemma toCircle_zero : toCircle (0 : AddCircle T) = 1 := by
  rw [← QuotientAddGroup.mk_zero, toCircle_apply_mk, mul_zero, expMapCircle_zero]

theorem continuous_toCircle : Continuous (@toCircle T) :=
  continuous_coinduced_dom.mpr (Circle.exp.continuous.comp <| continuous_const.mul continuous_id')

theorem injective_toCircle (hT : T ≠ 0) : Function.Injective (@toCircle T) := by
  intro a b h
  induction a using QuotientAddGroup.induction_on
  induction b using QuotientAddGroup.induction_on
  simp_rw [toCircle_apply_mk] at h
  obtain ⟨m, hm⟩ := Circle.exp_eq_exp.mp h.symm
  rw [QuotientAddGroup.eq]; simp_rw [AddSubgroup.mem_zmultiples_iff, zsmul_eq_mul]
  use m
  field_simp at hm
  rw [← mul_right_inj' Real.two_pi_pos.ne']
  linarith

/-- The homeomorphism between `AddCircle (2 * π)` and `Circle`. -/
@[simps] noncomputable def homeomorphCircle' : AddCircle (2 * π) ≃ₜ Circle where
  toFun := Angle.toCircle
  invFun := fun x ↦ arg x
  left_inv := Angle.arg_toCircle
  right_inv := Circle.exp_arg
  continuous_toFun := continuous_coinduced_dom.mpr Circle.exp.continuous
  continuous_invFun := by
    rw [continuous_iff_continuousAt]
    intro x
    exact (continuousAt_arg_coe_angle x.coe_ne_zero).comp continuousAt_subtype_val

theorem homeomorphCircle'_apply_mk (x : ℝ) : homeomorphCircle' x = Circle.exp x := rfl

/-- The homeomorphism between `AddCircle` and `Circle`. -/
noncomputable def homeomorphCircle (hT : T ≠ 0) : AddCircle T ≃ₜ Circle :=
  (homeomorphAddCircle T (2 * π) hT (by positivity)).trans homeomorphCircle'

theorem homeomorphCircle_apply (hT : T ≠ 0) (x : AddCircle T) :
    homeomorphCircle hT x = toCircle x := by
  induction' x using QuotientAddGroup.induction_on with x
  rw [homeomorphCircle, Homeomorph.trans_apply,
    homeomorphAddCircle_apply_mk, homeomorphCircle'_apply_mk, toCircle_apply_mk]
  ring_nf

/-- The canoncial map from the additive to the multiplicative circle, as an `AddChar`. -/
noncomputable def toCircle_addChar : AddChar (AddCircle T) circle where
  toFun := toCircle
  map_zero_eq_one' := toCircle_zero
  map_add_eq_mul' := toCircle_add

end AddCircle

open AddCircle

-- todo: upgrade this to `IsCoveringMap Circle.exp`.
lemma isLocalHomeomorph_circleExp : IsLocalHomeomorph Circle.exp := by
  have : Fact (0 < 2 * π) := ⟨by positivity⟩
  exact homeomorphCircle'.isLocalHomeomorph.comp (isLocalHomeomorph_coe (2 * π))

<<<<<<< HEAD
namespace ZMod

/-!
### Additive characters valued in the complex circle
-/

open scoped Real

variable {N : ℕ} [NeZero N]

/-- The additive character from `ZMod N` to the unit circle in `ℂ`, sending `j mod N` to
`exp (2 * π * I * j / N)`. -/
noncomputable def toCircle : AddChar (ZMod N) circle :=
  toCircle_addChar.compAddMonoidHom toAddCircle

lemma toCircle_intCast (j : ℤ) :
    toCircle (j : ZMod N) = exp (2 * π * I * j / N) := by
  rw [toCircle, AddChar.compAddMonoidHom_apply, toCircle_addChar, AddChar.coe_mk,
    AddCircle.toCircle, toAddCircle_intCast, Function.Periodic.lift_coe, expMapCircle_apply]
  push_cast
  ring_nf

lemma toCircle_natCast (j : ℕ) :
    toCircle (j : ZMod N) = exp (2 * π * I * j / N) := by
  simpa using toCircle_intCast (N := N) j

/--
Explicit formula for `toCircle j`. Note that this is "evil" because it uses `ZMod.val`. Where
possible, it is recommended to lift `j` to `ℤ` and use `toCircle_intCast` instead.
-/
lemma toCircle_apply (j : ZMod N) :
    toCircle j = exp (2 * π * I * j.val / N) := by
  rw [← toCircle_natCast, natCast_zmod_val]

lemma injective_toCircle : Injective (toCircle : ZMod N → circle) :=
  (AddCircle.injective_toCircle one_ne_zero).comp (toAddCircle_injective N)

/-- The additive character from `ZMod N` to `ℂ`, sending `j mod N` to `exp (2 * π * I * j / N)`. -/
noncomputable def stdAddChar : AddChar (ZMod N) ℂ := circle.subtype.compAddChar toCircle

lemma stdAddChar_coe (j : ℤ) :
    stdAddChar (j : ZMod N) = exp (2 * π * I * j / N) := by
  simp only [stdAddChar, MonoidHom.coe_compAddChar, Function.comp_apply,
    Submonoid.coe_subtype, toCircle_intCast]

lemma stdAddChar_apply (j : ZMod N) : stdAddChar j = ↑(toCircle j) := rfl

lemma injective_stdAddChar : Injective (stdAddChar : AddChar (ZMod N) ℂ) :=
  Subtype.coe_injective.comp injective_toCircle
=======
@[deprecated (since := "2024-07-25")]
alias isLocalHomeomorph_expMapCircle := isLocalHomeomorph_circleExp
>>>>>>> bf50e1f8
<|MERGE_RESOLUTION|>--- conflicted
+++ resolved
@@ -167,9 +167,6 @@
 lemma toCircle_zero : toCircle (0 : AddCircle T) = 1 := by
   rw [← QuotientAddGroup.mk_zero, toCircle_apply_mk, mul_zero, Circle.exp_zero]
 
-lemma toCircle_zero : toCircle (0 : AddCircle T) = 1 := by
-  rw [← QuotientAddGroup.mk_zero, toCircle_apply_mk, mul_zero, expMapCircle_zero]
-
 theorem continuous_toCircle : Continuous (@toCircle T) :=
   continuous_coinduced_dom.mpr (Circle.exp.continuous.comp <| continuous_const.mul continuous_id')
 
@@ -210,12 +207,6 @@
     homeomorphAddCircle_apply_mk, homeomorphCircle'_apply_mk, toCircle_apply_mk]
   ring_nf
 
-/-- The canoncial map from the additive to the multiplicative circle, as an `AddChar`. -/
-noncomputable def toCircle_addChar : AddChar (AddCircle T) circle where
-  toFun := toCircle
-  map_zero_eq_one' := toCircle_zero
-  map_add_eq_mul' := toCircle_add
-
 end AddCircle
 
 open AddCircle
@@ -225,57 +216,5 @@
   have : Fact (0 < 2 * π) := ⟨by positivity⟩
   exact homeomorphCircle'.isLocalHomeomorph.comp (isLocalHomeomorph_coe (2 * π))
 
-<<<<<<< HEAD
-namespace ZMod
-
-/-!
-### Additive characters valued in the complex circle
--/
-
-open scoped Real
-
-variable {N : ℕ} [NeZero N]
-
-/-- The additive character from `ZMod N` to the unit circle in `ℂ`, sending `j mod N` to
-`exp (2 * π * I * j / N)`. -/
-noncomputable def toCircle : AddChar (ZMod N) circle :=
-  toCircle_addChar.compAddMonoidHom toAddCircle
-
-lemma toCircle_intCast (j : ℤ) :
-    toCircle (j : ZMod N) = exp (2 * π * I * j / N) := by
-  rw [toCircle, AddChar.compAddMonoidHom_apply, toCircle_addChar, AddChar.coe_mk,
-    AddCircle.toCircle, toAddCircle_intCast, Function.Periodic.lift_coe, expMapCircle_apply]
-  push_cast
-  ring_nf
-
-lemma toCircle_natCast (j : ℕ) :
-    toCircle (j : ZMod N) = exp (2 * π * I * j / N) := by
-  simpa using toCircle_intCast (N := N) j
-
-/--
-Explicit formula for `toCircle j`. Note that this is "evil" because it uses `ZMod.val`. Where
-possible, it is recommended to lift `j` to `ℤ` and use `toCircle_intCast` instead.
--/
-lemma toCircle_apply (j : ZMod N) :
-    toCircle j = exp (2 * π * I * j.val / N) := by
-  rw [← toCircle_natCast, natCast_zmod_val]
-
-lemma injective_toCircle : Injective (toCircle : ZMod N → circle) :=
-  (AddCircle.injective_toCircle one_ne_zero).comp (toAddCircle_injective N)
-
-/-- The additive character from `ZMod N` to `ℂ`, sending `j mod N` to `exp (2 * π * I * j / N)`. -/
-noncomputable def stdAddChar : AddChar (ZMod N) ℂ := circle.subtype.compAddChar toCircle
-
-lemma stdAddChar_coe (j : ℤ) :
-    stdAddChar (j : ZMod N) = exp (2 * π * I * j / N) := by
-  simp only [stdAddChar, MonoidHom.coe_compAddChar, Function.comp_apply,
-    Submonoid.coe_subtype, toCircle_intCast]
-
-lemma stdAddChar_apply (j : ZMod N) : stdAddChar j = ↑(toCircle j) := rfl
-
-lemma injective_stdAddChar : Injective (stdAddChar : AddChar (ZMod N) ℂ) :=
-  Subtype.coe_injective.comp injective_toCircle
-=======
 @[deprecated (since := "2024-07-25")]
-alias isLocalHomeomorph_expMapCircle := isLocalHomeomorph_circleExp
->>>>>>> bf50e1f8
+alias isLocalHomeomorph_expMapCircle := isLocalHomeomorph_circleExp