--- conflicted
+++ resolved
@@ -38,11 +38,7 @@
 #align sqrt_one_add_norm_sq_le sqrt_one_add_norm_sq_le
 
 theorem one_add_norm_le_sqrt_two_mul_sqrt (x : E) :
-<<<<<<< HEAD
     (1 : ℝ) + ‖x‖ ≤ √(2 : ℝ) * √((1 : ℝ) + ‖x‖ ^ 2) := by
-=======
-    (1 : ℝ) + ‖x‖ ≤ √2 * √(1 + ‖x‖ ^ 2) := by
->>>>>>> 8640948c
   rw [← sqrt_mul zero_le_two]
   have := sq_nonneg (‖x‖ - 1)
   apply le_sqrt_of_sq_le
@@ -53,11 +49,7 @@
     ((1 : ℝ) + ‖x‖ ^ 2) ^ (-r / 2) ≤ (2 : ℝ) ^ (r / 2) * (1 + ‖x‖) ^ (-r) :=
   calc
     ((1 : ℝ) + ‖x‖ ^ 2) ^ (-r / 2)
-<<<<<<< HEAD
-      = (2 : ℝ) ^ (r / 2) * ((√(2 : ℝ) * √((1 : ℝ) + ‖x‖ ^ 2)) ^ r)⁻¹ := by
-=======
       = (2 : ℝ) ^ (r / 2) * ((√2 * √((1 : ℝ) + ‖x‖ ^ 2)) ^ r)⁻¹ := by
->>>>>>> 8640948c
       rw [rpow_div_two_eq_sqrt, rpow_div_two_eq_sqrt, mul_rpow, mul_inv, rpow_neg,
         mul_inv_cancel_left₀] <;> positivity
     _ ≤ (2 : ℝ) ^ (r / 2) * ((1 + ‖x‖) ^ r)⁻¹ := by
