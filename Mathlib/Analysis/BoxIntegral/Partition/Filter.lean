/-
Copyright (c) 2021 Yury Kudryashov. All rights reserved.
Released under Apache 2.0 license as described in the file LICENSE.
Authors: Yury Kudryashov
-/
import Mathlib.Analysis.BoxIntegral.Partition.SubboxInduction
import Mathlib.Analysis.BoxIntegral.Partition.Split

#align_import analysis.box_integral.partition.filter from "leanprover-community/mathlib"@"92ca63f0fb391a9ca5f22d2409a6080e786d99f7"

/-!
# Filters used in box-based integrals

First we define a structure `BoxIntegral.IntegrationParams`. This structure will be used as an
argument in the definition of `BoxIntegral.integral` in order to use the same definition for a few
well-known definitions of integrals based on partitions of a rectangular box into subboxes (Riemann
integral, Henstock-Kurzweil integral, and McShane integral).

This structure holds three boolean values (see below), and encodes eight different sets of
parameters; only four of these values are used somewhere in `mathlib4`. Three of them correspond to
the integration theories listed above, and one is a generalization of the one-dimensional
Henstock-Kurzweil integral such that the divergence theorem works without additional integrability
assumptions.

Finally, for each set of parameters `l : BoxIntegral.IntegrationParams` and a rectangular box
`I : BoxIntegral.Box ι`, we define several `Filter`s that will be used either in the definition of
the corresponding integral, or in the proofs of its properties. We equip
`BoxIntegral.IntegrationParams` with a `BoundedOrder` structure such that larger
`IntegrationParams` produce larger filters.

## Main definitions

### Integration parameters

The structure `BoxIntegral.IntegrationParams` has 3 boolean fields with the following meaning:

* `bRiemann`: the value `true` means that the filter corresponds to a Riemann-style integral, i.e.
  in the definition of integrability we require a constant upper estimate `r` on the size of boxes
  of a tagged partition; the value `false` means that the estimate may depend on the position of the
  tag.

* `bHenstock`: the value `true` means that we require that each tag belongs to its own closed box;
  the value `false` means that we only require that tags belong to the ambient box.

* `bDistortion`: the value `true` means that `r` can depend on the maximal ratio of sides of the
  same box of a partition. Presence of this case make quite a few proofs harder but we can prove the
  divergence theorem only for the filter `BoxIntegral.IntegrationParams.GP = ⊥ =
  {bRiemann := false, bHenstock := true, bDistortion := true}`.

### Well-known sets of parameters

Out of eight possible values of `BoxIntegral.IntegrationParams`, the following four are used in
the library.

* `BoxIntegral.IntegrationParams.Riemann` (`bRiemann = true`, `bHenstock = true`,
  `bDistortion = false`): this value corresponds to the Riemann integral; in the corresponding
  filter, we require that the diameters of all boxes `J` of a tagged partition are bounded from
  above by a constant upper estimate that may not depend on the geometry of `J`, and each tag
  belongs to the corresponding closed box.

* `BoxIntegral.IntegrationParams.Henstock` (`bRiemann = false`, `bHenstock = true`,
  `bDistortion = false`): this value corresponds to the most natural generalization of
  Henstock-Kurzweil integral to higher dimension; the only (but important!) difference between this
  theory and Riemann integral is that instead of a constant upper estimate on the size of all boxes
  of a partition, we require that the partition is *subordinate* to a possibly discontinuous
  function `r : (ι → ℝ) → {x : ℝ | 0 < x}`, i.e. each box `J` is included in a closed ball with
  center `π.tag J` and radius `r J`.

* `BoxIntegral.IntegrationParams.McShane` (`bRiemann = false`, `bHenstock = false`,
  `bDistortion = false`): this value corresponds to the McShane integral; the only difference with
  the Henstock integral is that we allow tags to be outside of their boxes; the tags still have to
  be in the ambient closed box, and the partition still has to be subordinate to a function.

* `BoxIntegral.IntegrationParams.GP = ⊥` (`bRiemann = false`, `bHenstock = true`,
  `bDistortion = true`): this is the least integration theory in our list, i.e., all functions
  integrable in any other theory is integrable in this one as well.  This is a non-standard
  generalization of the Henstock-Kurzweil integral to higher dimension.  In dimension one, it
  generates the same filter as `Henstock`. In higher dimension, this generalization defines an
  integration theory such that the divergence of any Fréchet differentiable function `f` is
  integrable, and its integral is equal to the sum of integrals of `f` over the faces of the box,
  taken with appropriate signs.

  A function `f` is `GP`-integrable if for any `ε > 0` and `c : ℝ≥0` there exists
  `r : (ι → ℝ) → {x : ℝ | 0 < x}` such that for any tagged partition `π` subordinate to `r`, if each
  tag belongs to the corresponding closed box and for each box `J ∈ π`, the maximal ratio of its
  sides is less than or equal to `c`, then the integral sum of `f` over `π` is `ε`-close to the
  integral.

### Filters and predicates on `TaggedPrepartition I`

For each value of `IntegrationParams` and a rectangular box `I`, we define a few filters on
`TaggedPrepartition I`. First, we define a predicate

```
structure BoxIntegral.IntegrationParams.MemBaseSet (l : BoxIntegral.IntegrationParams)
  (I : BoxIntegral.Box ι) (c : ℝ≥0) (r : (ι → ℝ) → Ioi (0 : ℝ))
  (π : BoxIntegral.TaggedPrepartition I) : Prop where
```

This predicate says that

* if `l.bHenstock`, then `π` is a Henstock prepartition, i.e. each tag belongs to the corresponding
  closed box;
* `π` is subordinate to `r`;
* if `l.bDistortion`, then the distortion of each box in `π` is less than or equal to `c`;
* if `l.bDistortion`, then there exists a prepartition `π'` with distortion `≤ c` that covers
  exactly `I \ π.iUnion`.

The last condition is always true for `c > 1`, see TODO section for more details.

Then we define a predicate `BoxIntegral.IntegrationParams.RCond` on functions
`r : (ι → ℝ) → {x : ℝ | 0 < x}`. If `l.bRiemann`, then this predicate requires `r` to be a constant
function, otherwise it imposes no restrictions on `r`. We introduce this definition to prove a few
dot-notation lemmas: e.g., `BoxIntegral.IntegrationParams.RCond.min` says that the pointwise
minimum of two functions that satisfy this condition satisfies this condition as well.

Then we define four filters on `BoxIntegral.TaggedPrepartition I`.

* `BoxIntegral.IntegrationParams.toFilterDistortion`: an auxiliary filter that takes parameters
  `(l : BoxIntegral.IntegrationParams) (I : BoxIntegral.Box ι) (c : ℝ≥0)` and returns the
  filter generated by all sets `{π | MemBaseSet l I c r π}`, where `r` is a function satisfying
  the predicate `BoxIntegral.IntegrationParams.RCond l`;

* `BoxIntegral.IntegrationParams.toFilter l I`: the supremum of `l.toFilterDistortion I c`
  over all `c : ℝ≥0`;

* `BoxIntegral.IntegrationParams.toFilterDistortioniUnion l I c π₀`, where `π₀` is a
  prepartition of `I`: the infimum of `l.toFilterDistortion I c` and the principal filter
  generated by `{π | π.iUnion = π₀.iUnion}`;

* `BoxIntegral.IntegrationParams.toFilteriUnion l I π₀`: the supremum of
  `l.toFilterDistortioniUnion l I c π₀` over all `c : ℝ≥0`. This is the filter (in the case
  `π₀ = ⊤` is the one-box partition of `I`) used in the definition of the integral of a function
  over a box.

## Implementation details

* Later we define the integral of a function over a rectangular box as the limit (if it exists) of
  the integral sums along `BoxIntegral.IntegrationParams.toFilteriUnion l I ⊤`. While it is
  possible to define the integral with a general filter on `BoxIntegral.TaggedPrepartition I` as a
  parameter, many lemmas (e.g., Sacks-Henstock lemma and most results about integrability of
  functions) require the filter to have a predictable structure. So, instead of adding assumptions
  about the filter here and there, we define this auxiliary type that can encode all integration
  theories we need in practice.

* While the definition of the integral only uses the filter
  `BoxIntegral.IntegrationParams.toFilteriUnion l I ⊤` and partitions of a box, some lemmas
  (e.g., the Henstock-Sacks lemmas) are best formulated in terms of the predicate `MemBaseSet` and
  other filters defined above.

* We use `Bool` instead of `Prop` for the fields of `IntegrationParams` in order to have decidable
  equality and inequalities.

## TODO

Currently, `BoxIntegral.IntegrationParams.MemBaseSet` explicitly requires that there exists a
partition of the complement `I \ π.iUnion` with distortion `≤ c`. For `c > 1`, this condition is
always true but the proof of this fact requires more API about
`BoxIntegral.Prepartition.splitMany`. We should formalize this fact, then either require `c > 1`
everywhere, or replace `≤ c` with `< c` so that we automatically get `c > 1` for a non-trivial
prepartition (and consider the special case `π = ⊥` separately if needed).

## Tags

integral, rectangular box, partition, filter
-/


open Set Function Filter Metric Finset Bool

open Classical Topology Filter NNReal

noncomputable section

namespace BoxIntegral

variable {ι : Type*} [Fintype ι] {I J : Box ι} {c c₁ c₂ : ℝ≥0} {r r₁ r₂ : (ι → ℝ) → Ioi (0 : ℝ)}
  {π π₁ π₂ : TaggedPrepartition I}

open TaggedPrepartition

/-- An `IntegrationParams` is a structure holding 3 boolean values used to define a filter to be
used in the definition of a box-integrable function.

* `bRiemann`: the value `true` means that the filter corresponds to a Riemann-style integral, i.e.
  in the definition of integrability we require a constant upper estimate `r` on the size of boxes
  of a tagged partition; the value `false` means that the estimate may depend on the position of the
  tag.

* `bHenstock`: the value `true` means that we require that each tag belongs to its own closed box;
  the value `false` means that we only require that tags belong to the ambient box.

* `bDistortion`: the value `true` means that `r` can depend on the maximal ratio of sides of the
  same box of a partition. Presence of this case makes quite a few proofs harder but we can prove
  the divergence theorem only for the filter `BoxIntegral.IntegrationParams.GP = ⊥ =
  {bRiemann := false, bHenstock := true, bDistortion := true}`.
-/
@[ext]
structure IntegrationParams : Type where
  (bRiemann bHenstock bDistortion : Bool)
#align box_integral.integration_params BoxIntegral.IntegrationParams

variable {l l₁ l₂ : IntegrationParams}

namespace IntegrationParams

/-- Auxiliary equivalence with a product type used to lift an order. -/
def equivProd : IntegrationParams ≃ Bool × Boolᵒᵈ × Boolᵒᵈ where
  toFun l := ⟨l.1, OrderDual.toDual l.2, OrderDual.toDual l.3⟩
  invFun l := ⟨l.1, OrderDual.ofDual l.2.1, OrderDual.ofDual l.2.2⟩
  left_inv _ := rfl
  right_inv _ := rfl
#align box_integral.integration_params.equiv_prod BoxIntegral.IntegrationParams.equivProd

instance : PartialOrder IntegrationParams :=
  PartialOrder.lift equivProd equivProd.injective

/-- Auxiliary `OrderIso` with a product type used to lift a `BoundedOrder` structure. -/
def isoProd : IntegrationParams ≃o Bool × Boolᵒᵈ × Boolᵒᵈ :=
  ⟨equivProd, Iff.rfl⟩
#align box_integral.integration_params.iso_prod BoxIntegral.IntegrationParams.isoProd

instance : BoundedOrder IntegrationParams :=
  isoProd.symm.toGaloisInsertion.liftBoundedOrder

/-- The value `BoxIntegral.IntegrationParams.GP = ⊥`
(`bRiemann = false`, `bHenstock = true`, `bDistortion = true`)
corresponds to a generalization of the Henstock integral such that the Divergence theorem holds true
without additional integrability assumptions, see the module docstring for details. -/
instance : Inhabited IntegrationParams :=
  ⟨⊥⟩

instance : DecidableRel ((· ≤ ·) : IntegrationParams → IntegrationParams → Prop) :=
  fun _ _ => And.decidable

instance : DecidableEq IntegrationParams :=
  fun x y => decidable_of_iff _ (IntegrationParams.ext_iff x y).symm

/-- The `BoxIntegral.IntegrationParams` corresponding to the Riemann integral. In the
corresponding filter, we require that the diameters of all boxes `J` of a tagged partition are
bounded from above by a constant upper estimate that may not depend on the geometry of `J`, and each
tag belongs to the corresponding closed box. -/
def Riemann : IntegrationParams where
  bRiemann := true
  bHenstock := true
  bDistortion := false
set_option linter.uppercaseLean3 false in
#align box_integral.integration_params.Riemann BoxIntegral.IntegrationParams.Riemann

/-- The `BoxIntegral.IntegrationParams` corresponding to the Henstock-Kurzweil integral. In the
corresponding filter, we require that the tagged partition is subordinate to a (possibly,
discontinuous) positive function `r` and each tag belongs to the corresponding closed box. -/
def Henstock : IntegrationParams :=
  ⟨false, true, false⟩
set_option linter.uppercaseLean3 false in
#align box_integral.integration_params.Henstock BoxIntegral.IntegrationParams.Henstock

/-- The `BoxIntegral.IntegrationParams` corresponding to the McShane integral. In the
corresponding filter, we require that the tagged partition is subordinate to a (possibly,
discontinuous) positive function `r`; the tags may be outside of the corresponding closed box
(but still inside the ambient closed box `I.Icc`). -/
def McShane : IntegrationParams :=
  ⟨false, false, false⟩
set_option linter.uppercaseLean3 false in
#align box_integral.integration_params.McShane BoxIntegral.IntegrationParams.McShane

/-- The `BoxIntegral.IntegrationParams` corresponding to the generalized Perron integral. In the
corresponding filter, we require that the tagged partition is subordinate to a (possibly,
discontinuous) positive function `r` and each tag belongs to the corresponding closed box. We also
require an upper estimate on the distortion of all boxes of the partition. -/
def GP : IntegrationParams := ⊥
set_option linter.uppercaseLean3 false in
#align box_integral.integration_params.GP BoxIntegral.IntegrationParams.GP

theorem henstock_le_riemann : Henstock ≤ Riemann := by trivial
set_option linter.uppercaseLean3 false in
#align box_integral.integration_params.Henstock_le_Riemann BoxIntegral.IntegrationParams.henstock_le_riemann

theorem henstock_le_mcShane : Henstock ≤ McShane := by trivial
set_option linter.uppercaseLean3 false in
#align box_integral.integration_params.Henstock_le_McShane BoxIntegral.IntegrationParams.henstock_le_mcShane

theorem gp_le : GP ≤ l :=
  bot_le
set_option linter.uppercaseLean3 false in
#align box_integral.integration_params.GP_le BoxIntegral.IntegrationParams.gp_le

/-- The predicate corresponding to a base set of the filter defined by an
`IntegrationParams`. It says that

* if `l.bHenstock`, then `π` is a Henstock prepartition, i.e. each tag belongs to the corresponding
  closed box;
* `π` is subordinate to `r`;
* if `l.bDistortion`, then the distortion of each box in `π` is less than or equal to `c`;
* if `l.bDistortion`, then there exists a prepartition `π'` with distortion `≤ c` that covers
  exactly `I \ π.iUnion`.

The last condition is automatically verified for partitions, and is used in the proof of the
Sacks-Henstock inequality to compare two prepartitions covering the same part of the box.

It is also automatically satisfied for any `c > 1`, see TODO section of the module docstring for
details. -/
structure MemBaseSet (l : IntegrationParams) (I : Box ι) (c : ℝ≥0) (r : (ι → ℝ) → Ioi (0 : ℝ))
    (π : TaggedPrepartition I) : Prop where
  protected isSubordinate : π.IsSubordinate r
  protected isHenstock : l.bHenstock → π.IsHenstock
  protected distortion_le : l.bDistortion → π.distortion ≤ c
  protected exists_compl : l.bDistortion → ∃ π' : Prepartition I,
    π'.iUnion = ↑I \ π.iUnion ∧ π'.distortion ≤ c
#align box_integral.integration_params.mem_base_set BoxIntegral.IntegrationParams.MemBaseSet

/-- A predicate saying that in case `l.bRiemann = true`, the function `r` is a constant. -/
def RCond {ι : Type*} (l : IntegrationParams) (r : (ι → ℝ) → Ioi (0 : ℝ)) : Prop :=
  l.bRiemann → ∀ x, r x = r 0
#align box_integral.integration_params.r_cond BoxIntegral.IntegrationParams.RCond

/-- A set `s : Set (TaggedPrepartition I)` belongs to `l.toFilterDistortion I c` if there exists
a function `r : ℝⁿ → (0, ∞)` (or a constant `r` if `l.bRiemann = true`) such that `s` contains each
prepartition `π` such that `l.MemBaseSet I c r π`. -/
def toFilterDistortion (l : IntegrationParams) (I : Box ι) (c : ℝ≥0) :
    Filter (TaggedPrepartition I) :=
  ⨅ (r : (ι → ℝ) → Ioi (0 : ℝ)) (_ : l.RCond r), 𝓟 { π | l.MemBaseSet I c r π }
#align box_integral.integration_params.to_filter_distortion BoxIntegral.IntegrationParams.toFilterDistortion

/-- A set `s : Set (TaggedPrepartition I)` belongs to `l.toFilter I` if for any `c : ℝ≥0` there
exists a function `r : ℝⁿ → (0, ∞)` (or a constant `r` if `l.bRiemann = true`) such that
`s` contains each prepartition `π` such that `l.MemBaseSet I c r π`. -/
def toFilter (l : IntegrationParams) (I : Box ι) : Filter (TaggedPrepartition I) :=
  ⨆ c : ℝ≥0, l.toFilterDistortion I c
#align box_integral.integration_params.to_filter BoxIntegral.IntegrationParams.toFilter

/-- A set `s : Set (TaggedPrepartition I)` belongs to `l.toFilterDistortioniUnion I c π₀` if
there exists a function `r : ℝⁿ → (0, ∞)` (or a constant `r` if `l.bRiemann = true`) such that `s`
contains each prepartition `π` such that `l.MemBaseSet I c r π` and `π.iUnion = π₀.iUnion`. -/
def toFilterDistortioniUnion (l : IntegrationParams) (I : Box ι) (c : ℝ≥0) (π₀ : Prepartition I) :=
  l.toFilterDistortion I c ⊓ 𝓟 { π | π.iUnion = π₀.iUnion }
#align box_integral.integration_params.to_filter_distortion_Union BoxIntegral.IntegrationParams.toFilterDistortioniUnion

/-- A set `s : Set (TaggedPrepartition I)` belongs to `l.toFilteriUnion I π₀` if for any `c : ℝ≥0`
there exists a function `r : ℝⁿ → (0, ∞)` (or a constant `r` if `l.bRiemann = true`) such that `s`
contains each prepartition `π` such that `l.MemBaseSet I c r π` and `π.iUnion = π₀.iUnion`. -/
def toFilteriUnion (l : IntegrationParams) (I : Box ι) (π₀ : Prepartition I) :=
  ⨆ c : ℝ≥0, l.toFilterDistortioniUnion I c π₀
#align box_integral.integration_params.to_filter_Union BoxIntegral.IntegrationParams.toFilteriUnion

theorem rCond_of_bRiemann_eq_false {ι} (l : IntegrationParams) (hl : l.bRiemann = false)
    {r : (ι → ℝ) → Ioi (0 : ℝ)} : l.RCond r := by
  simp [RCond, hl]
set_option linter.uppercaseLean3 false in
#align box_integral.integration_params.r_cond_of_bRiemann_eq_ff BoxIntegral.IntegrationParams.rCond_of_bRiemann_eq_false

theorem toFilter_inf_iUnion_eq (l : IntegrationParams) (I : Box ι) (π₀ : Prepartition I) :
    l.toFilter I ⊓ 𝓟 { π | π.iUnion = π₀.iUnion } = l.toFilteriUnion I π₀ :=
  (iSup_inf_principal _ _).symm
#align box_integral.integration_params.to_filter_inf_Union_eq BoxIntegral.IntegrationParams.toFilter_inf_iUnion_eq

theorem MemBaseSet.mono' (I : Box ι) (h : l₁ ≤ l₂) (hc : c₁ ≤ c₂) {π : TaggedPrepartition I}
    (hr : ∀ J ∈ π, r₁ (π.tag J) ≤ r₂ (π.tag J)) (hπ : l₁.MemBaseSet I c₁ r₁ π) :
    l₂.MemBaseSet I c₂ r₂ π :=
  ⟨hπ.1.mono' hr, fun h₂ => hπ.2 (le_iff_imp.1 h.2.1 h₂),
    fun hD => (hπ.3 (le_iff_imp.1 h.2.2 hD)).trans hc,
    fun hD => (hπ.4 (le_iff_imp.1 h.2.2 hD)).imp fun _ hπ => ⟨hπ.1, hπ.2.trans hc⟩⟩
#align box_integral.integration_params.mem_base_set.mono' BoxIntegral.IntegrationParams.MemBaseSet.mono'

@[mono]
theorem MemBaseSet.mono (I : Box ι) (h : l₁ ≤ l₂) (hc : c₁ ≤ c₂) {π : TaggedPrepartition I}
    (hr : ∀ x ∈ Box.Icc I, r₁ x ≤ r₂ x) (hπ : l₁.MemBaseSet I c₁ r₁ π) : l₂.MemBaseSet I c₂ r₂ π :=
  hπ.mono' I h hc fun J _ => hr _ <| π.tag_mem_Icc J
#align box_integral.integration_params.mem_base_set.mono BoxIntegral.IntegrationParams.MemBaseSet.mono

theorem MemBaseSet.exists_common_compl (h₁ : l.MemBaseSet I c₁ r₁ π₁) (h₂ : l.MemBaseSet I c₂ r₂ π₂)
    (hU : π₁.iUnion = π₂.iUnion) :
    ∃ π : Prepartition I, π.iUnion = ↑I \ π₁.iUnion ∧
      (l.bDistortion → π.distortion ≤ c₁) ∧ (l.bDistortion → π.distortion ≤ c₂) := by
  wlog hc : c₁ ≤ c₂ with H
  · simpa [hU, _root_.and_comm] using
      @H _ _ I J c c₂ c₁ r r₂ r₁ π π₂ π₁ _ l₂ l₁ h₂ h₁ hU.symm (le_of_not_le hc)
  by_cases hD : (l.bDistortion : Prop)
  · rcases h₁.4 hD with ⟨π, hπU, hπc⟩
    exact ⟨π, hπU, fun _ => hπc, fun _ => hπc.trans hc⟩
  · exact ⟨π₁.toPrepartition.compl, π₁.toPrepartition.iUnion_compl,
      fun h => (hD h).elim, fun h => (hD h).elim⟩
#align box_integral.integration_params.mem_base_set.exists_common_compl BoxIntegral.IntegrationParams.MemBaseSet.exists_common_compl

protected theorem MemBaseSet.unionComplToSubordinate (hπ₁ : l.MemBaseSet I c r₁ π₁)
    (hle : ∀ x ∈ Box.Icc I, r₂ x ≤ r₁ x) {π₂ : Prepartition I} (hU : π₂.iUnion = ↑I \ π₁.iUnion)
    (hc : l.bDistortion → π₂.distortion ≤ c) :
    l.MemBaseSet I c r₁ (π₁.unionComplToSubordinate π₂ hU r₂) :=
  ⟨hπ₁.1.disjUnion ((π₂.isSubordinate_toSubordinate r₂).mono hle) _,
    fun h => (hπ₁.2 h).disjUnion (π₂.isHenstock_toSubordinate _) _,
    fun h => (distortion_unionComplToSubordinate _ _ _ _).trans_le (max_le (hπ₁.3 h) (hc h)),
    fun _ => ⟨⊥, by simp⟩⟩
#align box_integral.integration_params.mem_base_set.union_compl_to_subordinate BoxIntegral.IntegrationParams.MemBaseSet.unionComplToSubordinate

protected theorem MemBaseSet.filter (hπ : l.MemBaseSet I c r π) (p : Box ι → Prop) :
    l.MemBaseSet I c r (π.filter p) := by
  refine' ⟨fun J hJ => hπ.1 J (π.mem_filter.1 hJ).1, fun hH J hJ => hπ.2 hH J (π.mem_filter.1 hJ).1,
    fun hD => (distortion_filter_le _ _).trans (hπ.3 hD), fun hD => _⟩
  rcases hπ.4 hD with ⟨π₁, hπ₁U, hc⟩
  set π₂ := π.filter fun J => ¬p J
  have : Disjoint π₁.iUnion π₂.iUnion := by
    simpa [π₂, hπ₁U] using disjoint_sdiff_self_left.mono_right sdiff_le
  refine' ⟨π₁.disjUnion π₂.toPrepartition this, _, _⟩
  · suffices ↑I \ π.iUnion ∪ π.iUnion \ (π.filter p).iUnion = ↑I \ (π.filter p).iUnion by
<<<<<<< HEAD
      -- FIXME nightly-testing `simp [*]` should imply zetaDelta?
=======
>>>>>>> 487f1c68
      simp [π₂, *]
    have h : (π.filter p).iUnion ⊆ π.iUnion :=
      biUnion_subset_biUnion_left (Finset.filter_subset _ _)
    ext x
    fconstructor
    · rintro (⟨hxI, hxπ⟩ | ⟨hxπ, hxp⟩)
      exacts [⟨hxI, mt (@h x) hxπ⟩, ⟨π.iUnion_subset hxπ, hxp⟩]
    · rintro ⟨hxI, hxp⟩
      by_cases hxπ : x ∈ π.iUnion
      exacts [Or.inr ⟨hxπ, hxp⟩, Or.inl ⟨hxI, hxπ⟩]
  · have : (π.filter fun J => ¬p J).distortion ≤ c := (distortion_filter_le _ _).trans (hπ.3 hD)
    simpa [hc]
#align box_integral.integration_params.mem_base_set.filter BoxIntegral.IntegrationParams.MemBaseSet.filter

theorem biUnionTagged_memBaseSet {π : Prepartition I} {πi : ∀ J, TaggedPrepartition J}
    (h : ∀ J ∈ π, l.MemBaseSet J c r (πi J)) (hp : ∀ J ∈ π, (πi J).IsPartition)
    (hc : l.bDistortion → π.compl.distortion ≤ c) : l.MemBaseSet I c r (π.biUnionTagged πi) := by
  refine' ⟨TaggedPrepartition.isSubordinate_biUnionTagged.2 fun J hJ => (h J hJ).1,
    fun hH => TaggedPrepartition.isHenstock_biUnionTagged.2 fun J hJ => (h J hJ).2 hH,
    fun hD => _, fun hD => _⟩
  · rw [Prepartition.distortion_biUnionTagged, Finset.sup_le_iff]
    exact fun J hJ => (h J hJ).3 hD
  · refine' ⟨_, _, hc hD⟩
    rw [π.iUnion_compl, ← π.iUnion_biUnion_partition hp]
    rfl
#align box_integral.integration_params.bUnion_tagged_mem_base_set BoxIntegral.IntegrationParams.biUnionTagged_memBaseSet

@[mono]
theorem RCond.mono {ι : Type*} {r : (ι → ℝ) → Ioi (0 : ℝ)} (h : l₁ ≤ l₂) (hr : l₂.RCond r) :
    l₁.RCond r :=
  fun hR => hr (le_iff_imp.1 h.1 hR)
#align box_integral.integration_params.r_cond.mono BoxIntegral.IntegrationParams.RCond.mono

nonrec theorem RCond.min {ι : Type*} {r₁ r₂ : (ι → ℝ) → Ioi (0 : ℝ)} (h₁ : l.RCond r₁)
    (h₂ : l.RCond r₂) : l.RCond fun x => min (r₁ x) (r₂ x) :=
  fun hR x => congr_arg₂ min (h₁ hR x) (h₂ hR x)
#align box_integral.integration_params.r_cond.min BoxIntegral.IntegrationParams.RCond.min

@[mono]
theorem toFilterDistortion_mono (I : Box ι) (h : l₁ ≤ l₂) (hc : c₁ ≤ c₂) :
    l₁.toFilterDistortion I c₁ ≤ l₂.toFilterDistortion I c₂ :=
  iInf_mono fun _ =>
    iInf_mono' fun hr =>
      ⟨hr.mono h, principal_mono.2 fun _ => MemBaseSet.mono I h hc fun _ _ => le_rfl⟩
#align box_integral.integration_params.to_filter_distortion_mono BoxIntegral.IntegrationParams.toFilterDistortion_mono

@[mono]
theorem toFilter_mono (I : Box ι) {l₁ l₂ : IntegrationParams} (h : l₁ ≤ l₂) :
    l₁.toFilter I ≤ l₂.toFilter I :=
  iSup_mono fun _ => toFilterDistortion_mono I h le_rfl
#align box_integral.integration_params.to_filter_mono BoxIntegral.IntegrationParams.toFilter_mono

@[mono]
theorem toFilteriUnion_mono (I : Box ι) {l₁ l₂ : IntegrationParams} (h : l₁ ≤ l₂)
    (π₀ : Prepartition I) : l₁.toFilteriUnion I π₀ ≤ l₂.toFilteriUnion I π₀ :=
  iSup_mono fun _ => inf_le_inf_right _ <| toFilterDistortion_mono _ h le_rfl
#align box_integral.integration_params.to_filter_Union_mono BoxIntegral.IntegrationParams.toFilteriUnion_mono

theorem toFilteriUnion_congr (I : Box ι) (l : IntegrationParams) {π₁ π₂ : Prepartition I}
    (h : π₁.iUnion = π₂.iUnion) : l.toFilteriUnion I π₁ = l.toFilteriUnion I π₂ := by
  simp only [toFilteriUnion, toFilterDistortioniUnion, h]
#align box_integral.integration_params.to_filter_Union_congr BoxIntegral.IntegrationParams.toFilteriUnion_congr

theorem hasBasis_toFilterDistortion (l : IntegrationParams) (I : Box ι) (c : ℝ≥0) :
    (l.toFilterDistortion I c).HasBasis l.RCond fun r => { π | l.MemBaseSet I c r π } :=
  hasBasis_biInf_principal'
    (fun _ hr₁ _ hr₂ =>
      ⟨_, hr₁.min hr₂, fun _ => MemBaseSet.mono _ le_rfl le_rfl fun _ _ => min_le_left _ _,
        fun _ => MemBaseSet.mono _ le_rfl le_rfl fun _ _ => min_le_right _ _⟩)
    ⟨fun _ => ⟨1, Set.mem_Ioi.2 zero_lt_one⟩, fun _ _ => rfl⟩
#align box_integral.integration_params.has_basis_to_filter_distortion BoxIntegral.IntegrationParams.hasBasis_toFilterDistortion

theorem hasBasis_toFilterDistortioniUnion (l : IntegrationParams) (I : Box ι) (c : ℝ≥0)
    (π₀ : Prepartition I) :
    (l.toFilterDistortioniUnion I c π₀).HasBasis l.RCond fun r =>
      { π | l.MemBaseSet I c r π ∧ π.iUnion = π₀.iUnion } :=
  (l.hasBasis_toFilterDistortion I c).inf_principal _
#align box_integral.integration_params.has_basis_to_filter_distortion_Union BoxIntegral.IntegrationParams.hasBasis_toFilterDistortioniUnion

theorem hasBasis_toFilteriUnion (l : IntegrationParams) (I : Box ι) (π₀ : Prepartition I) :
    (l.toFilteriUnion I π₀).HasBasis (fun r : ℝ≥0 → (ι → ℝ) → Ioi (0 : ℝ) => ∀ c, l.RCond (r c))
      fun r => { π | ∃ c, l.MemBaseSet I c (r c) π ∧ π.iUnion = π₀.iUnion } := by
  have := fun c => l.hasBasis_toFilterDistortioniUnion I c π₀
  simpa only [setOf_and, setOf_exists] using hasBasis_iSup this
#align box_integral.integration_params.has_basis_to_filter_Union BoxIntegral.IntegrationParams.hasBasis_toFilteriUnion

theorem hasBasis_toFilteriUnion_top (l : IntegrationParams) (I : Box ι) :
    (l.toFilteriUnion I ⊤).HasBasis (fun r : ℝ≥0 → (ι → ℝ) → Ioi (0 : ℝ) => ∀ c, l.RCond (r c))
      fun r => { π | ∃ c, l.MemBaseSet I c (r c) π ∧ π.IsPartition } := by
  simpa only [TaggedPrepartition.isPartition_iff_iUnion_eq, Prepartition.iUnion_top] using
    l.hasBasis_toFilteriUnion I ⊤
#align box_integral.integration_params.has_basis_to_filter_Union_top BoxIntegral.IntegrationParams.hasBasis_toFilteriUnion_top

theorem hasBasis_toFilter (l : IntegrationParams) (I : Box ι) :
    (l.toFilter I).HasBasis (fun r : ℝ≥0 → (ι → ℝ) → Ioi (0 : ℝ) => ∀ c, l.RCond (r c))
      fun r => { π | ∃ c, l.MemBaseSet I c (r c) π } := by
  simpa only [setOf_exists] using hasBasis_iSup (l.hasBasis_toFilterDistortion I)
#align box_integral.integration_params.has_basis_to_filter BoxIntegral.IntegrationParams.hasBasis_toFilter

theorem tendsto_embedBox_toFilteriUnion_top (l : IntegrationParams) (h : I ≤ J) :
    Tendsto (TaggedPrepartition.embedBox I J h) (l.toFilteriUnion I ⊤)
      (l.toFilteriUnion J (Prepartition.single J I h)) := by
  simp only [toFilteriUnion, tendsto_iSup]; intro c
  set π₀ := Prepartition.single J I h
  refine' le_iSup_of_le (max c π₀.compl.distortion) _
  refine' ((l.hasBasis_toFilterDistortioniUnion I c ⊤).tendsto_iff
    (l.hasBasis_toFilterDistortioniUnion J _ _)).2 fun r hr => _
  refine' ⟨r, hr, fun π hπ => _⟩
  rw [mem_setOf_eq, Prepartition.iUnion_top] at hπ
  refine' ⟨⟨hπ.1.1, hπ.1.2, fun hD => le_trans (hπ.1.3 hD) (le_max_left _ _), fun _ => _⟩, _⟩
  · refine' ⟨_, π₀.iUnion_compl.trans _, le_max_right _ _⟩
    congr 1
    exact (Prepartition.iUnion_single h).trans hπ.2.symm
  · exact hπ.2.trans (Prepartition.iUnion_single _).symm
#align box_integral.integration_params.tendsto_embed_box_to_filter_Union_top BoxIntegral.IntegrationParams.tendsto_embedBox_toFilteriUnion_top

theorem exists_memBaseSet_le_iUnion_eq (l : IntegrationParams) (π₀ : Prepartition I)
    (hc₁ : π₀.distortion ≤ c) (hc₂ : π₀.compl.distortion ≤ c) (r : (ι → ℝ) → Ioi (0 : ℝ)) :
    ∃ π, l.MemBaseSet I c r π ∧ π.toPrepartition ≤ π₀ ∧ π.iUnion = π₀.iUnion := by
  rcases π₀.exists_tagged_le_isHenstock_isSubordinate_iUnion_eq r with ⟨π, hle, hH, hr, hd, hU⟩
  refine' ⟨π, ⟨hr, fun _ => hH, fun _ => hd.trans_le hc₁, fun _ => ⟨π₀.compl, _, hc₂⟩⟩, ⟨hle, hU⟩⟩
  exact Prepartition.compl_congr hU ▸ π.toPrepartition.iUnion_compl
#align box_integral.integration_params.exists_mem_base_set_le_Union_eq BoxIntegral.IntegrationParams.exists_memBaseSet_le_iUnion_eq

theorem exists_memBaseSet_isPartition (l : IntegrationParams) (I : Box ι) (hc : I.distortion ≤ c)
    (r : (ι → ℝ) → Ioi (0 : ℝ)) : ∃ π, l.MemBaseSet I c r π ∧ π.IsPartition := by
  rw [← Prepartition.distortion_top] at hc
  have hc' : (⊤ : Prepartition I).compl.distortion ≤ c := by simp
  simpa [isPartition_iff_iUnion_eq] using l.exists_memBaseSet_le_iUnion_eq ⊤ hc hc' r
#align box_integral.integration_params.exists_mem_base_set_is_partition BoxIntegral.IntegrationParams.exists_memBaseSet_isPartition

theorem toFilterDistortioniUnion_neBot (l : IntegrationParams) (I : Box ι) (π₀ : Prepartition I)
    (hc₁ : π₀.distortion ≤ c) (hc₂ : π₀.compl.distortion ≤ c) :
    (l.toFilterDistortioniUnion I c π₀).NeBot :=
  ((l.hasBasis_toFilterDistortion I _).inf_principal _).neBot_iff.2
    fun {r} _ => (l.exists_memBaseSet_le_iUnion_eq π₀ hc₁ hc₂ r).imp fun _ hπ => ⟨hπ.1, hπ.2.2⟩
#align box_integral.integration_params.to_filter_distortion_Union_ne_bot BoxIntegral.IntegrationParams.toFilterDistortioniUnion_neBot

instance toFilterDistortioniUnion_neBot' (l : IntegrationParams) (I : Box ι) (π₀ : Prepartition I) :
    (l.toFilterDistortioniUnion I (max π₀.distortion π₀.compl.distortion) π₀).NeBot :=
  l.toFilterDistortioniUnion_neBot I π₀ (le_max_left _ _) (le_max_right _ _)
#align box_integral.integration_params.to_filter_distortion_Union_ne_bot' BoxIntegral.IntegrationParams.toFilterDistortioniUnion_neBot'

instance toFilterDistortion_neBot (l : IntegrationParams) (I : Box ι) :
    (l.toFilterDistortion I I.distortion).NeBot := by
  simpa using (l.toFilterDistortioniUnion_neBot' I ⊤).mono inf_le_left
#align box_integral.integration_params.to_filter_distortion_ne_bot BoxIntegral.IntegrationParams.toFilterDistortion_neBot

instance toFilter_neBot (l : IntegrationParams) (I : Box ι) : (l.toFilter I).NeBot :=
  (l.toFilterDistortion_neBot I).mono <| le_iSup _ _
#align box_integral.integration_params.to_filter_ne_bot BoxIntegral.IntegrationParams.toFilter_neBot

instance toFilteriUnion_neBot (l : IntegrationParams) (I : Box ι) (π₀ : Prepartition I) :
    (l.toFilteriUnion I π₀).NeBot :=
  (l.toFilterDistortioniUnion_neBot' I π₀).mono <|
    le_iSup (fun c => l.toFilterDistortioniUnion I c π₀) _
#align box_integral.integration_params.to_filter_Union_ne_bot BoxIntegral.IntegrationParams.toFilteriUnion_neBot

theorem eventually_isPartition (l : IntegrationParams) (I : Box ι) :
    ∀ᶠ π in l.toFilteriUnion I ⊤, TaggedPrepartition.IsPartition π :=
  eventually_iSup.2 fun _ =>
    eventually_inf_principal.2 <|
      eventually_of_forall fun π h =>
        π.isPartition_iff_iUnion_eq.2 (h.trans Prepartition.iUnion_top)
#align box_integral.integration_params.eventually_is_partition BoxIntegral.IntegrationParams.eventually_isPartition

end IntegrationParams

end BoxIntegral<|MERGE_RESOLUTION|>--- conflicted
+++ resolved
@@ -402,10 +402,6 @@
     simpa [π₂, hπ₁U] using disjoint_sdiff_self_left.mono_right sdiff_le
   refine' ⟨π₁.disjUnion π₂.toPrepartition this, _, _⟩
   · suffices ↑I \ π.iUnion ∪ π.iUnion \ (π.filter p).iUnion = ↑I \ (π.filter p).iUnion by
-<<<<<<< HEAD
-      -- FIXME nightly-testing `simp [*]` should imply zetaDelta?
-=======
->>>>>>> 487f1c68
       simp [π₂, *]
     have h : (π.filter p).iUnion ⊆ π.iUnion :=
       biUnion_subset_biUnion_left (Finset.filter_subset _ _)
