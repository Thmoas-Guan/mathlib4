--- conflicted
+++ resolved
@@ -163,10 +163,6 @@
 theorem Convex.linear_image (hs : Convex 𝕜 s) (f : E →ₗ[𝕜] F) : Convex 𝕜 (f '' s) := by
   rintro _ ⟨x, hx, rfl⟩ _ ⟨y, hy, rfl⟩ a b ha hb hab
   exact ⟨a • x + b • y, hs hx hy ha hb hab, by rw [f.map_add, f.map_smul, f.map_smul]⟩
-<<<<<<< HEAD
-#align convex.linear_image Convex.linear_image
-=======
->>>>>>> 59de845a
 
 theorem Convex.is_linear_image (hs : Convex 𝕜 s) {f : E → F} (hf : IsLinearMap 𝕜 f) :
     Convex 𝕜 (f '' s) :=
