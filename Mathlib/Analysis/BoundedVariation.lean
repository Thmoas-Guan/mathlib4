/-
Copyright (c) 2022 Sébastien Gouëzel. All rights reserved.
Released under Apache 2.0 license as described in the file LICENSE.
Authors: Sébastien Gouëzel
-/
import Mathlib.Analysis.Calculus.FDeriv.Add
import Mathlib.Analysis.Calculus.FDeriv.Equiv
import Mathlib.Analysis.Calculus.FDeriv.Prod
import Mathlib.Analysis.Calculus.Monotone
import Mathlib.Data.Set.Function
import Mathlib.Algebra.Group.Basic
import Mathlib.Tactic.WLOG

#align_import analysis.bounded_variation from "leanprover-community/mathlib"@"3bce8d800a6f2b8f63fe1e588fd76a9ff4adcebe"

/-!
# Functions of bounded variation

We study functions of bounded variation. In particular, we show that a bounded variation function
is a difference of monotone functions, and differentiable almost everywhere. This implies that
Lipschitz functions from the real line into finite-dimensional vector space are also differentiable
almost everywhere.

## Main definitions and results

* `eVariationOn f s` is the total variation of the function `f` on the set `s`, in `ℝ≥0∞`.
* `BoundedVariationOn f s` registers that the variation of `f` on `s` is finite.
* `LocallyBoundedVariationOn f s` registers that `f` has finite variation on any compact
  subinterval of `s`.
* `variationOnFromTo f s a b` is the signed variation of `f` on `s ∩ Icc a b`, converted to `ℝ`.

* `eVariationOn.Icc_add_Icc` states that the variation of `f` on `[a, c]` is the sum of its
  variations on `[a, b]` and `[b, c]`.
* `LocallyBoundedVariationOn.exists_monotoneOn_sub_monotoneOn` proves that a function
  with locally bounded variation is the difference of two monotone functions.
* `LipschitzWith.locallyBoundedVariationOn` shows that a Lipschitz function has locally
  bounded variation.
* `LocallyBoundedVariationOn.ae_differentiableWithinAt` shows that a bounded variation
  function into a finite dimensional real vector space is differentiable almost everywhere.
* `LipschitzOnWith.ae_differentiableWithinAt` is the same result for Lipschitz functions.

We also give several variations around these results.

## Implementation

We define the variation as an extended nonnegative real, to allow for infinite variation. This makes
it possible to use the complete linear order structure of `ℝ≥0∞`. The proofs would be much
more tedious with an `ℝ`-valued or `ℝ≥0`-valued variation, since one would always need to check
that the sets one uses are nonempty and bounded above as these are only conditionally complete.
-/


open scoped NNReal ENNReal Topology UniformConvergence

open Set MeasureTheory Filter

-- Porting note: sectioned variables because a `wlog` was broken due to extra variables in context
variable {α : Type*} [LinearOrder α] {E : Type*} [PseudoEMetricSpace E]

/-- The (extended real valued) variation of a function `f` on a set `s` inside a linear order is
the supremum of the sum of `edist (f (u (i+1))) (f (u i))` over all finite increasing
sequences `u` in `s`. -/
noncomputable def eVariationOn (f : α → E) (s : Set α) : ℝ≥0∞ :=
  ⨆ p : ℕ × { u : ℕ → α // Monotone u ∧ ∀ i, u i ∈ s },
    ∑ i ∈ Finset.range p.1, edist (f (p.2.1 (i + 1))) (f (p.2.1 i))
#align evariation_on eVariationOn

/-- A function has bounded variation on a set `s` if its total variation there is finite. -/
def BoundedVariationOn (f : α → E) (s : Set α) :=
  eVariationOn f s ≠ ∞
#align has_bounded_variation_on BoundedVariationOn

/-- A function has locally bounded variation on a set `s` if, given any interval `[a, b]` with
endpoints in `s`, then the function has finite variation on `s ∩ [a, b]`. -/
def LocallyBoundedVariationOn (f : α → E) (s : Set α) :=
  ∀ a b, a ∈ s → b ∈ s → BoundedVariationOn f (s ∩ Icc a b)
#align has_locally_bounded_variation_on LocallyBoundedVariationOn

/-! ## Basic computations of variation -/

namespace eVariationOn

theorem nonempty_monotone_mem {s : Set α} (hs : s.Nonempty) :
    Nonempty { u // Monotone u ∧ ∀ i : ℕ, u i ∈ s } := by
  obtain ⟨x, hx⟩ := hs
  exact ⟨⟨fun _ => x, fun i j _ => le_rfl, fun _ => hx⟩⟩
#align evariation_on.nonempty_monotone_mem eVariationOn.nonempty_monotone_mem

theorem eq_of_edist_zero_on {f f' : α → E} {s : Set α} (h : ∀ ⦃x⦄, x ∈ s → edist (f x) (f' x) = 0) :
    eVariationOn f s = eVariationOn f' s := by
  dsimp only [eVariationOn]
  congr 1 with p : 1
  congr 1 with i : 1
  rw [edist_congr_right (h <| p.snd.prop.2 (i + 1)), edist_congr_left (h <| p.snd.prop.2 i)]
#align evariation_on.eq_of_edist_zero_on eVariationOn.eq_of_edist_zero_on

theorem eq_of_eqOn {f f' : α → E} {s : Set α} (h : EqOn f f' s) :
    eVariationOn f s = eVariationOn f' s :=
  eq_of_edist_zero_on fun x xs => by rw [h xs, edist_self]
#align evariation_on.eq_of_eq_on eVariationOn.eq_of_eqOn

theorem sum_le (f : α → E) {s : Set α} (n : ℕ) {u : ℕ → α} (hu : Monotone u) (us : ∀ i, u i ∈ s) :
    (∑ i ∈ Finset.range n, edist (f (u (i + 1))) (f (u i))) ≤ eVariationOn f s :=
  le_iSup_of_le ⟨n, u, hu, us⟩ le_rfl
#align evariation_on.sum_le eVariationOn.sum_le

theorem sum_le_of_monotoneOn_Icc (f : α → E) {s : Set α} {m n : ℕ} {u : ℕ → α}
    (hu : MonotoneOn u (Icc m n)) (us : ∀ i ∈ Icc m n, u i ∈ s) :
    (∑ i ∈ Finset.Ico m n, edist (f (u (i + 1))) (f (u i))) ≤ eVariationOn f s := by
  rcases le_total n m with hnm | hmn
  · simp [Finset.Ico_eq_empty_of_le hnm]
  let π := projIcc m n hmn
  let v i := u (π i)
  calc
    ∑ i ∈ Finset.Ico m n, edist (f (u (i + 1))) (f (u i))
        = ∑ i ∈ Finset.Ico m n, edist (f (v (i + 1))) (f (v i)) :=
      Finset.sum_congr rfl fun i hi ↦ by
        rw [Finset.mem_Ico] at hi
        simp only [v, π, projIcc_of_mem hmn ⟨hi.1, hi.2.le⟩,
          projIcc_of_mem hmn ⟨hi.1.trans i.le_succ, hi.2⟩]
    _ ≤ ∑ i ∈ Finset.range n, edist (f (v (i + 1))) (f (v i)) :=
      Finset.sum_mono_set _ (Nat.Iio_eq_range ▸ Finset.Ico_subset_Iio_self)
    _ ≤ eVariationOn f s :=
      sum_le _ _ (fun i j h ↦ hu (π i).2 (π j).2 (monotone_projIcc hmn h)) fun i ↦ us _ (π i).2
#align evariation_on.sum_le_of_monotone_on_Icc eVariationOn.sum_le_of_monotoneOn_Icc

theorem sum_le_of_monotoneOn_Iic (f : α → E) {s : Set α} {n : ℕ} {u : ℕ → α}
    (hu : MonotoneOn u (Iic n)) (us : ∀ i ≤ n, u i ∈ s) :
    (∑ i ∈ Finset.range n, edist (f (u (i + 1))) (f (u i))) ≤ eVariationOn f s := by
  simpa using sum_le_of_monotoneOn_Icc f (m := 0) (hu.mono Icc_subset_Iic_self) fun i hi ↦ us i hi.2
#align evariation_on.sum_le_of_monotone_on_Iic eVariationOn.sum_le_of_monotoneOn_Iic

theorem mono (f : α → E) {s t : Set α} (hst : t ⊆ s) : eVariationOn f t ≤ eVariationOn f s := by
  apply iSup_le _
  rintro ⟨n, ⟨u, hu, ut⟩⟩
  exact sum_le f n hu fun i => hst (ut i)
#align evariation_on.mono eVariationOn.mono

theorem _root_.BoundedVariationOn.mono {f : α → E} {s : Set α} (h : BoundedVariationOn f s)
    {t : Set α} (ht : t ⊆ s) : BoundedVariationOn f t :=
  ne_top_of_le_ne_top h (eVariationOn.mono f ht)
#align has_bounded_variation_on.mono BoundedVariationOn.mono

theorem _root_.BoundedVariationOn.locallyBoundedVariationOn {f : α → E} {s : Set α}
    (h : BoundedVariationOn f s) : LocallyBoundedVariationOn f s := fun _ _ _ _ =>
  h.mono inter_subset_left
#align has_bounded_variation_on.has_locally_bounded_variation_on BoundedVariationOn.locallyBoundedVariationOn

theorem edist_le (f : α → E) {s : Set α} {x y : α} (hx : x ∈ s) (hy : y ∈ s) :
    edist (f x) (f y) ≤ eVariationOn f s := by
  wlog hxy : y ≤ x generalizing x y
  · rw [edist_comm]
    exact this hy hx (le_of_not_le hxy)
  let u : ℕ → α := fun n => if n = 0 then y else x
  have hu : Monotone u := monotone_nat_of_le_succ fun
  | 0 => hxy
  | (_ + 1) => le_rfl
  have us : ∀ i, u i ∈ s := fun
  | 0 => hy
  | (_ + 1) => hx
  simpa only [Finset.sum_range_one] using sum_le f 1 hu us
#align evariation_on.edist_le eVariationOn.edist_le

theorem eq_zero_iff (f : α → E) {s : Set α} :
    eVariationOn f s = 0 ↔ ∀ x ∈ s, ∀ y ∈ s, edist (f x) (f y) = 0 := by
  constructor
  · rintro h x xs y ys
    rw [← le_zero_iff, ← h]
    exact edist_le f xs ys
  · rintro h
    dsimp only [eVariationOn]
    rw [ENNReal.iSup_eq_zero]
    rintro ⟨n, u, um, us⟩
    exact Finset.sum_eq_zero fun i _ => h _ (us i.succ) _ (us i)
#align evariation_on.eq_zero_iff eVariationOn.eq_zero_iff

theorem constant_on {f : α → E} {s : Set α} (hf : (f '' s).Subsingleton) :
    eVariationOn f s = 0 := by
  rw [eq_zero_iff]
  rintro x xs y ys
  rw [hf ⟨x, xs, rfl⟩ ⟨y, ys, rfl⟩, edist_self]
#align evariation_on.constant_on eVariationOn.constant_on

@[simp]
protected theorem subsingleton (f : α → E) {s : Set α} (hs : s.Subsingleton) :
    eVariationOn f s = 0 :=
  constant_on (hs.image f)
#align evariation_on.subsingleton eVariationOn.subsingleton

theorem lowerSemicontinuous_aux {ι : Type*} {F : ι → α → E} {p : Filter ι} {f : α → E} {s : Set α}
    (Ffs : ∀ x ∈ s, Tendsto (fun i => F i x) p (𝓝 (f x))) {v : ℝ≥0∞} (hv : v < eVariationOn f s) :
    ∀ᶠ n : ι in p, v < eVariationOn (F n) s := by
  obtain ⟨⟨n, ⟨u, um, us⟩⟩, hlt⟩ :
    ∃ p : ℕ × { u : ℕ → α // Monotone u ∧ ∀ i, u i ∈ s },
      v < ∑ i ∈ Finset.range p.1, edist (f ((p.2 : ℕ → α) (i + 1))) (f ((p.2 : ℕ → α) i)) :=
    lt_iSup_iff.mp hv
  have : Tendsto (fun j => ∑ i ∈ Finset.range n, edist (F j (u (i + 1))) (F j (u i))) p
      (𝓝 (∑ i ∈ Finset.range n, edist (f (u (i + 1))) (f (u i)))) := by
    apply tendsto_finset_sum
    exact fun i _ => Tendsto.edist (Ffs (u i.succ) (us i.succ)) (Ffs (u i) (us i))
  exact (eventually_gt_of_tendsto_gt hlt this).mono fun i h => h.trans_le (sum_le (F i) n um us)
#align evariation_on.lower_continuous_aux eVariationOn.lowerSemicontinuous_aux

/-- The map `(eVariationOn · s)` is lower semicontinuous for pointwise convergence *on `s`*.
Pointwise convergence on `s` is encoded here as uniform convergence on the family consisting of the
singletons of elements of `s`.
-/
protected theorem lowerSemicontinuous (s : Set α) :
    LowerSemicontinuous fun f : α →ᵤ[s.image singleton] E => eVariationOn f s := fun f ↦ by
  apply @lowerSemicontinuous_aux _ _ _ _ (UniformOnFun α E (s.image singleton)) id (𝓝 f) f s _
  simpa only [UniformOnFun.tendsto_iff_tendstoUniformlyOn, mem_image, forall_exists_index, and_imp,
    forall_apply_eq_imp_iff₂, tendstoUniformlyOn_singleton_iff_tendsto] using @tendsto_id _ (𝓝 f)
#align evariation_on.lower_semicontinuous eVariationOn.lowerSemicontinuous

/-- The map `(eVariationOn · s)` is lower semicontinuous for uniform convergence on `s`.  -/
theorem lowerSemicontinuous_uniformOn (s : Set α) :
    LowerSemicontinuous fun f : α →ᵤ[{s}] E => eVariationOn f s := fun f ↦ by
  apply @lowerSemicontinuous_aux _ _ _ _ (UniformOnFun α E {s}) id (𝓝 f) f s _
  have := @tendsto_id _ (𝓝 f)
  rw [UniformOnFun.tendsto_iff_tendstoUniformlyOn] at this
  simp_rw [← tendstoUniformlyOn_singleton_iff_tendsto]
  exact fun x xs => (this s rfl).mono (singleton_subset_iff.mpr xs)
#align evariation_on.lower_semicontinuous_uniform_on eVariationOn.lowerSemicontinuous_uniformOn

theorem _root_.BoundedVariationOn.dist_le {E : Type*} [PseudoMetricSpace E] {f : α → E}
    {s : Set α} (h : BoundedVariationOn f s) {x y : α} (hx : x ∈ s) (hy : y ∈ s) :
    dist (f x) (f y) ≤ (eVariationOn f s).toReal := by
  rw [← ENNReal.ofReal_le_ofReal_iff ENNReal.toReal_nonneg, ENNReal.ofReal_toReal h, ← edist_dist]
  exact edist_le f hx hy
#align has_bounded_variation_on.dist_le BoundedVariationOn.dist_le

theorem _root_.BoundedVariationOn.sub_le {f : α → ℝ} {s : Set α} (h : BoundedVariationOn f s)
    {x y : α} (hx : x ∈ s) (hy : y ∈ s) : f x - f y ≤ (eVariationOn f s).toReal := by
  apply (le_abs_self _).trans
  rw [← Real.dist_eq]
  exact h.dist_le hx hy
#align has_bounded_variation_on.sub_le BoundedVariationOn.sub_le

/-- Consider a monotone function `u` parameterizing some points of a set `s`. Given `x ∈ s`, then
one can find another monotone function `v` parameterizing the same points as `u`, with `x` added.
In particular, the variation of a function along `u` is bounded by its variation along `v`. -/
theorem add_point (f : α → E) {s : Set α} {x : α} (hx : x ∈ s) (u : ℕ → α) (hu : Monotone u)
    (us : ∀ i, u i ∈ s) (n : ℕ) :
    ∃ (v : ℕ → α) (m : ℕ), Monotone v ∧ (∀ i, v i ∈ s) ∧ x ∈ v '' Iio m ∧
      (∑ i ∈ Finset.range n, edist (f (u (i + 1))) (f (u i))) ≤
        ∑ j ∈ Finset.range m, edist (f (v (j + 1))) (f (v j)) := by
  rcases le_or_lt (u n) x with (h | h)
  · let v i := if i ≤ n then u i else x
    have vs : ∀ i, v i ∈ s := fun i ↦ by
      simp only [v]
      split_ifs
      · exact us i
      · exact hx
    have hv : Monotone v := by
      refine monotone_nat_of_le_succ fun i => ?_
      simp only [v]
      rcases lt_trichotomy i n with (hi | rfl | hi)
      · have : i + 1 ≤ n := Nat.succ_le_of_lt hi
        simp only [hi.le, this, if_true]
        exact hu (Nat.le_succ i)
      · simp only [le_refl, if_true, add_le_iff_nonpos_right, Nat.le_zero, Nat.one_ne_zero,
          if_false, h]
      · have A : ¬i ≤ n := hi.not_le
        have B : ¬i + 1 ≤ n := fun h => A (i.le_succ.trans h)
        simp only [A, B, if_false, le_rfl]
    refine ⟨v, n + 2, hv, vs, (mem_image _ _ _).2 ⟨n + 1, ?_, ?_⟩, ?_⟩
    · rw [mem_Iio]; exact Nat.lt_succ_self (n + 1)
    · have : ¬n + 1 ≤ n := Nat.not_succ_le_self n
      simp only [v, this, ite_eq_right_iff, IsEmpty.forall_iff]
    · calc
        (∑ i ∈ Finset.range n, edist (f (u (i + 1))) (f (u i))) =
            ∑ i ∈ Finset.range n, edist (f (v (i + 1))) (f (v i)) := by
          apply Finset.sum_congr rfl fun i hi => ?_
          simp only [Finset.mem_range] at hi
          have : i + 1 ≤ n := Nat.succ_le_of_lt hi
          simp only [v, hi.le, this, if_true]
        _ ≤ ∑ j ∈ Finset.range (n + 2), edist (f (v (j + 1))) (f (v j)) :=
          Finset.sum_le_sum_of_subset (Finset.range_mono (Nat.le_add_right n 2))
  have exists_N : ∃ N, N ≤ n ∧ x < u N := ⟨n, le_rfl, h⟩
  let N := Nat.find exists_N
  have hN : N ≤ n ∧ x < u N := Nat.find_spec exists_N
  let w : ℕ → α := fun i => if i < N then u i else if i = N then x else u (i - 1)
  have ws : ∀ i, w i ∈ s := by
    dsimp only [w]
    intro i
    split_ifs
    exacts [us _, hx, us _]
  have hw : Monotone w := by
    apply monotone_nat_of_le_succ fun i => ?_
    dsimp only [w]
    rcases lt_trichotomy (i + 1) N with (hi | hi | hi)
    · have : i < N := Nat.lt_of_le_of_lt (Nat.le_succ i) hi
      simp only [hi, this, if_true]
      exact hu (Nat.le_succ _)
    · have A : i < N := hi ▸ i.lt_succ_self
      have B : ¬i + 1 < N := by rw [← hi]; exact fun h => h.ne rfl
      rw [if_pos A, if_neg B, if_pos hi]
      have T := Nat.find_min exists_N A
      push_neg at T
      exact T (A.le.trans hN.1)
    · have A : ¬i < N := (Nat.lt_succ_iff.mp hi).not_lt
      have B : ¬i + 1 < N := hi.not_lt
      have C : ¬i + 1 = N := hi.ne.symm
      have D : i + 1 - 1 = i := Nat.pred_succ i
      rw [if_neg A, if_neg B, if_neg C, D]
      split_ifs
      · exact hN.2.le.trans (hu (le_of_not_lt A))
      · exact hu (Nat.pred_le _)
  refine ⟨w, n + 1, hw, ws, (mem_image _ _ _).2 ⟨N, hN.1.trans_lt (Nat.lt_succ_self n), ?_⟩, ?_⟩
  · dsimp only [w]; rw [if_neg (lt_irrefl N), if_pos rfl]
  rcases eq_or_lt_of_le (zero_le N) with (Npos | Npos)
  · calc
      (∑ i ∈ Finset.range n, edist (f (u (i + 1))) (f (u i))) =
          ∑ i ∈ Finset.range n, edist (f (w (1 + i + 1))) (f (w (1 + i))) := by
        apply Finset.sum_congr rfl fun i _hi => ?_
        dsimp only [w]
        simp only [← Npos, Nat.not_lt_zero, Nat.add_succ_sub_one, add_zero, if_false,
          add_eq_zero_iff, Nat.one_ne_zero, false_and_iff, Nat.succ_add_sub_one, zero_add]
        rw [add_comm 1 i]
      _ = ∑ i ∈ Finset.Ico 1 (n + 1), edist (f (w (i + 1))) (f (w i)) := by
        rw [Finset.range_eq_Ico]
        exact Finset.sum_Ico_add (fun i => edist (f (w (i + 1))) (f (w i))) 0 n 1
      _ ≤ ∑ j ∈ Finset.range (n + 1), edist (f (w (j + 1))) (f (w j)) := by
        apply Finset.sum_le_sum_of_subset _
        rw [Finset.range_eq_Ico]
        exact Finset.Ico_subset_Ico zero_le_one le_rfl
  · calc
      (∑ i ∈ Finset.range n, edist (f (u (i + 1))) (f (u i))) =
          ((∑ i ∈ Finset.Ico 0 (N - 1), edist (f (u (i + 1))) (f (u i))) +
              ∑ i ∈ Finset.Ico (N - 1) N, edist (f (u (i + 1))) (f (u i))) +
            ∑ i ∈ Finset.Ico N n, edist (f (u (i + 1))) (f (u i)) := by
        rw [Finset.sum_Ico_consecutive, Finset.sum_Ico_consecutive, Finset.range_eq_Ico]
        · exact zero_le _
        · exact hN.1
        · exact zero_le _
        · exact Nat.pred_le _
      _ = (∑ i ∈ Finset.Ico 0 (N - 1), edist (f (w (i + 1))) (f (w i))) +
              edist (f (u N)) (f (u (N - 1))) +
            ∑ i ∈ Finset.Ico N n, edist (f (w (1 + i + 1))) (f (w (1 + i))) := by
        congr 1
        · congr 1
          · apply Finset.sum_congr rfl fun i hi => ?_
            simp only [Finset.mem_Ico, zero_le', true_and_iff] at hi
            dsimp only [w]
            have A : i + 1 < N := Nat.lt_pred_iff.1 hi
            have B : i < N := Nat.lt_of_succ_lt A
            rw [if_pos A, if_pos B]
          · have A : N - 1 + 1 = N := Nat.succ_pred_eq_of_pos Npos
            have : Finset.Ico (N - 1) N = {N - 1} := by rw [← Nat.Ico_succ_singleton, A]
            simp only [this, A, Finset.sum_singleton]
        · apply Finset.sum_congr rfl fun i hi => ?_
          rw [Finset.mem_Ico] at hi
          dsimp only [w]
          have A : ¬1 + i + 1 < N := by omega
          have B : ¬1 + i + 1 = N := by omega
          have C : ¬1 + i < N := by omega
          have D : ¬1 + i = N := by omega
          rw [if_neg A, if_neg B, if_neg C, if_neg D]
          congr 3 <;> · rw [add_comm, Nat.sub_one]; apply Nat.pred_succ
      _ = (∑ i ∈ Finset.Ico 0 (N - 1), edist (f (w (i + 1))) (f (w i))) +
              edist (f (w (N + 1))) (f (w (N - 1))) +
            ∑ i ∈ Finset.Ico (N + 1) (n + 1), edist (f (w (i + 1))) (f (w i)) := by
        congr 1
        · congr 1
          · dsimp only [w]
            have A : ¬N + 1 < N := Nat.not_succ_lt_self
            have B : N - 1 < N := Nat.pred_lt Npos.ne'
            simp only [A, not_and, not_lt, Nat.succ_ne_self, Nat.add_succ_sub_one, add_zero,
              if_false, B, if_true]
        · exact Finset.sum_Ico_add (fun i => edist (f (w (i + 1))) (f (w i))) N n 1
      _ ≤ ((∑ i ∈ Finset.Ico 0 (N - 1), edist (f (w (i + 1))) (f (w i))) +
              ∑ i ∈ Finset.Ico (N - 1) (N + 1), edist (f (w (i + 1))) (f (w i))) +
            ∑ i ∈ Finset.Ico (N + 1) (n + 1), edist (f (w (i + 1))) (f (w i)) := by
        refine add_le_add (add_le_add le_rfl ?_) le_rfl
        have A : N - 1 + 1 = N := Nat.succ_pred_eq_of_pos Npos
        have B : N - 1 + 1 < N + 1 := A.symm ▸ N.lt_succ_self
        have C : N - 1 < N + 1 := lt_of_le_of_lt N.pred_le N.lt_succ_self
        rw [Finset.sum_eq_sum_Ico_succ_bot C, Finset.sum_eq_sum_Ico_succ_bot B, A, Finset.Ico_self,
          Finset.sum_empty, add_zero, add_comm (edist _ _)]
        exact edist_triangle _ _ _
      _ = ∑ j ∈ Finset.range (n + 1), edist (f (w (j + 1))) (f (w j)) := by
        rw [Finset.sum_Ico_consecutive, Finset.sum_Ico_consecutive, Finset.range_eq_Ico]
        · exact zero_le _
        · exact Nat.succ_le_succ hN.left
        · exact zero_le _
        · exact N.pred_le.trans N.le_succ
#align evariation_on.add_point eVariationOn.add_point

/-- The variation of a function on the union of two sets `s` and `t`, with `s` to the left of `t`,
bounds the sum of the variations along `s` and `t`. -/
theorem add_le_union (f : α → E) {s t : Set α} (h : ∀ x ∈ s, ∀ y ∈ t, x ≤ y) :
    eVariationOn f s + eVariationOn f t ≤ eVariationOn f (s ∪ t) := by
  by_cases hs : s = ∅
  · simp [hs]
  have : Nonempty { u // Monotone u ∧ ∀ i : ℕ, u i ∈ s } :=
    nonempty_monotone_mem (nonempty_iff_ne_empty.2 hs)
  by_cases ht : t = ∅
  · simp [ht]
  have : Nonempty { u // Monotone u ∧ ∀ i : ℕ, u i ∈ t } :=
    nonempty_monotone_mem (nonempty_iff_ne_empty.2 ht)
  refine ENNReal.iSup_add_iSup_le ?_
  /- We start from two sequences `u` and `v` along `s` and `t` respectively, and we build a new
    sequence `w` along `s ∪ t` by juxtaposing them. Its variation is larger than the sum of the
    variations. -/
  rintro ⟨n, ⟨u, hu, us⟩⟩ ⟨m, ⟨v, hv, vt⟩⟩
  let w i := if i ≤ n then u i else v (i - (n + 1))
  have wst : ∀ i, w i ∈ s ∪ t := by
    intro i
    by_cases hi : i ≤ n
    · simp [w, hi, us]
    · simp [w, hi, vt]
  have hw : Monotone w := by
    intro i j hij
    dsimp only [w]
    split_ifs with h_1 h_2 h_2
    · exact hu hij
    · apply h _ (us _) _ (vt _)
    · exfalso; exact h_1 (hij.trans h_2)
    · apply hv (tsub_le_tsub hij le_rfl)
  calc
    ((∑ i ∈ Finset.range n, edist (f (u (i + 1))) (f (u i))) +
          ∑ i ∈ Finset.range m, edist (f (v (i + 1))) (f (v i))) =
        (∑ i ∈ Finset.range n, edist (f (w (i + 1))) (f (w i))) +
          ∑ i ∈ Finset.range m, edist (f (w (n + 1 + i + 1))) (f (w (n + 1 + i))) := by
      dsimp only [w]
      congr 1
      · refine Finset.sum_congr rfl fun i hi => ?_
        simp only [Finset.mem_range] at hi
        have : i + 1 ≤ n := Nat.succ_le_of_lt hi
        simp [hi.le, this]
      · refine Finset.sum_congr rfl fun i hi => ?_
        simp only [Finset.mem_range] at hi
        have B : ¬n + 1 + i ≤ n := by omega
        have A : ¬n + 1 + i + 1 ≤ n := fun h => B ((n + 1 + i).le_succ.trans h)
        have C : n + 1 + i - n = i + 1 := by
          rw [tsub_eq_iff_eq_add_of_le]
          · abel
          · exact n.le_succ.trans (n.succ.le_add_right i)
        simp only [A, B, C, Nat.succ_sub_succ_eq_sub, if_false, add_tsub_cancel_left]
    _ = (∑ i ∈ Finset.range n, edist (f (w (i + 1))) (f (w i))) +
          ∑ i ∈ Finset.Ico (n + 1) (n + 1 + m), edist (f (w (i + 1))) (f (w i)) := by
      congr 1
      rw [Finset.range_eq_Ico]
      convert Finset.sum_Ico_add (fun i : ℕ => edist (f (w (i + 1))) (f (w i))) 0 m (n + 1)
        using 3 <;> abel
    _ ≤ ∑ i ∈ Finset.range (n + 1 + m), edist (f (w (i + 1))) (f (w i)) := by
      rw [← Finset.sum_union]
      · apply Finset.sum_le_sum_of_subset _
        rintro i hi
        simp only [Finset.mem_union, Finset.mem_range, Finset.mem_Ico] at hi ⊢
        cases' hi with hi hi
        · exact lt_of_lt_of_le hi (n.le_succ.trans (n.succ.le_add_right m))
        · exact hi.2
      · refine Finset.disjoint_left.2 fun i hi h'i => ?_
        simp only [Finset.mem_Ico, Finset.mem_range] at hi h'i
        exact hi.not_lt (Nat.lt_of_succ_le h'i.left)
    _ ≤ eVariationOn f (s ∪ t) := sum_le f _ hw wst
#align evariation_on.add_le_union eVariationOn.add_le_union

/-- If a set `s` is to the left of a set `t`, and both contain the boundary point `x`, then
the variation of `f` along `s ∪ t` is the sum of the variations. -/
theorem union (f : α → E) {s t : Set α} {x : α} (hs : IsGreatest s x) (ht : IsLeast t x) :
    eVariationOn f (s ∪ t) = eVariationOn f s + eVariationOn f t := by
  classical
  apply le_antisymm _ (eVariationOn.add_le_union f fun a ha b hb => le_trans (hs.2 ha) (ht.2 hb))
  apply iSup_le _
  rintro ⟨n, ⟨u, hu, ust⟩⟩
  obtain ⟨v, m, hv, vst, xv, huv⟩ : ∃ (v : ℕ → α) (m : ℕ),
    Monotone v ∧ (∀ i, v i ∈ s ∪ t) ∧ x ∈ v '' Iio m ∧
      (∑ i ∈ Finset.range n, edist (f (u (i + 1))) (f (u i))) ≤
        ∑ j ∈ Finset.range m, edist (f (v (j + 1))) (f (v j)) :=
    eVariationOn.add_point f (mem_union_left t hs.1) u hu ust n
  obtain ⟨N, hN, Nx⟩ : ∃ N, N < m ∧ v N = x := xv
  calc
    (∑ j ∈ Finset.range n, edist (f (u (j + 1))) (f (u j))) ≤
        ∑ j ∈ Finset.range m, edist (f (v (j + 1))) (f (v j)) :=
      huv
    _ = (∑ j ∈ Finset.Ico 0 N, edist (f (v (j + 1))) (f (v j))) +
<<<<<<< HEAD
          ∑ j ∈ Finset.Ico N m, edist (f (v (j + 1))) (f (v j)) :=
      by rw [Finset.range_eq_Ico, Finset.sum_Ico_consecutive _ (zero_le _) hN.le]
=======
          ∑ j ∈ Finset.Ico N m, edist (f (v (j + 1))) (f (v j)) := by
      rw [Finset.range_eq_Ico, Finset.sum_Ico_consecutive _ (zero_le _) hN.le]
>>>>>>> d97a437a
    _ ≤ eVariationOn f s + eVariationOn f t := by
      refine add_le_add ?_ ?_
      · apply sum_le_of_monotoneOn_Icc _ (hv.monotoneOn _) fun i hi => ?_
        rcases vst i with (h | h); · exact h
        have : v i = x := by
          apply le_antisymm
          · rw [← Nx]; exact hv hi.2
          · exact ht.2 h
        rw [this]
        exact hs.1
      · apply sum_le_of_monotoneOn_Icc _ (hv.monotoneOn _) fun i hi => ?_
        rcases vst i with (h | h); swap; · exact h
        have : v i = x := by
          apply le_antisymm
          · exact hs.2 h
          · rw [← Nx]; exact hv hi.1
        rw [this]
        exact ht.1
#align evariation_on.union eVariationOn.union

theorem Icc_add_Icc (f : α → E) {s : Set α} {a b c : α} (hab : a ≤ b) (hbc : b ≤ c) (hb : b ∈ s) :
    eVariationOn f (s ∩ Icc a b) + eVariationOn f (s ∩ Icc b c) = eVariationOn f (s ∩ Icc a c) := by
  have A : IsGreatest (s ∩ Icc a b) b :=
    ⟨⟨hb, hab, le_rfl⟩, inter_subset_right.trans Icc_subset_Iic_self⟩
  have B : IsLeast (s ∩ Icc b c) b :=
    ⟨⟨hb, le_rfl, hbc⟩, inter_subset_right.trans Icc_subset_Ici_self⟩
  rw [← eVariationOn.union f A B, ← inter_union_distrib_left, Icc_union_Icc_eq_Icc hab hbc]
#align evariation_on.Icc_add_Icc eVariationOn.Icc_add_Icc

section Monotone

variable {β : Type*} [LinearOrder β]

theorem comp_le_of_monotoneOn (f : α → E) {s : Set α} {t : Set β} (φ : β → α) (hφ : MonotoneOn φ t)
    (φst : MapsTo φ t s) : eVariationOn (f ∘ φ) t ≤ eVariationOn f s :=
  iSup_le fun ⟨n, u, hu, ut⟩ =>
    le_iSup_of_le ⟨n, φ ∘ u, fun x y xy => hφ (ut x) (ut y) (hu xy), fun i => φst (ut i)⟩ le_rfl
#align evariation_on.comp_le_of_monotone_on eVariationOn.comp_le_of_monotoneOn

theorem comp_le_of_antitoneOn (f : α → E) {s : Set α} {t : Set β} (φ : β → α) (hφ : AntitoneOn φ t)
    (φst : MapsTo φ t s) : eVariationOn (f ∘ φ) t ≤ eVariationOn f s := by
  refine iSup_le ?_
  rintro ⟨n, u, hu, ut⟩
  rw [← Finset.sum_range_reflect]
  refine (Finset.sum_congr rfl fun x hx => ?_).trans_le <| le_iSup_of_le
    ⟨n, fun i => φ (u <| n - i), fun x y xy => hφ (ut _) (ut _) (hu <| Nat.sub_le_sub_left xy n),
      fun i => φst (ut _)⟩
    le_rfl
  rw [Finset.mem_range] at hx
  dsimp only [Subtype.coe_mk, Function.comp_apply]
  rw [edist_comm]
  congr 4 <;> omega
#align evariation_on.comp_le_of_antitone_on eVariationOn.comp_le_of_antitoneOn

theorem comp_eq_of_monotoneOn (f : α → E) {t : Set β} (φ : β → α) (hφ : MonotoneOn φ t) :
    eVariationOn (f ∘ φ) t = eVariationOn f (φ '' t) := by
  apply le_antisymm (comp_le_of_monotoneOn f φ hφ (mapsTo_image φ t))
  cases isEmpty_or_nonempty β
  · convert zero_le (_ : ℝ≥0∞)
    exact eVariationOn.subsingleton f <|
      (subsingleton_of_subsingleton.image _).anti (surjOn_image φ t)
  let ψ := φ.invFunOn t
  have ψφs : EqOn (φ ∘ ψ) id (φ '' t) := (surjOn_image φ t).rightInvOn_invFunOn
  have ψts : MapsTo ψ (φ '' t) t := (surjOn_image φ t).mapsTo_invFunOn
  have hψ : MonotoneOn ψ (φ '' t) := Function.monotoneOn_of_rightInvOn_of_mapsTo hφ ψφs ψts
  change eVariationOn (f ∘ id) (φ '' t) ≤ eVariationOn (f ∘ φ) t
  rw [← eq_of_eqOn (ψφs.comp_left : EqOn (f ∘ φ ∘ ψ) (f ∘ id) (φ '' t))]
  exact comp_le_of_monotoneOn _ ψ hψ ψts
#align evariation_on.comp_eq_of_monotone_on eVariationOn.comp_eq_of_monotoneOn

theorem comp_inter_Icc_eq_of_monotoneOn (f : α → E) {t : Set β} (φ : β → α) (hφ : MonotoneOn φ t)
    {x y : β} (hx : x ∈ t) (hy : y ∈ t) :
    eVariationOn (f ∘ φ) (t ∩ Icc x y) = eVariationOn f (φ '' t ∩ Icc (φ x) (φ y)) := by
  rcases le_total x y with (h | h)
  · convert comp_eq_of_monotoneOn f φ (hφ.mono Set.inter_subset_left)
    apply le_antisymm
    · rintro _ ⟨⟨u, us, rfl⟩, vφx, vφy⟩
      rcases le_total x u with (xu | ux)
      · rcases le_total u y with (uy | yu)
        · exact ⟨u, ⟨us, ⟨xu, uy⟩⟩, rfl⟩
        · rw [le_antisymm vφy (hφ hy us yu)]
          exact ⟨y, ⟨hy, ⟨h, le_rfl⟩⟩, rfl⟩
      · rw [← le_antisymm vφx (hφ us hx ux)]
        exact ⟨x, ⟨hx, ⟨le_rfl, h⟩⟩, rfl⟩
    · rintro _ ⟨u, ⟨⟨hu, xu, uy⟩, rfl⟩⟩
      exact ⟨⟨u, hu, rfl⟩, ⟨hφ hx hu xu, hφ hu hy uy⟩⟩
  · rw [eVariationOn.subsingleton, eVariationOn.subsingleton]
    exacts [(Set.subsingleton_Icc_of_ge (hφ hy hx h)).anti Set.inter_subset_right,
      (Set.subsingleton_Icc_of_ge h).anti Set.inter_subset_right]
#align evariation_on.comp_inter_Icc_eq_of_monotone_on eVariationOn.comp_inter_Icc_eq_of_monotoneOn

theorem comp_eq_of_antitoneOn (f : α → E) {t : Set β} (φ : β → α) (hφ : AntitoneOn φ t) :
    eVariationOn (f ∘ φ) t = eVariationOn f (φ '' t) := by
  apply le_antisymm (comp_le_of_antitoneOn f φ hφ (mapsTo_image φ t))
  cases isEmpty_or_nonempty β
  · convert zero_le (_ : ℝ≥0∞)
    exact eVariationOn.subsingleton f <| (subsingleton_of_subsingleton.image _).anti
      (surjOn_image φ t)
  let ψ := φ.invFunOn t
  have ψφs : EqOn (φ ∘ ψ) id (φ '' t) := (surjOn_image φ t).rightInvOn_invFunOn
  have ψts := (surjOn_image φ t).mapsTo_invFunOn
  have hψ : AntitoneOn ψ (φ '' t) := Function.antitoneOn_of_rightInvOn_of_mapsTo hφ ψφs ψts
  change eVariationOn (f ∘ id) (φ '' t) ≤ eVariationOn (f ∘ φ) t
  rw [← eq_of_eqOn (ψφs.comp_left : EqOn (f ∘ φ ∘ ψ) (f ∘ id) (φ '' t))]
  exact comp_le_of_antitoneOn _ ψ hψ ψts
#align evariation_on.comp_eq_of_antitone_on eVariationOn.comp_eq_of_antitoneOn

open OrderDual

theorem comp_ofDual (f : α → E) (s : Set α) :
    eVariationOn (f ∘ ofDual) (ofDual ⁻¹' s) = eVariationOn f s := by
  convert comp_eq_of_antitoneOn f ofDual fun _ _ _ _ => id
  simp only [Equiv.image_preimage]
#align evariation_on.comp_of_dual eVariationOn.comp_ofDual

end Monotone

end eVariationOn

/-! ## Monotone functions and bounded variation -/

theorem MonotoneOn.eVariationOn_le {f : α → ℝ} {s : Set α} (hf : MonotoneOn f s) {a b : α}
    (as : a ∈ s) (bs : b ∈ s) : eVariationOn f (s ∩ Icc a b) ≤ ENNReal.ofReal (f b - f a) := by
  apply iSup_le _
  rintro ⟨n, ⟨u, hu, us⟩⟩
  calc
    (∑ i ∈ Finset.range n, edist (f (u (i + 1))) (f (u i))) =
        ∑ i ∈ Finset.range n, ENNReal.ofReal (f (u (i + 1)) - f (u i)) := by
      refine Finset.sum_congr rfl fun i hi => ?_
      simp only [Finset.mem_range] at hi
      rw [edist_dist, Real.dist_eq, abs_of_nonneg]
      exact sub_nonneg_of_le (hf (us i).1 (us (i + 1)).1 (hu (Nat.le_succ _)))
    _ = ENNReal.ofReal (∑ i ∈ Finset.range n, (f (u (i + 1)) - f (u i))) := by
      rw [ENNReal.ofReal_sum_of_nonneg]
      intro i _
      exact sub_nonneg_of_le (hf (us i).1 (us (i + 1)).1 (hu (Nat.le_succ _)))
    _ = ENNReal.ofReal (f (u n) - f (u 0)) := by rw [Finset.sum_range_sub fun i => f (u i)]
    _ ≤ ENNReal.ofReal (f b - f a) := by
      apply ENNReal.ofReal_le_ofReal
      exact sub_le_sub (hf (us n).1 bs (us n).2.2) (hf as (us 0).1 (us 0).2.1)
#align monotone_on.evariation_on_le MonotoneOn.eVariationOn_le

theorem MonotoneOn.locallyBoundedVariationOn {f : α → ℝ} {s : Set α} (hf : MonotoneOn f s) :
    LocallyBoundedVariationOn f s := fun _ _ as bs =>
  ((hf.eVariationOn_le as bs).trans_lt ENNReal.ofReal_lt_top).ne
#align monotone_on.has_locally_bounded_variation_on MonotoneOn.locallyBoundedVariationOn

/-- The **signed** variation of `f` on the interval `Icc a b` intersected with the set `s`,
squashed to a real (therefore only really meaningful if the variation is finite)
-/
noncomputable def variationOnFromTo (f : α → E) (s : Set α) (a b : α) : ℝ :=
  if a ≤ b then (eVariationOn f (s ∩ Icc a b)).toReal else -(eVariationOn f (s ∩ Icc b a)).toReal
#align variation_on_from_to variationOnFromTo

namespace variationOnFromTo

variable (f : α → E) (s : Set α)

protected theorem self (a : α) : variationOnFromTo f s a a = 0 := by
  dsimp only [variationOnFromTo]
  rw [if_pos le_rfl, Icc_self, eVariationOn.subsingleton, ENNReal.zero_toReal]
  exact fun x hx y hy => hx.2.trans hy.2.symm
#align variation_on_from_to.self variationOnFromTo.self

protected theorem nonneg_of_le {a b : α} (h : a ≤ b) : 0 ≤ variationOnFromTo f s a b := by
  simp only [variationOnFromTo, if_pos h, ENNReal.toReal_nonneg]
#align variation_on_from_to.nonneg_of_le variationOnFromTo.nonneg_of_le

protected theorem eq_neg_swap (a b : α) :
    variationOnFromTo f s a b = -variationOnFromTo f s b a := by
  rcases lt_trichotomy a b with (ab | rfl | ba)
  · simp only [variationOnFromTo, if_pos ab.le, if_neg ab.not_le, neg_neg]
  · simp only [variationOnFromTo.self, neg_zero]
  · simp only [variationOnFromTo, if_pos ba.le, if_neg ba.not_le, neg_neg]
#align variation_on_from_to.eq_neg_swap variationOnFromTo.eq_neg_swap

protected theorem nonpos_of_ge {a b : α} (h : b ≤ a) : variationOnFromTo f s a b ≤ 0 := by
  rw [variationOnFromTo.eq_neg_swap]
  exact neg_nonpos_of_nonneg (variationOnFromTo.nonneg_of_le f s h)
#align variation_on_from_to.nonpos_of_ge variationOnFromTo.nonpos_of_ge

protected theorem eq_of_le {a b : α} (h : a ≤ b) :
    variationOnFromTo f s a b = (eVariationOn f (s ∩ Icc a b)).toReal :=
  if_pos h
#align variation_on_from_to.eq_of_le variationOnFromTo.eq_of_le

protected theorem eq_of_ge {a b : α} (h : b ≤ a) :
    variationOnFromTo f s a b = -(eVariationOn f (s ∩ Icc b a)).toReal := by
  rw [variationOnFromTo.eq_neg_swap, neg_inj, variationOnFromTo.eq_of_le f s h]
#align variation_on_from_to.eq_of_ge variationOnFromTo.eq_of_ge

protected theorem add {f : α → E} {s : Set α} (hf : LocallyBoundedVariationOn f s) {a b c : α}
    (ha : a ∈ s) (hb : b ∈ s) (hc : c ∈ s) :
    variationOnFromTo f s a b + variationOnFromTo f s b c = variationOnFromTo f s a c := by
  symm
  refine additive_of_isTotal ((· : α) ≤ ·) (variationOnFromTo f s) (· ∈ s) ?_ ?_ ha hb hc
  · rintro x y _xs _ys
    simp only [variationOnFromTo.eq_neg_swap f s y x, Subtype.coe_mk, add_right_neg,
      forall_true_left]
  · rintro x y z xy yz xs ys zs
    rw [variationOnFromTo.eq_of_le f s xy, variationOnFromTo.eq_of_le f s yz,
      variationOnFromTo.eq_of_le f s (xy.trans yz),
      ← ENNReal.toReal_add (hf x y xs ys) (hf y z ys zs), eVariationOn.Icc_add_Icc f xy yz ys]
#align variation_on_from_to.add variationOnFromTo.add

protected theorem edist_zero_of_eq_zero {f : α → E} {s : Set α} (hf : LocallyBoundedVariationOn f s)
    {a b : α} (ha : a ∈ s) (hb : b ∈ s) (h : variationOnFromTo f s a b = 0) :
    edist (f a) (f b) = 0 := by
  wlog h' : a ≤ b
  · rw [edist_comm]
    apply this f s hf hb ha _ (le_of_not_le h')
    rw [variationOnFromTo.eq_neg_swap, h, neg_zero]
  · apply le_antisymm _ (zero_le _)
    rw [← ENNReal.ofReal_zero, ← h, variationOnFromTo.eq_of_le f s h',
      ENNReal.ofReal_toReal (hf a b ha hb)]
    apply eVariationOn.edist_le
    exacts [⟨ha, ⟨le_rfl, h'⟩⟩, ⟨hb, ⟨h', le_rfl⟩⟩]
#align variation_on_from_to.edist_zero_of_eq_zero variationOnFromTo.edist_zero_of_eq_zero

protected theorem eq_left_iff {f : α → E} {s : Set α} (hf : LocallyBoundedVariationOn f s)
    {a b c : α} (ha : a ∈ s) (hb : b ∈ s) (hc : c ∈ s) :
    variationOnFromTo f s a b = variationOnFromTo f s a c ↔ variationOnFromTo f s b c = 0 := by
  simp only [← variationOnFromTo.add hf ha hb hc, self_eq_add_right]
#align variation_on_from_to.eq_left_iff variationOnFromTo.eq_left_iff

protected theorem eq_zero_iff_of_le {f : α → E} {s : Set α} (hf : LocallyBoundedVariationOn f s)
    {a b : α} (ha : a ∈ s) (hb : b ∈ s) (ab : a ≤ b) :
    variationOnFromTo f s a b = 0 ↔
      ∀ ⦃x⦄ (_hx : x ∈ s ∩ Icc a b) ⦃y⦄ (_hy : y ∈ s ∩ Icc a b), edist (f x) (f y) = 0 := by
  rw [variationOnFromTo.eq_of_le _ _ ab, ENNReal.toReal_eq_zero_iff, or_iff_left (hf a b ha hb),
    eVariationOn.eq_zero_iff]
#align variation_on_from_to.eq_zero_iff_of_le variationOnFromTo.eq_zero_iff_of_le

protected theorem eq_zero_iff_of_ge {f : α → E} {s : Set α} (hf : LocallyBoundedVariationOn f s)
    {a b : α} (ha : a ∈ s) (hb : b ∈ s) (ba : b ≤ a) :
    variationOnFromTo f s a b = 0 ↔
      ∀ ⦃x⦄ (_hx : x ∈ s ∩ Icc b a) ⦃y⦄ (_hy : y ∈ s ∩ Icc b a), edist (f x) (f y) = 0 := by
  rw [variationOnFromTo.eq_of_ge _ _ ba, neg_eq_zero, ENNReal.toReal_eq_zero_iff,
    or_iff_left (hf b a hb ha), eVariationOn.eq_zero_iff]
#align variation_on_from_to.eq_zero_iff_of_ge variationOnFromTo.eq_zero_iff_of_ge

protected theorem eq_zero_iff {f : α → E} {s : Set α} (hf : LocallyBoundedVariationOn f s) {a b : α}
    (ha : a ∈ s) (hb : b ∈ s) :
    variationOnFromTo f s a b = 0 ↔
      ∀ ⦃x⦄ (_hx : x ∈ s ∩ uIcc a b) ⦃y⦄ (_hy : y ∈ s ∩ uIcc a b), edist (f x) (f y) = 0 := by
  rcases le_total a b with (ab | ba)
  · rw [uIcc_of_le ab]
    exact variationOnFromTo.eq_zero_iff_of_le hf ha hb ab
  · rw [uIcc_of_ge ba]
    exact variationOnFromTo.eq_zero_iff_of_ge hf ha hb ba
#align variation_on_from_to.eq_zero_iff variationOnFromTo.eq_zero_iff

variable {f} {s}

protected theorem monotoneOn (hf : LocallyBoundedVariationOn f s) {a : α} (as : a ∈ s) :
    MonotoneOn (variationOnFromTo f s a) s := by
  rintro b bs c cs bc
  rw [← variationOnFromTo.add hf as bs cs]
  exact le_add_of_nonneg_right (variationOnFromTo.nonneg_of_le f s bc)
#align variation_on_from_to.monotone_on variationOnFromTo.monotoneOn

protected theorem antitoneOn (hf : LocallyBoundedVariationOn f s) {b : α} (bs : b ∈ s) :
    AntitoneOn (fun a => variationOnFromTo f s a b) s := by
  rintro a as c cs ac
  dsimp only
  rw [← variationOnFromTo.add hf as cs bs]
  exact le_add_of_nonneg_left (variationOnFromTo.nonneg_of_le f s ac)
#align variation_on_from_to.antitone_on variationOnFromTo.antitoneOn

protected theorem sub_self_monotoneOn {f : α → ℝ} {s : Set α} (hf : LocallyBoundedVariationOn f s)
    {a : α} (as : a ∈ s) : MonotoneOn (variationOnFromTo f s a - f) s := by
  rintro b bs c cs bc
  rw [Pi.sub_apply, Pi.sub_apply, le_sub_iff_add_le, add_comm_sub, ← le_sub_iff_add_le']
  calc
    f c - f b ≤ |f c - f b| := le_abs_self _
    _ = dist (f b) (f c) := by rw [dist_comm, Real.dist_eq]
    _ ≤ variationOnFromTo f s b c := by
      rw [variationOnFromTo.eq_of_le f s bc, dist_edist]
      apply ENNReal.toReal_mono (hf b c bs cs)
      apply eVariationOn.edist_le f
      exacts [⟨bs, le_rfl, bc⟩, ⟨cs, bc, le_rfl⟩]
    _ = variationOnFromTo f s a c - variationOnFromTo f s a b := by
      rw [← variationOnFromTo.add hf as bs cs, add_sub_cancel_left]

#align variation_on_from_to.sub_self_monotone_on variationOnFromTo.sub_self_monotoneOn

protected theorem comp_eq_of_monotoneOn {β : Type*} [LinearOrder β] (f : α → E) {t : Set β}
    (φ : β → α) (hφ : MonotoneOn φ t) {x y : β} (hx : x ∈ t) (hy : y ∈ t) :
    variationOnFromTo (f ∘ φ) t x y = variationOnFromTo f (φ '' t) (φ x) (φ y) := by
  rcases le_total x y with (h | h)
  · rw [variationOnFromTo.eq_of_le _ _ h, variationOnFromTo.eq_of_le _ _ (hφ hx hy h),
      eVariationOn.comp_inter_Icc_eq_of_monotoneOn f φ hφ hx hy]
  · rw [variationOnFromTo.eq_of_ge _ _ h, variationOnFromTo.eq_of_ge _ _ (hφ hy hx h),
      eVariationOn.comp_inter_Icc_eq_of_monotoneOn f φ hφ hy hx]
#align variation_on_from_to.comp_eq_of_monotone_on variationOnFromTo.comp_eq_of_monotoneOn

end variationOnFromTo

/-- If a real valued function has bounded variation on a set, then it is a difference of monotone
functions there. -/
theorem LocallyBoundedVariationOn.exists_monotoneOn_sub_monotoneOn {f : α → ℝ} {s : Set α}
    (h : LocallyBoundedVariationOn f s) :
    ∃ p q : α → ℝ, MonotoneOn p s ∧ MonotoneOn q s ∧ f = p - q := by
  rcases eq_empty_or_nonempty s with (rfl | ⟨c, cs⟩)
  · exact ⟨f, 0, subsingleton_empty.monotoneOn _, subsingleton_empty.monotoneOn _,
      (sub_zero f).symm⟩
  · exact ⟨_, _, variationOnFromTo.monotoneOn h cs, variationOnFromTo.sub_self_monotoneOn h cs,
      (sub_sub_cancel _ _).symm⟩
#align has_locally_bounded_variation_on.exists_monotone_on_sub_monotone_on LocallyBoundedVariationOn.exists_monotoneOn_sub_monotoneOn

/-! ## Lipschitz functions and bounded variation -/

section LipschitzOnWith

variable {F : Type*} [PseudoEMetricSpace F]

theorem LipschitzOnWith.comp_eVariationOn_le {f : E → F} {C : ℝ≥0} {t : Set E}
    (h : LipschitzOnWith C f t) {g : α → E} {s : Set α} (hg : MapsTo g s t) :
    eVariationOn (f ∘ g) s ≤ C * eVariationOn g s := by
  apply iSup_le _
  rintro ⟨n, ⟨u, hu, us⟩⟩
  calc
    (∑ i ∈ Finset.range n, edist (f (g (u (i + 1)))) (f (g (u i)))) ≤
        ∑ i ∈ Finset.range n, C * edist (g (u (i + 1))) (g (u i)) :=
      Finset.sum_le_sum fun i _ => h (hg (us _)) (hg (us _))
    _ = C * ∑ i ∈ Finset.range n, edist (g (u (i + 1))) (g (u i)) := by rw [Finset.mul_sum]
    _ ≤ C * eVariationOn g s := mul_le_mul_left' (eVariationOn.sum_le _ _ hu us) _
#align lipschitz_on_with.comp_evariation_on_le LipschitzOnWith.comp_eVariationOn_le

theorem LipschitzOnWith.comp_boundedVariationOn {f : E → F} {C : ℝ≥0} {t : Set E}
    (hf : LipschitzOnWith C f t) {g : α → E} {s : Set α} (hg : MapsTo g s t)
    (h : BoundedVariationOn g s) : BoundedVariationOn (f ∘ g) s :=
  ne_top_of_le_ne_top (ENNReal.mul_ne_top ENNReal.coe_ne_top h) (hf.comp_eVariationOn_le hg)
#align lipschitz_on_with.comp_has_bounded_variation_on LipschitzOnWith.comp_boundedVariationOn

theorem LipschitzOnWith.comp_locallyBoundedVariationOn {f : E → F} {C : ℝ≥0} {t : Set E}
    (hf : LipschitzOnWith C f t) {g : α → E} {s : Set α} (hg : MapsTo g s t)
    (h : LocallyBoundedVariationOn g s) : LocallyBoundedVariationOn (f ∘ g) s :=
  fun x y xs ys =>
  hf.comp_boundedVariationOn (hg.mono_left inter_subset_left) (h x y xs ys)
#align lipschitz_on_with.comp_has_locally_bounded_variation_on LipschitzOnWith.comp_locallyBoundedVariationOn

theorem LipschitzWith.comp_boundedVariationOn {f : E → F} {C : ℝ≥0} (hf : LipschitzWith C f)
    {g : α → E} {s : Set α} (h : BoundedVariationOn g s) : BoundedVariationOn (f ∘ g) s :=
  (hf.lipschitzOnWith univ).comp_boundedVariationOn (mapsTo_univ _ _) h
#align lipschitz_with.comp_has_bounded_variation_on LipschitzWith.comp_boundedVariationOn

theorem LipschitzWith.comp_locallyBoundedVariationOn {f : E → F} {C : ℝ≥0}
    (hf : LipschitzWith C f) {g : α → E} {s : Set α} (h : LocallyBoundedVariationOn g s) :
    LocallyBoundedVariationOn (f ∘ g) s :=
  (hf.lipschitzOnWith univ).comp_locallyBoundedVariationOn (mapsTo_univ _ _) h
#align lipschitz_with.comp_has_locally_bounded_variation_on LipschitzWith.comp_locallyBoundedVariationOn

theorem LipschitzOnWith.locallyBoundedVariationOn {f : ℝ → E} {C : ℝ≥0} {s : Set ℝ}
    (hf : LipschitzOnWith C f s) : LocallyBoundedVariationOn f s :=
  hf.comp_locallyBoundedVariationOn (mapsTo_id _)
    (@monotoneOn_id ℝ _ s).locallyBoundedVariationOn
#align lipschitz_on_with.has_locally_bounded_variation_on LipschitzOnWith.locallyBoundedVariationOn

theorem LipschitzWith.locallyBoundedVariationOn {f : ℝ → E} {C : ℝ≥0} (hf : LipschitzWith C f)
    (s : Set ℝ) : LocallyBoundedVariationOn f s :=
  (hf.lipschitzOnWith s).locallyBoundedVariationOn
#align lipschitz_with.has_locally_bounded_variation_on LipschitzWith.locallyBoundedVariationOn

end LipschitzOnWith

/-! ## Almost everywhere differentiability of functions with locally bounded variation -/

variable {V : Type*} [NormedAddCommGroup V] [NormedSpace ℝ V] [FiniteDimensional ℝ V]

namespace LocallyBoundedVariationOn

/-- A bounded variation function into `ℝ` is differentiable almost everywhere. Superseded by
`ae_differentiableWithinAt_of_mem`. -/
theorem ae_differentiableWithinAt_of_mem_real {f : ℝ → ℝ} {s : Set ℝ}
    (h : LocallyBoundedVariationOn f s) : ∀ᵐ x, x ∈ s → DifferentiableWithinAt ℝ f s x := by
  obtain ⟨p, q, hp, hq, rfl⟩ : ∃ p q, MonotoneOn p s ∧ MonotoneOn q s ∧ f = p - q :=
    h.exists_monotoneOn_sub_monotoneOn
  filter_upwards [hp.ae_differentiableWithinAt_of_mem, hq.ae_differentiableWithinAt_of_mem] with
    x hxp hxq xs
  exact (hxp xs).sub (hxq xs)
#align has_locally_bounded_variation_on.ae_differentiable_within_at_of_mem_real LocallyBoundedVariationOn.ae_differentiableWithinAt_of_mem_real

/-- A bounded variation function into a finite dimensional product vector space is differentiable
almost everywhere. Superseded by `ae_differentiableWithinAt_of_mem`. -/
theorem ae_differentiableWithinAt_of_mem_pi {ι : Type*} [Fintype ι] {f : ℝ → ι → ℝ} {s : Set ℝ}
    (h : LocallyBoundedVariationOn f s) : ∀ᵐ x, x ∈ s → DifferentiableWithinAt ℝ f s x := by
  have A : ∀ i : ι, LipschitzWith 1 fun x : ι → ℝ => x i := fun i => LipschitzWith.eval i
  have : ∀ i : ι, ∀ᵐ x, x ∈ s → DifferentiableWithinAt ℝ (fun x : ℝ => f x i) s x := fun i ↦ by
    apply ae_differentiableWithinAt_of_mem_real
    exact LipschitzWith.comp_locallyBoundedVariationOn (A i) h
  filter_upwards [ae_all_iff.2 this] with x hx xs
  exact differentiableWithinAt_pi.2 fun i => hx i xs
#align has_locally_bounded_variation_on.ae_differentiable_within_at_of_mem_pi LocallyBoundedVariationOn.ae_differentiableWithinAt_of_mem_pi

/-- A real function into a finite dimensional real vector space with bounded variation on a set
is differentiable almost everywhere in this set. -/
theorem ae_differentiableWithinAt_of_mem {f : ℝ → V} {s : Set ℝ}
    (h : LocallyBoundedVariationOn f s) : ∀ᵐ x, x ∈ s → DifferentiableWithinAt ℝ f s x := by
  let A := (Basis.ofVectorSpace ℝ V).equivFun.toContinuousLinearEquiv
  suffices H : ∀ᵐ x, x ∈ s → DifferentiableWithinAt ℝ (A ∘ f) s x by
    filter_upwards [H] with x hx xs
    have : f = (A.symm ∘ A) ∘ f := by
      simp only [ContinuousLinearEquiv.symm_comp_self, Function.id_comp]
    rw [this]
    exact A.symm.differentiableAt.comp_differentiableWithinAt x (hx xs)
  apply ae_differentiableWithinAt_of_mem_pi
  exact A.lipschitz.comp_locallyBoundedVariationOn h
#align has_locally_bounded_variation_on.ae_differentiable_within_at_of_mem LocallyBoundedVariationOn.ae_differentiableWithinAt_of_mem

/-- A real function into a finite dimensional real vector space with bounded variation on a set
is differentiable almost everywhere in this set. -/
theorem ae_differentiableWithinAt {f : ℝ → V} {s : Set ℝ} (h : LocallyBoundedVariationOn f s)
    (hs : MeasurableSet s) : ∀ᵐ x ∂volume.restrict s, DifferentiableWithinAt ℝ f s x := by
  rw [ae_restrict_iff' hs]
  exact h.ae_differentiableWithinAt_of_mem
#align has_locally_bounded_variation_on.ae_differentiable_within_at LocallyBoundedVariationOn.ae_differentiableWithinAt

/-- A real function into a finite dimensional real vector space with bounded variation
is differentiable almost everywhere. -/
theorem ae_differentiableAt {f : ℝ → V} (h : LocallyBoundedVariationOn f univ) :
    ∀ᵐ x, DifferentiableAt ℝ f x := by
  filter_upwards [h.ae_differentiableWithinAt_of_mem] with x hx
  rw [differentiableWithinAt_univ] at hx
  exact hx (mem_univ _)
#align has_locally_bounded_variation_on.ae_differentiable_at LocallyBoundedVariationOn.ae_differentiableAt

end LocallyBoundedVariationOn

/-- A real function into a finite dimensional real vector space which is Lipschitz on a set
is differentiable almost everywhere in this set. For the general Rademacher theorem assuming
that the source space is finite dimensional, see `LipschitzOnWith.ae_differentiableWithinAt_of_mem`.
-/
theorem LipschitzOnWith.ae_differentiableWithinAt_of_mem_real {C : ℝ≥0} {f : ℝ → V} {s : Set ℝ}
    (h : LipschitzOnWith C f s) : ∀ᵐ x, x ∈ s → DifferentiableWithinAt ℝ f s x :=
  h.locallyBoundedVariationOn.ae_differentiableWithinAt_of_mem
#align lipschitz_on_with.ae_differentiable_within_at_of_mem LipschitzOnWith.ae_differentiableWithinAt_of_mem_real

/-- A real function into a finite dimensional real vector space which is Lipschitz on a set
is differentiable almost everywhere in this set. For the general Rademacher theorem assuming
that the source space is finite dimensional, see `LipschitzOnWith.ae_differentiableWithinAt`. -/
theorem LipschitzOnWith.ae_differentiableWithinAt_real {C : ℝ≥0} {f : ℝ → V} {s : Set ℝ}
    (h : LipschitzOnWith C f s) (hs : MeasurableSet s) :
    ∀ᵐ x ∂volume.restrict s, DifferentiableWithinAt ℝ f s x :=
  h.locallyBoundedVariationOn.ae_differentiableWithinAt hs
#align lipschitz_on_with.ae_differentiable_within_at LipschitzOnWith.ae_differentiableWithinAt_real

/-- A real Lipschitz function into a finite dimensional real vector space is differentiable
almost everywhere. For the general Rademacher theorem assuming
that the source space is finite dimensional, see `LipschitzWith.ae_differentiableAt`. -/
theorem LipschitzWith.ae_differentiableAt_real {C : ℝ≥0} {f : ℝ → V} (h : LipschitzWith C f) :
    ∀ᵐ x, DifferentiableAt ℝ f x :=
  (h.locallyBoundedVariationOn univ).ae_differentiableAt
#align lipschitz_with.ae_differentiable_at LipschitzWith.ae_differentiableAt_real<|MERGE_RESOLUTION|>--- conflicted
+++ resolved
@@ -476,13 +476,8 @@
         ∑ j ∈ Finset.range m, edist (f (v (j + 1))) (f (v j)) :=
       huv
     _ = (∑ j ∈ Finset.Ico 0 N, edist (f (v (j + 1))) (f (v j))) +
-<<<<<<< HEAD
-          ∑ j ∈ Finset.Ico N m, edist (f (v (j + 1))) (f (v j)) :=
-      by rw [Finset.range_eq_Ico, Finset.sum_Ico_consecutive _ (zero_le _) hN.le]
-=======
           ∑ j ∈ Finset.Ico N m, edist (f (v (j + 1))) (f (v j)) := by
       rw [Finset.range_eq_Ico, Finset.sum_Ico_consecutive _ (zero_le _) hN.le]
->>>>>>> d97a437a
     _ ≤ eVariationOn f s + eVariationOn f t := by
       refine add_le_add ?_ ?_
       · apply sum_le_of_monotoneOn_Icc _ (hv.monotoneOn _) fun i hi => ?_
