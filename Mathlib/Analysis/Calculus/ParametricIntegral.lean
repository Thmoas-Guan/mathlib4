/-
Copyright (c) 2021 Patrick Massot. All rights reserved.
Released under Apache 2.0 license as described in the file LICENSE.
Authors: Patrick Massot
-/
import Mathlib.Analysis.Calculus.MeanValue
import Mathlib.MeasureTheory.Integral.SetIntegral

#align_import analysis.calculus.parametric_integral from "leanprover-community/mathlib"@"8f9fea08977f7e450770933ee6abb20733b47c92"

/-!
# Derivatives of integrals depending on parameters

A parametric integral is a function with shape `f = fun x : H ↦ ∫ a : α, F x a ∂μ` for some
`F : H → α → E`, where `H` and `E` are normed spaces and `α` is a measured space with measure `μ`.

We already know from `continuous_of_dominated` in `Mathlib/MeasureTheory/Integral/Bochner.lean` how
to guarantee that `f` is continuous using the dominated convergence theorem. In this file,
we want to express the derivative of `f` as the integral of the derivative of `F` with respect
to `x`.


## Main results

As explained above, all results express the derivative of a parametric integral as the integral of
a derivative. The variations come from the assumptions and from the different ways of expressing
derivative, especially Fréchet derivatives vs elementary derivative of function of one real
variable.

* `hasFDerivAt_integral_of_dominated_loc_of_lip`: this version assumes that
  - `F x` is ae-measurable for x near `x₀`,
  - `F x₀` is integrable,
  - `fun x ↦ F x a` has derivative `F' a : H →L[ℝ] E` at `x₀` which is ae-measurable,
  - `fun x ↦ F x a` is locally Lipschitz near `x₀` for almost every `a`,
    with a Lipschitz bound which is integrable with respect to `a`.

  A subtle point is that the "near x₀" in the last condition has to be uniform in `a`. This is
  controlled by a positive number `ε`.

* `hasFDerivAt_integral_of_dominated_of_fderiv_le`: this version assume `fun x ↦ F x a` has
   derivative `F' x a` for `x` near `x₀` and `F' x` is bounded by an integrable function independent
   from `x` near `x₀`.

`hasDerivAt_integral_of_dominated_loc_of_lip` and
`hasDerivAt_integral_of_dominated_loc_of_deriv_le` are versions of the above two results that
assume `H = ℝ` or `H = ℂ` and use the high-school derivative `deriv` instead of Fréchet derivative
`fderiv`.

We also provide versions of these theorems for set integrals.

## Tags
integral, derivative
-/


noncomputable section

open TopologicalSpace MeasureTheory Filter Metric

open scoped Topology Filter

variable {α : Type*} [MeasurableSpace α] {μ : Measure α} {𝕜 : Type*} [IsROrC 𝕜] {E : Type*}
  [NormedAddCommGroup E] [NormedSpace ℝ E] [NormedSpace 𝕜 E] [CompleteSpace E] {H : Type*}
  [NormedAddCommGroup H] [NormedSpace 𝕜 H]

variable {F : H → α → E} {x₀ : H} {bound : α → ℝ} {ε : ℝ}

/-- Differentiation under integral of `x ↦ ∫ F x a` at a given point `x₀`, assuming `F x₀` is
integrable, `‖F x a - F x₀ a‖ ≤ bound a * ‖x - x₀‖` for `x` in a ball around `x₀` for ae `a` with
integrable Lipschitz bound `bound` (with a ball radius independent of `a`), and `F x` is
ae-measurable for `x` in the same ball. See `hasFDerivAt_integral_of_dominated_loc_of_lip` for a
slightly less general but usually more useful version. -/
theorem hasFDerivAt_integral_of_dominated_loc_of_lip' {F' : α → H →L[𝕜] E} (ε_pos : 0 < ε)
    (hF_meas : ∀ x ∈ ball x₀ ε, AEStronglyMeasurable (F x) μ) (hF_int : Integrable (F x₀) μ)
    (hF'_meas : AEStronglyMeasurable F' μ)
    (h_lipsch : ∀ᵐ a ∂μ, ∀ x ∈ ball x₀ ε, ‖F x a - F x₀ a‖ ≤ bound a * ‖x - x₀‖)
    (bound_integrable : Integrable (bound : α → ℝ) μ)
    (h_diff : ∀ᵐ a ∂μ, HasFDerivAt (F · a) (F' a) x₀) :
    Integrable F' μ ∧ HasFDerivAt (fun x ↦ ∫ a, F x a ∂μ) (∫ a, F' a ∂μ) x₀ := by
  have x₀_in : x₀ ∈ ball x₀ ε := mem_ball_self ε_pos
  have nneg : ∀ x, 0 ≤ ‖x - x₀‖⁻¹ := fun x ↦ inv_nonneg.mpr (norm_nonneg _)
  set b : α → ℝ := fun a ↦ |bound a|
  have b_int : Integrable b μ := bound_integrable.norm
  have b_nonneg : ∀ a, 0 ≤ b a := fun a ↦ abs_nonneg _
  replace h_lipsch : ∀ᵐ a ∂μ, ∀ x ∈ ball x₀ ε, ‖F x a - F x₀ a‖ ≤ b a * ‖x - x₀‖ :=
    h_lipsch.mono fun a ha x hx ↦
      (ha x hx).trans <| mul_le_mul_of_nonneg_right (le_abs_self _) (norm_nonneg _)
  have hF_int' : ∀ x ∈ ball x₀ ε, Integrable (F x) μ := fun x x_in ↦ by
    have : ∀ᵐ a ∂μ, ‖F x₀ a - F x a‖ ≤ ε * b a := by
      simp only [norm_sub_rev (F x₀ _)]
      refine h_lipsch.mono fun a ha ↦ (ha x x_in).trans ?_
      rw [mul_comm ε]
      rw [mem_ball, dist_eq_norm] at x_in
      exact mul_le_mul_of_nonneg_left x_in.le (b_nonneg _)
    exact integrable_of_norm_sub_le (hF_meas x x_in) hF_int
      (bound_integrable.norm.const_mul ε) this
  have hF'_int : Integrable F' μ :=
    have : ∀ᵐ a ∂μ, ‖F' a‖ ≤ b a := by
      apply (h_diff.and h_lipsch).mono
      rintro a ⟨ha_diff, ha_lip⟩
      exact ha_diff.le_of_lip' (b_nonneg a) (mem_of_superset (ball_mem_nhds _ ε_pos) <| ha_lip)
    b_int.mono' hF'_meas this
  refine ⟨hF'_int, ?_⟩
  have h_ball : ball x₀ ε ∈ 𝓝 x₀ := ball_mem_nhds x₀ ε_pos
  have : ∀ᶠ x in 𝓝 x₀, ‖x - x₀‖⁻¹ * ‖((∫ a, F x a ∂μ) - ∫ a, F x₀ a ∂μ) - (∫ a, F' a ∂μ) (x - x₀)‖ =
      ‖∫ a, ‖x - x₀‖⁻¹ • (F x a - F x₀ a - F' a (x - x₀)) ∂μ‖ := by
    apply mem_of_superset (ball_mem_nhds _ ε_pos)
    intro x x_in; simp only
    rw [Set.mem_setOf_eq, ← norm_smul_of_nonneg (nneg _), integral_smul, integral_sub, integral_sub,
      ← ContinuousLinearMap.integral_apply hF'_int]
    exacts [hF_int' x x_in, hF_int, (hF_int' x x_in).sub hF_int,
      hF'_int.apply_continuousLinearMap _]
  rw [hasFDerivAt_iff_tendsto, tendsto_congr' this, ← tendsto_zero_iff_norm_tendsto_zero, ←
    show (∫ a : α, ‖x₀ - x₀‖⁻¹ • (F x₀ a - F x₀ a - (F' a) (x₀ - x₀)) ∂μ) = 0 by simp]
  apply tendsto_integral_filter_of_dominated_convergence
  · filter_upwards [h_ball] with _ x_in
    apply AEStronglyMeasurable.const_smul
    exact ((hF_meas _ x_in).sub (hF_meas _ x₀_in)).sub (hF'_meas.apply_continuousLinearMap _)
  · refine mem_of_superset h_ball fun x hx ↦ ?_
    apply (h_diff.and h_lipsch).mono
    rintro a ⟨-, ha_bound⟩
    show ‖‖x - x₀‖⁻¹ • (F x a - F x₀ a - F' a (x - x₀))‖ ≤ b a + ‖F' a‖
    replace ha_bound : ‖F x a - F x₀ a‖ ≤ b a * ‖x - x₀‖ := ha_bound x hx
    calc
      ‖‖x - x₀‖⁻¹ • (F x a - F x₀ a - F' a (x - x₀))‖ =
          ‖‖x - x₀‖⁻¹ • (F x a - F x₀ a) - ‖x - x₀‖⁻¹ • F' a (x - x₀)‖ :=
        by rw [smul_sub]
      _ ≤ ‖‖x - x₀‖⁻¹ • (F x a - F x₀ a)‖ + ‖‖x - x₀‖⁻¹ • F' a (x - x₀)‖ := (norm_sub_le _ _)
      _ = ‖x - x₀‖⁻¹ * ‖F x a - F x₀ a‖ + ‖x - x₀‖⁻¹ * ‖F' a (x - x₀)‖ := by
        rw [norm_smul_of_nonneg, norm_smul_of_nonneg] <;> exact nneg _
      _ ≤ ‖x - x₀‖⁻¹ * (b a * ‖x - x₀‖) + ‖x - x₀‖⁻¹ * (‖F' a‖ * ‖x - x₀‖) := by
        gcongr; exact (F' a).le_opNorm _
      _ ≤ b a + ‖F' a‖ := ?_
    simp only [← div_eq_inv_mul]
    apply_rules [add_le_add, div_le_of_nonneg_of_le_mul] <;> first | rfl | positivity
  · exact b_int.add hF'_int.norm
  · apply h_diff.mono
    intro a ha
    suffices Tendsto (fun x ↦ ‖x - x₀‖⁻¹ • (F x a - F x₀ a - F' a (x - x₀))) (𝓝 x₀) (𝓝 0) by simpa
    rw [tendsto_zero_iff_norm_tendsto_zero]
    have : (fun x ↦ ‖x - x₀‖⁻¹ * ‖F x a - F x₀ a - F' a (x - x₀)‖) = fun x ↦
        ‖‖x - x₀‖⁻¹ • (F x a - F x₀ a - F' a (x - x₀))‖ := by
      ext x
      rw [norm_smul_of_nonneg (nneg _)]
    rwa [hasFDerivAt_iff_tendsto, this] at ha
#align has_fderiv_at_integral_of_dominated_loc_of_lip' hasFDerivAt_integral_of_dominated_loc_of_lip'

/-- Differentiation under integral of `x ↦ ∫ F x a` at a given point `x₀`, assuming
`F x₀` is integrable, `x ↦ F x a` is locally Lipschitz on a ball around `x₀` for ae `a`
(with a ball radius independent of `a`) with integrable Lipschitz bound, and `F x` is ae-measurable
for `x` in a possibly smaller neighborhood of `x₀`. -/
theorem hasFDerivAt_integral_of_dominated_loc_of_lip {F' : α → H →L[𝕜] E}
    (ε_pos : 0 < ε) (hF_meas : ∀ᶠ x in 𝓝 x₀, AEStronglyMeasurable (F x) μ)
    (hF_int : Integrable (F x₀) μ) (hF'_meas : AEStronglyMeasurable F' μ)
    (h_lip : ∀ᵐ a ∂μ, LipschitzOnWith (Real.nnabs <| bound a) (F · a) (ball x₀ ε))
    (bound_integrable : Integrable (bound : α → ℝ) μ)
    (h_diff : ∀ᵐ a ∂μ, HasFDerivAt (F · a) (F' a) x₀) :
    Integrable F' μ ∧ HasFDerivAt (fun x ↦ ∫ a, F x a ∂μ) (∫ a, F' a ∂μ) x₀ := by
  obtain ⟨δ, δ_pos, hδ⟩ : ∃ δ > 0, ∀ x ∈ ball x₀ δ, AEStronglyMeasurable (F x) μ ∧ x ∈ ball x₀ ε
  exact eventually_nhds_iff_ball.mp (hF_meas.and (ball_mem_nhds x₀ ε_pos))
  choose hδ_meas hδε using hδ
  replace h_lip : ∀ᵐ a : α ∂μ, ∀ x ∈ ball x₀ δ, ‖F x a - F x₀ a‖ ≤ |bound a| * ‖x - x₀‖ :=
    h_lip.mono fun a lip x hx ↦ lip.norm_sub_le (hδε x hx) (mem_ball_self ε_pos)
  replace bound_integrable := bound_integrable.norm
  apply hasFDerivAt_integral_of_dominated_loc_of_lip' δ_pos <;> assumption
#align has_fderiv_at_integral_of_dominated_loc_of_lip hasFDerivAt_integral_of_dominated_loc_of_lip

/-- Differentiation under integral of `x ↦ ∫ F x a` at a given point `x₀`, assuming
`F x₀` is integrable, `x ↦ F x a` is differentiable on a ball around `x₀` for ae `a` with
derivative norm uniformly bounded by an integrable function (the ball radius is independent of `a`),
and `F x` is ae-measurable for `x` in a possibly smaller neighborhood of `x₀`. -/
theorem hasFDerivAt_integral_of_dominated_of_fderiv_le {F' : H → α → H →L[𝕜] E} (ε_pos : 0 < ε)
    (hF_meas : ∀ᶠ x in 𝓝 x₀, AEStronglyMeasurable (F x) μ) (hF_int : Integrable (F x₀) μ)
    (hF'_meas : AEStronglyMeasurable (F' x₀) μ)
    (h_bound : ∀ᵐ a ∂μ, ∀ x ∈ ball x₀ ε, ‖F' x a‖ ≤ bound a)
    (bound_integrable : Integrable (bound : α → ℝ) μ)
    (h_diff : ∀ᵐ a ∂μ, ∀ x ∈ ball x₀ ε, HasFDerivAt (F · a) (F' x a) x) :
    HasFDerivAt (fun x ↦ ∫ a, F x a ∂μ) (∫ a, F' x₀ a ∂μ) x₀ := by
  letI : NormedSpace ℝ H := NormedSpace.restrictScalars ℝ 𝕜 H
  have x₀_in : x₀ ∈ ball x₀ ε := mem_ball_self ε_pos
  have diff_x₀ : ∀ᵐ a ∂μ, HasFDerivAt (fun x ↦ F x a) (F' x₀ a) x₀ :=
    h_diff.mono fun a ha ↦ ha x₀ x₀_in
  have : ∀ᵐ a ∂μ, LipschitzOnWith (Real.nnabs (bound a)) (F · a) (ball x₀ ε) := by
    apply (h_diff.and h_bound).mono
    rintro a ⟨ha_deriv, ha_bound⟩
    refine (convex_ball _ _).lipschitzOnWith_of_nnnorm_hasFDerivWithin_le
      (fun x x_in ↦ (ha_deriv x x_in).hasFDerivWithinAt) fun x x_in ↦ ?_
    rw [← NNReal.coe_le_coe, coe_nnnorm, Real.coe_nnabs]
    exact (ha_bound x x_in).trans (le_abs_self _)
  exact (hasFDerivAt_integral_of_dominated_loc_of_lip ε_pos hF_meas hF_int hF'_meas this
    bound_integrable diff_x₀).2
#align has_fderiv_at_integral_of_dominated_of_fderiv_le hasFDerivAt_integral_of_dominated_of_fderiv_le

section

variable {F : 𝕜 → α → E} {x₀ : 𝕜}

/-- Derivative under integral of `x ↦ ∫ F x a` at a given point `x₀ : 𝕜`, `𝕜 = ℝ` or `𝕜 = ℂ`,
assuming `F x₀` is integrable, `x ↦ F x a` is locally Lipschitz on a ball around `x₀` for ae `a`
(with ball radius independent of `a`) with integrable Lipschitz bound, and `F x` is
ae-measurable for `x` in a possibly smaller neighborhood of `x₀`. -/
theorem hasDerivAt_integral_of_dominated_loc_of_lip {F' : α → E} (ε_pos : 0 < ε)
    (hF_meas : ∀ᶠ x in 𝓝 x₀, AEStronglyMeasurable (F x) μ) (hF_int : Integrable (F x₀) μ)
    (hF'_meas : AEStronglyMeasurable F' μ)
    (h_lipsch : ∀ᵐ a ∂μ, LipschitzOnWith (Real.nnabs <| bound a) (F · a) (ball x₀ ε))
    (bound_integrable : Integrable (bound : α → ℝ) μ)
    (h_diff : ∀ᵐ a ∂μ, HasDerivAt (F · a) (F' a) x₀) :
    Integrable F' μ ∧ HasDerivAt (fun x ↦ ∫ a, F x a ∂μ) (∫ a, F' a ∂μ) x₀ := by
  set L : E →L[𝕜] 𝕜 →L[𝕜] E := ContinuousLinearMap.smulRightL 𝕜 𝕜 E 1
  replace h_diff : ∀ᵐ a ∂μ, HasFDerivAt (F · a) (L (F' a)) x₀ :=
    h_diff.mono fun x hx ↦ hx.hasFDerivAt
  have hm : AEStronglyMeasurable (L ∘ F') μ := L.continuous.comp_aestronglyMeasurable hF'_meas
  cases'
    hasFDerivAt_integral_of_dominated_loc_of_lip ε_pos hF_meas hF_int hm h_lipsch bound_integrable
      h_diff with
    hF'_int key
  replace hF'_int : Integrable F' μ := by
    rw [← integrable_norm_iff hm] at hF'_int
<<<<<<< HEAD
    simpa only [(· ∘ ·), integrable_norm_iff, hF'_meas, one_mul, norm_one,
=======
    simpa only [L, (· ∘ ·), integrable_norm_iff, hF'_meas, one_mul, norm_one,
>>>>>>> ed027c1a
      ContinuousLinearMap.comp_apply, ContinuousLinearMap.coe_restrict_scalarsL',
      ContinuousLinearMap.norm_restrictScalars, ContinuousLinearMap.norm_smulRightL_apply] using
      hF'_int
  refine ⟨hF'_int, ?_⟩
  simp_rw [hasDerivAt_iff_hasFDerivAt] at h_diff ⊢
  simpa only [(· ∘ ·), ContinuousLinearMap.integral_comp_comm _ hF'_int] using key
#align has_deriv_at_integral_of_dominated_loc_of_lip hasDerivAt_integral_of_dominated_loc_of_lip

/-- Derivative under integral of `x ↦ ∫ F x a` at a given point `x₀ : ℝ`, assuming
`F x₀` is integrable, `x ↦ F x a` is differentiable on an interval around `x₀` for ae `a`
(with interval radius independent of `a`) with derivative uniformly bounded by an integrable
function, and `F x` is ae-measurable for `x` in a possibly smaller neighborhood of `x₀`. -/
theorem hasDerivAt_integral_of_dominated_loc_of_deriv_le (ε_pos : 0 < ε)
    (hF_meas : ∀ᶠ x in 𝓝 x₀, AEStronglyMeasurable (F x) μ) (hF_int : Integrable (F x₀) μ)
    {F' : 𝕜 → α → E} (hF'_meas : AEStronglyMeasurable (F' x₀) μ)
    (h_bound : ∀ᵐ a ∂μ, ∀ x ∈ ball x₀ ε, ‖F' x a‖ ≤ bound a) (bound_integrable : Integrable bound μ)
    (h_diff : ∀ᵐ a ∂μ, ∀ x ∈ ball x₀ ε, HasDerivAt (F · a) (F' x a) x) :
    Integrable (F' x₀) μ ∧ HasDerivAt (fun n ↦ ∫ a, F n a ∂μ) (∫ a, F' x₀ a ∂μ) x₀ := by
  have x₀_in : x₀ ∈ ball x₀ ε := mem_ball_self ε_pos
  have diff_x₀ : ∀ᵐ a ∂μ, HasDerivAt (F · a) (F' x₀ a) x₀ :=
    h_diff.mono fun a ha ↦ ha x₀ x₀_in
  have : ∀ᵐ a ∂μ, LipschitzOnWith (Real.nnabs (bound a)) (fun x : 𝕜 ↦ F x a) (ball x₀ ε) := by
    apply (h_diff.and h_bound).mono
    rintro a ⟨ha_deriv, ha_bound⟩
    refine (convex_ball _ _).lipschitzOnWith_of_nnnorm_hasDerivWithin_le
      (fun x x_in ↦ (ha_deriv x x_in).hasDerivWithinAt) fun x x_in ↦ ?_
    rw [← NNReal.coe_le_coe, coe_nnnorm, Real.coe_nnabs]
    exact (ha_bound x x_in).trans (le_abs_self _)
  exact
    hasDerivAt_integral_of_dominated_loc_of_lip ε_pos hF_meas hF_int hF'_meas this bound_integrable
      diff_x₀
#align has_deriv_at_integral_of_dominated_loc_of_deriv_le hasDerivAt_integral_of_dominated_loc_of_deriv_le

end<|MERGE_RESOLUTION|>--- conflicted
+++ resolved
@@ -216,11 +216,7 @@
     hF'_int key
   replace hF'_int : Integrable F' μ := by
     rw [← integrable_norm_iff hm] at hF'_int
-<<<<<<< HEAD
-    simpa only [(· ∘ ·), integrable_norm_iff, hF'_meas, one_mul, norm_one,
-=======
     simpa only [L, (· ∘ ·), integrable_norm_iff, hF'_meas, one_mul, norm_one,
->>>>>>> ed027c1a
       ContinuousLinearMap.comp_apply, ContinuousLinearMap.coe_restrict_scalarsL',
       ContinuousLinearMap.norm_restrictScalars, ContinuousLinearMap.norm_smulRightL_apply] using
       hF'_int
