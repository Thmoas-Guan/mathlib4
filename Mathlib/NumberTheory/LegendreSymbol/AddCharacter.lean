--- conflicted
+++ resolved
@@ -7,14 +7,7 @@
 import Mathlib.FieldTheory.Finite.Trace
 import Mathlib.Algebra.Group.AddChar
 import Mathlib.Data.ZMod.Units
-<<<<<<< HEAD
-import Mathlib.Analysis.Complex.Polynomial
-import Mathlib.Analysis.SpecialFunctions.Complex.Circle
-
-#align_import number_theory.legendre_symbol.add_character from "leanprover-community/mathlib"@"0723536a0522d24fc2f159a096fb3304bef77472"
-=======
 import Mathlib.Analysis.Complex.Polynomial.Basic
->>>>>>> bf50e1f8
 
 /-!
 # Additive characters of finite rings and fields
@@ -318,10 +311,4 @@
 
 end Field
 
-/-- The standard additive character `ZMod N → ℂ` is primitive. -/
-lemma isPrimitive_stdAddChar (N : ℕ) [NeZero N] :
-    IsPrimitive (ZMod.stdAddChar (N := N)) := by
-  refine zmod_char_primitive_of_eq_one_only_at_zero _ _ (fun t ht ↦ ?_)
-  rwa [← (ZMod.stdAddChar (N := N)).map_zero_eq_one, ZMod.injective_stdAddChar.eq_iff] at ht
-
 end AddChar