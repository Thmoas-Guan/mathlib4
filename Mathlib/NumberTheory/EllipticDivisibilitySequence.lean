/-
Copyright (c) 2024 David Kurniadi Angdinata. All rights reserved.
Released under Apache 2.0 license as described in the file LICENSE.
Authors: David Kurniadi Angdinata
-/
<<<<<<< HEAD
=======
import Mathlib.Algebra.Order.Ring.Abs
>>>>>>> 0bbbb86f
import Mathlib.Data.Nat.EvenOddRec
import Mathlib.Tactic.Linarith
import Mathlib.Tactic.LinearCombination

/-!
# Elliptic divisibility sequences

This file defines the type of an elliptic divisibility sequence (EDS) and a few examples.

## Mathematical background

Let $R$ be a commutative ring. An elliptic sequence is a sequence $W : \mathbb{Z} \to R$ satisfying
$$ W(m + n)W(m - n)W(r)^2 = W(m + r)W(m - r)W(n)^2 - W(n + r)W(n - r)W(m)^2, $$
for any $m, n, r \in \mathbb{Z}$. A divisibility sequence is a sequence $W : \mathbb{Z} \to R$
satisfying $W(m) \mid W(n)$ for any $m, n \in \mathbb{Z}$ such that $m \mid n$.

Some examples of EDSs include
 * the identity sequence,
 * certain terms of Lucas sequences, and
 * division polynomials of elliptic curves.

## Main definitions

 * `IsEllSequence`: a sequence indexed by integers is an elliptic sequence.
 * `IsDivSequence`: a sequence indexed by integers is a divisibility sequence.
 * `IsEllDivSequence`: a sequence indexed by integers is an EDS.
 * `preNormEDS'`: the auxiliary sequence for a normalised EDS indexed by `ℕ`.
 * `preNormEDS`: the auxiliary sequence for a normalised EDS indexed by `ℤ`.
<<<<<<< HEAD
 * `normEDS'`: the canonical example of a normalised EDS indexed by `ℕ`.
=======
>>>>>>> 0bbbb86f
 * `normEDS`: the canonical example of a normalised EDS indexed by `ℤ`.

## Main statements

 * TODO: prove that `normEDS` satisfies `IsEllDivSequence`.
 * TODO: prove that a normalised sequence satisfying `IsEllDivSequence` can be given by `normEDS`.

## Implementation notes

<<<<<<< HEAD
The normalised EDS `normEDS b c d n` (resp `normEDS' b c d n`) is defined in terms of the auxiliary
sequence `preNormEDS (b ^ 4) c d n` (resp `preNormEDS' (b ^ 4) c d n`), which are equal when `n` is
odd and differ by a factor of `b` when `n` is even. This coincides with the definition in the
reference since both agree for `normEDS b c d 2` and for `normEDS b c d 4`, and the correct factors
of `b` are removed in `normEDS b c d (2 * (m + 2) + 1)` and in `normEDS b c d (2 * (m + 3))`.
One reason is to avoid the necessity for ring division by `b` in the inductive definition of
`normEDS b c d (2 * (m + 3))`. The idea is that, it can be shown that `normEDS b c d (2 * (m + 3))`
always contains a factor of `b`, so it is possible to remove a factor of `b` *a posteriori*,
but stating this lemma requires first defining `normEDS b c d (2 * (m + 3))`, which requires having
this factor of `b` *a priori*. Another reason is to allow the definition of univariate $n$-division
=======
The normalised EDS `normEDS b c d n` is defined in terms of the auxiliary sequence
`preNormEDS (b ^ 4) c d n`, which are equal when `n` is odd, and which differ by a factor of `b`
when `n` is even. This coincides with the definition in the references since both agree for
`normEDS b c d 2` and for `normEDS b c d 4`, and the correct factors of `b` are removed in
`normEDS b c d (2 * (m + 2) + 1)` and in `normEDS b c d (2 * (m + 3))`.

One reason is to avoid the necessity for ring division by `b` in the inductive definition of
`normEDS b c d (2 * (m + 3))`. The idea is that, it can be shown that `normEDS b c d (2 * (m + 3))`
always contains a factor of `b`, so it is possible to remove a factor of `b` *a posteriori*, but
stating this lemma requires first defining `normEDS b c d (2 * (m + 3))`, which requires having this
factor of `b` *a priori*. Another reason is to allow the definition of univariate $n$-division
>>>>>>> 0bbbb86f
polynomials of elliptic curves, omitting a factor of the bivariate $2$-division polynomial.

## References

M Ward, *Memoir on Elliptic Divisibility Sequences*

## Tags

elliptic, divisibility, sequence
-/

universe u v w

variable {R : Type u} [CommRing R] (W : ℤ → R)

/-- The proposition that a sequence indexed by integers is an elliptic sequence. -/
def IsEllSequence : Prop :=
  ∀ m n r : ℤ, W (m + n) * W (m - n) * W r ^ 2 =
    W (m + r) * W (m - r) * W n ^ 2 - W (n + r) * W (n - r) * W m ^ 2

/-- The proposition that a sequence indexed by integers is a divisibility sequence. -/
def IsDivSequence : Prop :=
  ∀ m n : ℕ, m ∣ n → W m ∣ W n

/-- The proposition that a sequence indexed by integers is an EDS. -/
def IsEllDivSequence : Prop :=
  IsEllSequence W ∧ IsDivSequence W

lemma isEllSequence_id : IsEllSequence id :=
  fun _ _ _ => by simp only [id_eq]; ring1

lemma isDivSequence_id : IsDivSequence id :=
  fun _ _ => Int.ofNat_dvd.mpr

/-- The identity sequence is an EDS. -/
theorem isEllDivSequence_id : IsEllDivSequence id :=
  ⟨isEllSequence_id, isDivSequence_id⟩

variable {W}

lemma IsEllSequence.smul (h : IsEllSequence W) (x : R) : IsEllSequence (x • W) :=
  fun m n r => by
    linear_combination (norm := (simp only [Pi.smul_apply, smul_eq_mul]; ring1)) x ^ 4 * h m n r

lemma IsDivSequence.smul (h : IsDivSequence W) (x : R) : IsDivSequence (x • W) :=
  fun m n r => mul_dvd_mul_left x <| h m n r

lemma IsEllDivSequence.smul (h : IsEllDivSequence W) (x : R) : IsEllDivSequence (x • W) :=
  ⟨h.left.smul x, h.right.smul x⟩

/-- The auxiliary sequence for a normalised EDS `W : ℕ → R`,
with initial values `W(0) = 0`, `W(1) = 1`, `W(2) = 1`, `W(3) = c`, and `W(4) = d`. -/
def preNormEDS' (b c d : R) : ℕ → R
  | 0 => 0
  | 1 => 1
  | 2 => 1
  | 3 => c
  | 4 => d
  | (n + 5) => let m := n / 2
    have h4 : m + 4 < n + 5 := Nat.lt_succ.mpr <| add_le_add_right (n.div_le_self 2) 4
    have h3 : m + 3 < n + 5 := (lt_add_one _).trans h4
    have h2 : m + 2 < n + 5 := (lt_add_one _).trans h3
    have h1 : m + 1 < n + 5 := (lt_add_one _).trans h2
    if hn : Even n then
      preNormEDS' b c d (m + 4) * preNormEDS' b c d (m + 2) ^ 3 * (if Even m then b else 1) -
<<<<<<< HEAD
      preNormEDS' b c d (m + 1) * preNormEDS' b c d (m + 3) ^ 3 * (if Even m then 1 else b)
=======
        preNormEDS' b c d (m + 1) * preNormEDS' b c d (m + 3) ^ 3 * (if Even m then 1 else b)
>>>>>>> 0bbbb86f
    else
      have h5 : m + 5 < n + 5 := add_lt_add_right
        (Nat.div_lt_self (Nat.odd_iff_not_even.mpr hn).pos <| Nat.lt_succ_self 1) 5
      preNormEDS' b c d (m + 2) ^ 2 * preNormEDS' b c d (m + 3) * preNormEDS' b c d (m + 5) -
<<<<<<< HEAD
      preNormEDS' b c d (m + 1) * preNormEDS' b c d (m + 3) * preNormEDS' b c d (m + 4) ^ 2
=======
        preNormEDS' b c d (m + 1) * preNormEDS' b c d (m + 3) * preNormEDS' b c d (m + 4) ^ 2
>>>>>>> 0bbbb86f

variable (b c d : R)

@[simp]
<<<<<<< HEAD
lemma preNormEDS'_zero : preNormEDS' b c d 0 = 0 :=
  rfl

@[simp]
lemma preNormEDS'_one : preNormEDS' b c d 1 = 1 :=
  rfl

@[simp]
lemma preNormEDS'_two : preNormEDS' b c d 2 = 1 :=
  rfl

@[simp]
lemma preNormEDS'_three : preNormEDS' b c d 3 = c :=
  rfl

@[simp]
lemma preNormEDS'_four : preNormEDS' b c d 4 = d :=
  rfl

lemma preNormEDS'_odd (m : ℕ) : preNormEDS' b c d (2 * (m + 2) + 1) =
    preNormEDS' b c d (m + 4) * preNormEDS' b c d (m + 2) ^ 3 * (if Even m then b else 1) -
    preNormEDS' b c d (m + 1) * preNormEDS' b c d (m + 3) ^ 3 * (if Even m then 1 else b) := by
=======
lemma preNormEDS'_zero : preNormEDS' b c d 0 = 0 := by
  rw [preNormEDS']

@[simp]
lemma preNormEDS'_one : preNormEDS' b c d 1 = 1 := by
  rw [preNormEDS']

@[simp]
lemma preNormEDS'_two : preNormEDS' b c d 2 = 1 := by
  rw [preNormEDS']

@[simp]
lemma preNormEDS'_three : preNormEDS' b c d 3 = c := by
  rw [preNormEDS']

@[simp]
lemma preNormEDS'_four : preNormEDS' b c d 4 = d := by
  rw [preNormEDS']

lemma preNormEDS'_odd (m : ℕ) : preNormEDS' b c d (2 * (m + 2) + 1) =
    preNormEDS' b c d (m + 4) * preNormEDS' b c d (m + 2) ^ 3 * (if Even m then b else 1) -
      preNormEDS' b c d (m + 1) * preNormEDS' b c d (m + 3) ^ 3 * (if Even m then 1 else b) := by
>>>>>>> 0bbbb86f
  rw [show 2 * (m + 2) + 1 = 2 * m + 5 by rfl, preNormEDS', dif_pos <| even_two_mul _]
  simp only [m.mul_div_cancel_left two_pos]

lemma preNormEDS'_even (m : ℕ) : preNormEDS' b c d (2 * (m + 3)) =
    preNormEDS' b c d (m + 2) ^ 2 * preNormEDS' b c d (m + 3) * preNormEDS' b c d (m + 5) -
<<<<<<< HEAD
    preNormEDS' b c d (m + 1) * preNormEDS' b c d (m + 3) * preNormEDS' b c d (m + 4) ^ 2 := by
=======
      preNormEDS' b c d (m + 1) * preNormEDS' b c d (m + 3) * preNormEDS' b c d (m + 4) ^ 2 := by
>>>>>>> 0bbbb86f
  rw [show 2 * (m + 3) = 2 * m + 1 + 5 by rfl, preNormEDS', dif_neg m.not_even_two_mul_add_one]
  simp only [Nat.mul_add_div two_pos]
  rfl

/-- The auxiliary sequence for a normalised EDS `W : ℤ → R`,
with initial values `W(0) = 0`, `W(1) = 1`, `W(2) = 1`, `W(3) = c`, and `W(4) = d`.

This extends `preNormEDS'` by defining its values at negative integers. -/
def preNormEDS (n : ℤ) : R :=
  n.sign * preNormEDS' b c d n.natAbs

@[simp]
lemma preNormEDS_ofNat (n : ℕ) : preNormEDS b c d n = preNormEDS' b c d n := by
  by_cases hn : n = 0
  · rw [hn, preNormEDS, Nat.cast_zero, Int.sign_zero, Int.cast_zero, zero_mul, preNormEDS'_zero]
<<<<<<< HEAD
  · rw [preNormEDS, Int.sign_coe_nat_of_nonzero hn, Int.cast_one, one_mul, Int.natAbs_cast]
=======
  · rw [preNormEDS, Int.sign_natCast_of_ne_zero hn, Int.cast_one, one_mul, Int.natAbs_cast]
>>>>>>> 0bbbb86f

@[simp]
lemma preNormEDS_zero : preNormEDS b c d 0 = 0 := by
  erw [preNormEDS_ofNat, preNormEDS'_zero]

@[simp]
lemma preNormEDS_one : preNormEDS b c d 1 = 1 := by
  erw [preNormEDS_ofNat, preNormEDS'_one]

@[simp]
lemma preNormEDS_two : preNormEDS b c d 2 = 1 := by
  erw [preNormEDS_ofNat, preNormEDS'_two]

@[simp]
lemma preNormEDS_three : preNormEDS b c d 3 = c := by
  erw [preNormEDS_ofNat, preNormEDS'_three]

@[simp]
lemma preNormEDS_four : preNormEDS b c d 4 = d := by
  erw [preNormEDS_ofNat, preNormEDS'_four]

lemma preNormEDS_odd (m : ℕ) : preNormEDS b c d (2 * (m + 2) + 1) =
    preNormEDS b c d (m + 4) * preNormEDS b c d (m + 2) ^ 3 * (if Even m then b else 1) -
<<<<<<< HEAD
    preNormEDS b c d (m + 1) * preNormEDS b c d (m + 3) ^ 3 * (if Even m then 1 else b) := by
=======
      preNormEDS b c d (m + 1) * preNormEDS b c d (m + 3) ^ 3 * (if Even m then 1 else b) := by
>>>>>>> 0bbbb86f
  repeat erw [preNormEDS_ofNat]
  exact preNormEDS'_odd ..

lemma preNormEDS_even (m : ℕ) : preNormEDS b c d (2 * (m + 3)) =
    preNormEDS b c d (m + 2) ^ 2 * preNormEDS b c d (m + 3) * preNormEDS b c d (m + 5) -
<<<<<<< HEAD
    preNormEDS b c d (m + 1) * preNormEDS b c d (m + 3) * preNormEDS b c d (m + 4) ^ 2 := by
=======
      preNormEDS b c d (m + 1) * preNormEDS b c d (m + 3) * preNormEDS b c d (m + 4) ^ 2 := by
>>>>>>> 0bbbb86f
  repeat erw [preNormEDS_ofNat]
  exact preNormEDS'_even ..

@[simp]
lemma preNormEDS_neg (n : ℤ) : preNormEDS b c d (-n) = -preNormEDS b c d n := by
  rw [preNormEDS, Int.sign_neg, Int.cast_neg, neg_mul, Int.natAbs_neg, preNormEDS]
<<<<<<< HEAD

/-- The canonical example of a normalised EDS `W : ℕ → R`,
with initial values `W(0) = 0`, `W(1) = 1`, `W(2) = b`, `W(3) = c`, and `W(4) = d * b`.

This is defined in terms of `preNormEDS'` whose even terms differ by a factor of `b`. -/
def normEDS' (n : ℕ) : R :=
  preNormEDS' (b ^ 4) c d n * if Even n then b else 1

@[simp]
lemma normEDS'_zero : normEDS' b c d 0 = 0 := by
  rw [normEDS', preNormEDS'_zero, zero_mul]

@[simp]
lemma normEDS'_one : normEDS' b c d 1 = 1 := by
  rw [normEDS', preNormEDS'_one, one_mul, if_neg Nat.not_even_one]

@[simp]
lemma normEDS'_two : normEDS' b c d 2 = b := by
  rw [normEDS', preNormEDS'_two, one_mul, if_pos even_two]

@[simp]
lemma normEDS'_three : normEDS' b c d 3 = c := by
  rw [normEDS', preNormEDS'_three, if_neg <| by decide, mul_one]

@[simp]
lemma normEDS'_four : normEDS' b c d 4 = d * b := by
  rw [normEDS', preNormEDS'_four, if_pos <| by decide]

lemma normEDS'_odd (m : ℕ) : normEDS' b c d (2 * (m + 2) + 1) =
    normEDS' b c d (m + 4) * normEDS' b c d (m + 2) ^ 3 -
      normEDS' b c d (m + 1) * normEDS' b c d (m + 3) ^ 3 := by
  simp only [normEDS', preNormEDS'_odd, if_neg (m + 2).not_even_two_mul_add_one]
  by_cases hm : Even m
  · have hm1 : ¬Even (m + 1) := fun h => Nat.even_add_one.mp h hm
    have hm2 : Even (m + 2) := Nat.even_add_one.mpr hm1
    have hm3 : ¬Even (m + 3) := fun h => Nat.even_add_one.mp h hm2
    have hm4 : Even (m + 4) := Nat.even_add_one.mpr hm3
    rw [if_pos hm, if_pos hm, if_pos hm4, if_pos hm2, if_neg hm1, if_neg hm3]
    ring1
  · have hm1 : Even (m + 1) := Nat.even_add_one.mpr hm
    have hm2 : ¬Even (m + 2) := fun h => Nat.even_add_one.mp h hm1
    have hm3 : Even (m + 3) := Nat.even_add_one.mpr hm2
    have hm4 : ¬Even (m + 4) := fun h => Nat.even_add_one.mp h hm3
    rw [if_neg hm, if_neg hm, if_neg hm4, if_neg hm2, if_pos hm1, if_pos hm3]
    ring1

lemma normEDS'_even (m : ℕ) : normEDS' b c d (2 * (m + 3)) * b =
    normEDS' b c d (m + 2) ^ 2 * normEDS' b c d (m + 3) * normEDS' b c d (m + 5) -
      normEDS' b c d (m + 1) * normEDS' b c d (m + 3) * normEDS' b c d (m + 4) ^ 2 := by
  simp only [normEDS', preNormEDS'_even, if_pos <| even_two_mul _]
  by_cases hm : Even m
  · have hm1 : ¬Even (m + 1) := fun h => Nat.even_add_one.mp h hm
    have hm2 : Even (m + 2) := Nat.even_add_one.mpr hm1
    have hm3 : ¬Even (m + 3) := fun h => Nat.even_add_one.mp h hm2
    have hm4 : Even (m + 4) := Nat.even_add_one.mpr hm3
    have hm5 : ¬Even (m + 5) := fun h => Nat.even_add_one.mp h hm4
    rw [if_pos hm2, if_neg hm3, if_neg hm5, if_neg hm1, if_pos hm4]
    ring1
  · have hm1 : Even (m + 1) := Nat.even_add_one.mpr hm
    have hm2 : ¬Even (m + 2) := fun h => Nat.even_add_one.mp h hm1
    have hm3 : Even (m + 3) := Nat.even_add_one.mpr hm2
    have hm4 : ¬Even (m + 4) := fun h => Nat.even_add_one.mp h hm3
    have hm5 : Even (m + 5) := Nat.even_add_one.mpr hm4
    rw [if_neg hm2, if_pos hm3, if_pos hm5, if_pos hm1, if_neg hm4]
    ring1
=======
>>>>>>> 0bbbb86f

/-- The canonical example of a normalised EDS `W : ℤ → R`,
with initial values `W(0) = 0`, `W(1) = 1`, `W(2) = b`, `W(3) = c`, and `W(4) = d * b`.

<<<<<<< HEAD
This extends `normEDS'` by defining its values at negative integers. -/
def normEDS (n : ℤ) : R :=
  n.sign * normEDS' b c d n.natAbs

@[simp]
lemma normEDS_ofNat (n : ℕ) : normEDS b c d n = normEDS' b c d n := by
  by_cases hn : n = 0
  · rw [hn, normEDS, Nat.cast_zero, Int.sign_zero, Int.cast_zero, zero_mul, normEDS'_zero]
  · rw [normEDS, Int.sign_coe_nat_of_nonzero hn, Int.cast_one, one_mul, Int.natAbs_cast]

@[simp]
lemma normEDS_zero : normEDS b c d 0 = 0 := by
  erw [normEDS_ofNat, normEDS'_zero]

@[simp]
lemma normEDS_one : normEDS b c d 1 = 1 := by
  erw [normEDS_ofNat, normEDS'_one]

@[simp]
lemma normEDS_two : normEDS b c d 2 = b := by
  erw [normEDS_ofNat, normEDS'_two]

@[simp]
lemma normEDS_three : normEDS b c d 3 = c := by
  erw [normEDS_ofNat, normEDS'_three]

@[simp]
lemma normEDS_four : normEDS b c d 4 = d * b := by
  erw [normEDS_ofNat, normEDS'_four]
=======
This is defined in terms of `preNormEDS` whose even terms differ by a factor of `b`. -/
def normEDS (n : ℤ) : R :=
  preNormEDS (b ^ 4) c d n * if Even n.natAbs then b else 1

@[simp]
lemma normEDS_ofNat (n : ℕ) :
    normEDS b c d n = preNormEDS' (b ^ 4) c d n * if Even n then b else 1 := by
  rw [normEDS, preNormEDS_ofNat, Int.natAbs_ofNat]

@[simp]
lemma normEDS_zero : normEDS b c d 0 = 0 := by
  erw [normEDS_ofNat, preNormEDS'_zero, zero_mul]

@[simp]
lemma normEDS_one : normEDS b c d 1 = 1 := by
  erw [normEDS_ofNat, preNormEDS'_one, one_mul, if_neg Nat.not_even_one]

@[simp]
lemma normEDS_two : normEDS b c d 2 = b := by
  erw [normEDS_ofNat, preNormEDS'_two, one_mul, if_pos even_two]

@[simp]
lemma normEDS_three : normEDS b c d 3 = c := by
  erw [normEDS_ofNat, preNormEDS'_three, if_neg <| by decide, mul_one]

@[simp]
lemma normEDS_four : normEDS b c d 4 = d * b := by
  erw [normEDS_ofNat, preNormEDS'_four, if_pos <| by decide]
>>>>>>> 0bbbb86f

lemma normEDS_odd (m : ℕ) : normEDS b c d (2 * (m + 2) + 1) =
    normEDS b c d (m + 4) * normEDS b c d (m + 2) ^ 3 -
      normEDS b c d (m + 1) * normEDS b c d (m + 3) ^ 3 := by
  repeat erw [normEDS_ofNat]
<<<<<<< HEAD
  exact normEDS'_odd ..
=======
  simp_rw [preNormEDS'_odd, if_neg (m + 2).not_even_two_mul_add_one, Nat.even_add_one, ite_not]
  split_ifs <;> ring1
>>>>>>> 0bbbb86f

lemma normEDS_even (m : ℕ) : normEDS b c d (2 * (m + 3)) * b =
    normEDS b c d (m + 2) ^ 2 * normEDS b c d (m + 3) * normEDS b c d (m + 5) -
      normEDS b c d (m + 1) * normEDS b c d (m + 3) * normEDS b c d (m + 4) ^ 2 := by
  repeat erw [normEDS_ofNat]
<<<<<<< HEAD
  exact normEDS'_even ..

@[simp]
lemma normEDS_neg (n : ℕ) : normEDS b c d (-n) = -normEDS b c d n := by
  rw [normEDS, Int.sign_neg, Int.cast_neg, neg_mul, Int.natAbs_neg, normEDS]

/-- Strong recursion principle for a normalised EDS indexed by `ℕ`: if we have
=======
  simp only [preNormEDS'_even, if_pos <| even_two_mul _, Nat.even_add_one, ite_not]
  split_ifs <;> ring1

@[simp]
lemma normEDS_neg (n : ℤ) : normEDS b c d (-n) = -normEDS b c d n := by
  rw [normEDS, preNormEDS_neg, Int.natAbs_neg, neg_mul, normEDS]

/-- Strong recursion principle for a normalised EDS: if we have
>>>>>>> 0bbbb86f
 * `P 0`, `P 1`, `P 2`, `P 3`, and `P 4`,
 * for all `m : ℕ` we can prove `P (2 * (m + 3))` from `P k` for all `k < 2 * (m + 3)`, and
 * for all `m : ℕ` we can prove `P (2 * (m + 2) + 1)` from `P k` for all `k < 2 * (m + 2) + 1`,
then we have `P n` for all `n : ℕ`. -/
@[elab_as_elim]
<<<<<<< HEAD
noncomputable def normEDSRec' {P : ℕ → Sort u} (base0 : P 0) (base1 : P 1) (base2 : P 2)
    (base3 : P 3) (base4 : P 4) (even : ∀ m : ℕ, (∀ k < 2 * (m + 3), P k) → P (2 * (m + 3)))
    (odd : ∀ m : ℕ, (∀ k < 2 * (m + 2) + 1, P k) → P (2 * (m + 2) + 1)) (n : ℕ) : P n :=
  n.evenOddStrongRec (by rintro (_ | _ | _ | _) h; exacts [base0, base2, base4, even _ h])
    (by rintro (_ | _ | _) h; exacts [base1, base3, odd _ h])

/-- Strong recursion principle for a normalised EDS indexed by `ℤ`: if we have
 * `P 0`, `P 1`, `P 2`, `P 3`, and `P 4`,
 * for all `m : ℕ` we can prove `P (2 * (m + 3))` from `P k` for all `k < 2 * (m + 3)`,
 * for all `m : ℕ` we can prove `P (2 * (m + 2) + 1)` from `P k` for all `k < 2 * (m + 2) + 1`, and
 * for all `n : ℕ` we can extend from `P n` to `P (-n)`,
then we have `P n` for all `n : ℤ`. -/
@[elab_as_elim]
noncomputable def normEDSRec {P : ℤ → Sort u} (base0 : P 0) (base1 : P 1) (base2 : P 2)
    (base3 : P 3) (base4 : P 4) (even : ∀ m : ℕ, (∀ k < 2 * (m + 3), P k) → P (2 * (m + 3)))
    (odd : ∀ m : ℕ, (∀ k < 2 * (m + 2) + 1, P k) → P (2 * (m + 2) + 1))
    (neg : ∀ n : ℕ, P n → P (-n)) : ∀ n : ℤ, P n
  | .ofNat n => normEDSRec' base0 base1 base2 base3 base4 even odd n
  | .negSucc n => neg (n + 1) <| normEDSRec' base0 base1 base2 base3 base4 even odd <| n + 1
=======
noncomputable def normEDSRec' {P : ℕ → Sort u}
    (zero : P 0) (one : P 1) (two : P 2) (three : P 3) (four : P 4)
    (even : ∀ m : ℕ, (∀ k < 2 * (m + 3), P k) → P (2 * (m + 3)))
    (odd : ∀ m : ℕ, (∀ k < 2 * (m + 2) + 1, P k) → P (2 * (m + 2) + 1)) (n : ℕ) : P n :=
  n.evenOddStrongRec (by rintro (_ | _ | _ | _) h; exacts [zero, two, four, even _ h])
    (by rintro (_ | _ | _) h; exacts [one, three, odd _ h])

/-- Recursion principle for a normalised EDS: if we have
 * `P 0`, `P 1`, `P 2`, `P 3`, and `P 4`,
 * for all `m : ℕ` we can prove `P (2 * (m + 3))` from `P (m + 1)`, `P (m + 2)`, `P (m + 3)`,
    `P (m + 4)`, and `P (m + 5)`, and
 * for all `m : ℕ` we can prove `P (2 * (m + 2) + 1)` from `P (m + 1)`, `P (m + 2)`, `P (m + 3)`,
    and `P (m + 4)`,
then we have `P n` for all `n : ℕ`. -/
@[elab_as_elim]
noncomputable def normEDSRec {P : ℕ → Sort u}
    (zero : P 0) (one : P 1) (two : P 2) (three : P 3) (four : P 4)
    (even : ∀ m : ℕ, P (m + 1) → P (m + 2) → P (m + 3) → P (m + 4) → P (m + 5) → P (2 * (m + 3)))
    (odd : ∀ m : ℕ, P (m + 1) → P (m + 2) → P (m + 3) → P (m + 4) → P (2 * (m + 2) + 1)) (n : ℕ) :
    P n :=
  normEDSRec' zero one two three four
    (fun _ ih => by apply even <;> exact ih _ <| by linarith only)
    (fun _ ih => by apply odd <;> exact ih _ <| by linarith only) n
>>>>>>> 0bbbb86f
<|MERGE_RESOLUTION|>--- conflicted
+++ resolved
@@ -3,10 +3,6 @@
 Released under Apache 2.0 license as described in the file LICENSE.
 Authors: David Kurniadi Angdinata
 -/
-<<<<<<< HEAD
-=======
-import Mathlib.Algebra.Order.Ring.Abs
->>>>>>> 0bbbb86f
 import Mathlib.Data.Nat.EvenOddRec
 import Mathlib.Tactic.Linarith
 import Mathlib.Tactic.LinearCombination
@@ -35,10 +31,6 @@
  * `IsEllDivSequence`: a sequence indexed by integers is an EDS.
  * `preNormEDS'`: the auxiliary sequence for a normalised EDS indexed by `ℕ`.
  * `preNormEDS`: the auxiliary sequence for a normalised EDS indexed by `ℤ`.
-<<<<<<< HEAD
- * `normEDS'`: the canonical example of a normalised EDS indexed by `ℕ`.
-=======
->>>>>>> 0bbbb86f
  * `normEDS`: the canonical example of a normalised EDS indexed by `ℤ`.
 
 ## Main statements
@@ -48,18 +40,6 @@
 
 ## Implementation notes
 
-<<<<<<< HEAD
-The normalised EDS `normEDS b c d n` (resp `normEDS' b c d n`) is defined in terms of the auxiliary
-sequence `preNormEDS (b ^ 4) c d n` (resp `preNormEDS' (b ^ 4) c d n`), which are equal when `n` is
-odd and differ by a factor of `b` when `n` is even. This coincides with the definition in the
-reference since both agree for `normEDS b c d 2` and for `normEDS b c d 4`, and the correct factors
-of `b` are removed in `normEDS b c d (2 * (m + 2) + 1)` and in `normEDS b c d (2 * (m + 3))`.
-One reason is to avoid the necessity for ring division by `b` in the inductive definition of
-`normEDS b c d (2 * (m + 3))`. The idea is that, it can be shown that `normEDS b c d (2 * (m + 3))`
-always contains a factor of `b`, so it is possible to remove a factor of `b` *a posteriori*,
-but stating this lemma requires first defining `normEDS b c d (2 * (m + 3))`, which requires having
-this factor of `b` *a priori*. Another reason is to allow the definition of univariate $n$-division
-=======
 The normalised EDS `normEDS b c d n` is defined in terms of the auxiliary sequence
 `preNormEDS (b ^ 4) c d n`, which are equal when `n` is odd, and which differ by a factor of `b`
 when `n` is even. This coincides with the definition in the references since both agree for
@@ -71,7 +51,6 @@
 always contains a factor of `b`, so it is possible to remove a factor of `b` *a posteriori*, but
 stating this lemma requires first defining `normEDS b c d (2 * (m + 3))`, which requires having this
 factor of `b` *a priori*. Another reason is to allow the definition of univariate $n$-division
->>>>>>> 0bbbb86f
 polynomials of elliptic curves, omitting a factor of the bivariate $2$-division polynomial.
 
 ## References
@@ -137,48 +116,16 @@
     have h1 : m + 1 < n + 5 := (lt_add_one _).trans h2
     if hn : Even n then
       preNormEDS' b c d (m + 4) * preNormEDS' b c d (m + 2) ^ 3 * (if Even m then b else 1) -
-<<<<<<< HEAD
-      preNormEDS' b c d (m + 1) * preNormEDS' b c d (m + 3) ^ 3 * (if Even m then 1 else b)
-=======
         preNormEDS' b c d (m + 1) * preNormEDS' b c d (m + 3) ^ 3 * (if Even m then 1 else b)
->>>>>>> 0bbbb86f
     else
       have h5 : m + 5 < n + 5 := add_lt_add_right
         (Nat.div_lt_self (Nat.odd_iff_not_even.mpr hn).pos <| Nat.lt_succ_self 1) 5
       preNormEDS' b c d (m + 2) ^ 2 * preNormEDS' b c d (m + 3) * preNormEDS' b c d (m + 5) -
-<<<<<<< HEAD
-      preNormEDS' b c d (m + 1) * preNormEDS' b c d (m + 3) * preNormEDS' b c d (m + 4) ^ 2
-=======
         preNormEDS' b c d (m + 1) * preNormEDS' b c d (m + 3) * preNormEDS' b c d (m + 4) ^ 2
->>>>>>> 0bbbb86f
 
 variable (b c d : R)
 
 @[simp]
-<<<<<<< HEAD
-lemma preNormEDS'_zero : preNormEDS' b c d 0 = 0 :=
-  rfl
-
-@[simp]
-lemma preNormEDS'_one : preNormEDS' b c d 1 = 1 :=
-  rfl
-
-@[simp]
-lemma preNormEDS'_two : preNormEDS' b c d 2 = 1 :=
-  rfl
-
-@[simp]
-lemma preNormEDS'_three : preNormEDS' b c d 3 = c :=
-  rfl
-
-@[simp]
-lemma preNormEDS'_four : preNormEDS' b c d 4 = d :=
-  rfl
-
-lemma preNormEDS'_odd (m : ℕ) : preNormEDS' b c d (2 * (m + 2) + 1) =
-    preNormEDS' b c d (m + 4) * preNormEDS' b c d (m + 2) ^ 3 * (if Even m then b else 1) -
-    preNormEDS' b c d (m + 1) * preNormEDS' b c d (m + 3) ^ 3 * (if Even m then 1 else b) := by
-=======
 lemma preNormEDS'_zero : preNormEDS' b c d 0 = 0 := by
   rw [preNormEDS']
 
@@ -201,17 +148,12 @@
 lemma preNormEDS'_odd (m : ℕ) : preNormEDS' b c d (2 * (m + 2) + 1) =
     preNormEDS' b c d (m + 4) * preNormEDS' b c d (m + 2) ^ 3 * (if Even m then b else 1) -
       preNormEDS' b c d (m + 1) * preNormEDS' b c d (m + 3) ^ 3 * (if Even m then 1 else b) := by
->>>>>>> 0bbbb86f
   rw [show 2 * (m + 2) + 1 = 2 * m + 5 by rfl, preNormEDS', dif_pos <| even_two_mul _]
   simp only [m.mul_div_cancel_left two_pos]
 
 lemma preNormEDS'_even (m : ℕ) : preNormEDS' b c d (2 * (m + 3)) =
     preNormEDS' b c d (m + 2) ^ 2 * preNormEDS' b c d (m + 3) * preNormEDS' b c d (m + 5) -
-<<<<<<< HEAD
-    preNormEDS' b c d (m + 1) * preNormEDS' b c d (m + 3) * preNormEDS' b c d (m + 4) ^ 2 := by
-=======
       preNormEDS' b c d (m + 1) * preNormEDS' b c d (m + 3) * preNormEDS' b c d (m + 4) ^ 2 := by
->>>>>>> 0bbbb86f
   rw [show 2 * (m + 3) = 2 * m + 1 + 5 by rfl, preNormEDS', dif_neg m.not_even_two_mul_add_one]
   simp only [Nat.mul_add_div two_pos]
   rfl
@@ -227,11 +169,7 @@
 lemma preNormEDS_ofNat (n : ℕ) : preNormEDS b c d n = preNormEDS' b c d n := by
   by_cases hn : n = 0
   · rw [hn, preNormEDS, Nat.cast_zero, Int.sign_zero, Int.cast_zero, zero_mul, preNormEDS'_zero]
-<<<<<<< HEAD
-  · rw [preNormEDS, Int.sign_coe_nat_of_nonzero hn, Int.cast_one, one_mul, Int.natAbs_cast]
-=======
   · rw [preNormEDS, Int.sign_natCast_of_ne_zero hn, Int.cast_one, one_mul, Int.natAbs_cast]
->>>>>>> 0bbbb86f
 
 @[simp]
 lemma preNormEDS_zero : preNormEDS b c d 0 = 0 := by
@@ -255,130 +193,23 @@
 
 lemma preNormEDS_odd (m : ℕ) : preNormEDS b c d (2 * (m + 2) + 1) =
     preNormEDS b c d (m + 4) * preNormEDS b c d (m + 2) ^ 3 * (if Even m then b else 1) -
-<<<<<<< HEAD
-    preNormEDS b c d (m + 1) * preNormEDS b c d (m + 3) ^ 3 * (if Even m then 1 else b) := by
-=======
       preNormEDS b c d (m + 1) * preNormEDS b c d (m + 3) ^ 3 * (if Even m then 1 else b) := by
->>>>>>> 0bbbb86f
   repeat erw [preNormEDS_ofNat]
   exact preNormEDS'_odd ..
 
 lemma preNormEDS_even (m : ℕ) : preNormEDS b c d (2 * (m + 3)) =
     preNormEDS b c d (m + 2) ^ 2 * preNormEDS b c d (m + 3) * preNormEDS b c d (m + 5) -
-<<<<<<< HEAD
-    preNormEDS b c d (m + 1) * preNormEDS b c d (m + 3) * preNormEDS b c d (m + 4) ^ 2 := by
-=======
       preNormEDS b c d (m + 1) * preNormEDS b c d (m + 3) * preNormEDS b c d (m + 4) ^ 2 := by
->>>>>>> 0bbbb86f
   repeat erw [preNormEDS_ofNat]
   exact preNormEDS'_even ..
 
 @[simp]
 lemma preNormEDS_neg (n : ℤ) : preNormEDS b c d (-n) = -preNormEDS b c d n := by
   rw [preNormEDS, Int.sign_neg, Int.cast_neg, neg_mul, Int.natAbs_neg, preNormEDS]
-<<<<<<< HEAD
-
-/-- The canonical example of a normalised EDS `W : ℕ → R`,
-with initial values `W(0) = 0`, `W(1) = 1`, `W(2) = b`, `W(3) = c`, and `W(4) = d * b`.
-
-This is defined in terms of `preNormEDS'` whose even terms differ by a factor of `b`. -/
-def normEDS' (n : ℕ) : R :=
-  preNormEDS' (b ^ 4) c d n * if Even n then b else 1
-
-@[simp]
-lemma normEDS'_zero : normEDS' b c d 0 = 0 := by
-  rw [normEDS', preNormEDS'_zero, zero_mul]
-
-@[simp]
-lemma normEDS'_one : normEDS' b c d 1 = 1 := by
-  rw [normEDS', preNormEDS'_one, one_mul, if_neg Nat.not_even_one]
-
-@[simp]
-lemma normEDS'_two : normEDS' b c d 2 = b := by
-  rw [normEDS', preNormEDS'_two, one_mul, if_pos even_two]
-
-@[simp]
-lemma normEDS'_three : normEDS' b c d 3 = c := by
-  rw [normEDS', preNormEDS'_three, if_neg <| by decide, mul_one]
-
-@[simp]
-lemma normEDS'_four : normEDS' b c d 4 = d * b := by
-  rw [normEDS', preNormEDS'_four, if_pos <| by decide]
-
-lemma normEDS'_odd (m : ℕ) : normEDS' b c d (2 * (m + 2) + 1) =
-    normEDS' b c d (m + 4) * normEDS' b c d (m + 2) ^ 3 -
-      normEDS' b c d (m + 1) * normEDS' b c d (m + 3) ^ 3 := by
-  simp only [normEDS', preNormEDS'_odd, if_neg (m + 2).not_even_two_mul_add_one]
-  by_cases hm : Even m
-  · have hm1 : ¬Even (m + 1) := fun h => Nat.even_add_one.mp h hm
-    have hm2 : Even (m + 2) := Nat.even_add_one.mpr hm1
-    have hm3 : ¬Even (m + 3) := fun h => Nat.even_add_one.mp h hm2
-    have hm4 : Even (m + 4) := Nat.even_add_one.mpr hm3
-    rw [if_pos hm, if_pos hm, if_pos hm4, if_pos hm2, if_neg hm1, if_neg hm3]
-    ring1
-  · have hm1 : Even (m + 1) := Nat.even_add_one.mpr hm
-    have hm2 : ¬Even (m + 2) := fun h => Nat.even_add_one.mp h hm1
-    have hm3 : Even (m + 3) := Nat.even_add_one.mpr hm2
-    have hm4 : ¬Even (m + 4) := fun h => Nat.even_add_one.mp h hm3
-    rw [if_neg hm, if_neg hm, if_neg hm4, if_neg hm2, if_pos hm1, if_pos hm3]
-    ring1
-
-lemma normEDS'_even (m : ℕ) : normEDS' b c d (2 * (m + 3)) * b =
-    normEDS' b c d (m + 2) ^ 2 * normEDS' b c d (m + 3) * normEDS' b c d (m + 5) -
-      normEDS' b c d (m + 1) * normEDS' b c d (m + 3) * normEDS' b c d (m + 4) ^ 2 := by
-  simp only [normEDS', preNormEDS'_even, if_pos <| even_two_mul _]
-  by_cases hm : Even m
-  · have hm1 : ¬Even (m + 1) := fun h => Nat.even_add_one.mp h hm
-    have hm2 : Even (m + 2) := Nat.even_add_one.mpr hm1
-    have hm3 : ¬Even (m + 3) := fun h => Nat.even_add_one.mp h hm2
-    have hm4 : Even (m + 4) := Nat.even_add_one.mpr hm3
-    have hm5 : ¬Even (m + 5) := fun h => Nat.even_add_one.mp h hm4
-    rw [if_pos hm2, if_neg hm3, if_neg hm5, if_neg hm1, if_pos hm4]
-    ring1
-  · have hm1 : Even (m + 1) := Nat.even_add_one.mpr hm
-    have hm2 : ¬Even (m + 2) := fun h => Nat.even_add_one.mp h hm1
-    have hm3 : Even (m + 3) := Nat.even_add_one.mpr hm2
-    have hm4 : ¬Even (m + 4) := fun h => Nat.even_add_one.mp h hm3
-    have hm5 : Even (m + 5) := Nat.even_add_one.mpr hm4
-    rw [if_neg hm2, if_pos hm3, if_pos hm5, if_pos hm1, if_neg hm4]
-    ring1
-=======
->>>>>>> 0bbbb86f
 
 /-- The canonical example of a normalised EDS `W : ℤ → R`,
 with initial values `W(0) = 0`, `W(1) = 1`, `W(2) = b`, `W(3) = c`, and `W(4) = d * b`.
 
-<<<<<<< HEAD
-This extends `normEDS'` by defining its values at negative integers. -/
-def normEDS (n : ℤ) : R :=
-  n.sign * normEDS' b c d n.natAbs
-
-@[simp]
-lemma normEDS_ofNat (n : ℕ) : normEDS b c d n = normEDS' b c d n := by
-  by_cases hn : n = 0
-  · rw [hn, normEDS, Nat.cast_zero, Int.sign_zero, Int.cast_zero, zero_mul, normEDS'_zero]
-  · rw [normEDS, Int.sign_coe_nat_of_nonzero hn, Int.cast_one, one_mul, Int.natAbs_cast]
-
-@[simp]
-lemma normEDS_zero : normEDS b c d 0 = 0 := by
-  erw [normEDS_ofNat, normEDS'_zero]
-
-@[simp]
-lemma normEDS_one : normEDS b c d 1 = 1 := by
-  erw [normEDS_ofNat, normEDS'_one]
-
-@[simp]
-lemma normEDS_two : normEDS b c d 2 = b := by
-  erw [normEDS_ofNat, normEDS'_two]
-
-@[simp]
-lemma normEDS_three : normEDS b c d 3 = c := by
-  erw [normEDS_ofNat, normEDS'_three]
-
-@[simp]
-lemma normEDS_four : normEDS b c d 4 = d * b := by
-  erw [normEDS_ofNat, normEDS'_four]
-=======
 This is defined in terms of `preNormEDS` whose even terms differ by a factor of `b`. -/
 def normEDS (n : ℤ) : R :=
   preNormEDS (b ^ 4) c d n * if Even n.natAbs then b else 1
@@ -407,32 +238,18 @@
 @[simp]
 lemma normEDS_four : normEDS b c d 4 = d * b := by
   erw [normEDS_ofNat, preNormEDS'_four, if_pos <| by decide]
->>>>>>> 0bbbb86f
 
 lemma normEDS_odd (m : ℕ) : normEDS b c d (2 * (m + 2) + 1) =
     normEDS b c d (m + 4) * normEDS b c d (m + 2) ^ 3 -
       normEDS b c d (m + 1) * normEDS b c d (m + 3) ^ 3 := by
   repeat erw [normEDS_ofNat]
-<<<<<<< HEAD
-  exact normEDS'_odd ..
-=======
   simp_rw [preNormEDS'_odd, if_neg (m + 2).not_even_two_mul_add_one, Nat.even_add_one, ite_not]
   split_ifs <;> ring1
->>>>>>> 0bbbb86f
 
 lemma normEDS_even (m : ℕ) : normEDS b c d (2 * (m + 3)) * b =
     normEDS b c d (m + 2) ^ 2 * normEDS b c d (m + 3) * normEDS b c d (m + 5) -
       normEDS b c d (m + 1) * normEDS b c d (m + 3) * normEDS b c d (m + 4) ^ 2 := by
   repeat erw [normEDS_ofNat]
-<<<<<<< HEAD
-  exact normEDS'_even ..
-
-@[simp]
-lemma normEDS_neg (n : ℕ) : normEDS b c d (-n) = -normEDS b c d n := by
-  rw [normEDS, Int.sign_neg, Int.cast_neg, neg_mul, Int.natAbs_neg, normEDS]
-
-/-- Strong recursion principle for a normalised EDS indexed by `ℕ`: if we have
-=======
   simp only [preNormEDS'_even, if_pos <| even_two_mul _, Nat.even_add_one, ite_not]
   split_ifs <;> ring1
 
@@ -441,33 +258,11 @@
   rw [normEDS, preNormEDS_neg, Int.natAbs_neg, neg_mul, normEDS]
 
 /-- Strong recursion principle for a normalised EDS: if we have
->>>>>>> 0bbbb86f
  * `P 0`, `P 1`, `P 2`, `P 3`, and `P 4`,
  * for all `m : ℕ` we can prove `P (2 * (m + 3))` from `P k` for all `k < 2 * (m + 3)`, and
  * for all `m : ℕ` we can prove `P (2 * (m + 2) + 1)` from `P k` for all `k < 2 * (m + 2) + 1`,
 then we have `P n` for all `n : ℕ`. -/
 @[elab_as_elim]
-<<<<<<< HEAD
-noncomputable def normEDSRec' {P : ℕ → Sort u} (base0 : P 0) (base1 : P 1) (base2 : P 2)
-    (base3 : P 3) (base4 : P 4) (even : ∀ m : ℕ, (∀ k < 2 * (m + 3), P k) → P (2 * (m + 3)))
-    (odd : ∀ m : ℕ, (∀ k < 2 * (m + 2) + 1, P k) → P (2 * (m + 2) + 1)) (n : ℕ) : P n :=
-  n.evenOddStrongRec (by rintro (_ | _ | _ | _) h; exacts [base0, base2, base4, even _ h])
-    (by rintro (_ | _ | _) h; exacts [base1, base3, odd _ h])
-
-/-- Strong recursion principle for a normalised EDS indexed by `ℤ`: if we have
- * `P 0`, `P 1`, `P 2`, `P 3`, and `P 4`,
- * for all `m : ℕ` we can prove `P (2 * (m + 3))` from `P k` for all `k < 2 * (m + 3)`,
- * for all `m : ℕ` we can prove `P (2 * (m + 2) + 1)` from `P k` for all `k < 2 * (m + 2) + 1`, and
- * for all `n : ℕ` we can extend from `P n` to `P (-n)`,
-then we have `P n` for all `n : ℤ`. -/
-@[elab_as_elim]
-noncomputable def normEDSRec {P : ℤ → Sort u} (base0 : P 0) (base1 : P 1) (base2 : P 2)
-    (base3 : P 3) (base4 : P 4) (even : ∀ m : ℕ, (∀ k < 2 * (m + 3), P k) → P (2 * (m + 3)))
-    (odd : ∀ m : ℕ, (∀ k < 2 * (m + 2) + 1, P k) → P (2 * (m + 2) + 1))
-    (neg : ∀ n : ℕ, P n → P (-n)) : ∀ n : ℤ, P n
-  | .ofNat n => normEDSRec' base0 base1 base2 base3 base4 even odd n
-  | .negSucc n => neg (n + 1) <| normEDSRec' base0 base1 base2 base3 base4 even odd <| n + 1
-=======
 noncomputable def normEDSRec' {P : ℕ → Sort u}
     (zero : P 0) (one : P 1) (two : P 2) (three : P 3) (four : P 4)
     (even : ∀ m : ℕ, (∀ k < 2 * (m + 3), P k) → P (2 * (m + 3)))
@@ -490,5 +285,4 @@
     P n :=
   normEDSRec' zero one two three four
     (fun _ ih => by apply even <;> exact ih _ <| by linarith only)
-    (fun _ ih => by apply odd <;> exact ih _ <| by linarith only) n
->>>>>>> 0bbbb86f
+    (fun _ ih => by apply odd <;> exact ih _ <| by linarith only) n