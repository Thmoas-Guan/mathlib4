/-
Copyright (c) 2020 Riccardo Brasca. All rights reserved.
Released under Apache 2.0 license as described in the file LICENSE.
Authors: Riccardo Brasca
-/
import Mathlib.RingTheory.Polynomial.Cyclotomic.Eval

#align_import number_theory.primes_congruent_one from "leanprover-community/mathlib"@"f0c8bf9245297a541f468be517f1bde6195105e9"

/-!
# Primes congruent to one

We prove that, for any positive `k : ℕ`, there are infinitely many primes `p` such that
`p ≡ 1 [MOD k]`.
-/


namespace Nat

open Polynomial Nat Filter

open scoped Nat

/-- For any positive `k : ℕ` there exists an arbitrarily large prime `p` such that
`p ≡ 1 [MOD k]`. -/
theorem exists_prime_gt_modEq_one {k : ℕ} (n : ℕ) (hk0 : k ≠ 0) :
    ∃ p : ℕ, Nat.Prime p ∧ n < p ∧ p ≡ 1 [MOD k] := by
  rcases (one_le_iff_ne_zero.2 hk0).eq_or_lt with (rfl | hk1)
  · rcases exists_infinite_primes (n + 1) with ⟨p, hnp, hp⟩
    exact ⟨p, hp, hnp, modEq_one⟩
  let b := k * (n !)
  have hgt : 1 < (eval (↑b) (cyclotomic k ℤ)).natAbs := by
    rcases le_iff_exists_add'.1 hk1.le with ⟨k, rfl⟩
    have hb : 2 ≤ b := le_mul_of_le_of_one_le hk1 n.factorial_pos
    calc
      1 ≤ b - 1 := le_tsub_of_add_le_left hb
      _ < (eval (b : ℤ) (cyclotomic (k + 1) ℤ)).natAbs :=
        sub_one_lt_natAbs_cyclotomic_eval hk1 (succ_le_iff.1 hb).ne'
  let p := minFac (eval (↑b) (cyclotomic k ℤ)).natAbs
  haveI hprime : Fact p.Prime := ⟨minFac_prime (ne_of_lt hgt).symm⟩
  have hroot : IsRoot (cyclotomic k (ZMod p)) (castRingHom (ZMod p) b) := by
    have : ((b : ℤ) : ZMod p) = ↑(Int.castRingHom (ZMod p) b) := by simp
    rw [IsRoot.def, ← map_cyclotomic_int k (ZMod p), eval_map, coe_castRingHom,
<<<<<<< HEAD
      ← Int.cast_natCast, this, eval₂_hom, Int.coe_castRingHom,
      ZMod.int_cast_zmod_eq_zero_iff_dvd _ _]
=======
      ← Int.cast_natCast, this, eval₂_hom, Int.coe_castRingHom, ZMod.intCast_zmod_eq_zero_iff_dvd]
>>>>>>> 2eed8869
    apply Int.dvd_natAbs.1
    exact mod_cast minFac_dvd (eval (↑b) (cyclotomic k ℤ)).natAbs
  have hpb : ¬p ∣ b :=
    hprime.1.coprime_iff_not_dvd.1 (coprime_of_root_cyclotomic hk0.bot_lt hroot).symm
  refine' ⟨p, hprime.1, not_le.1 fun habs => _, _⟩
  · exact hpb (dvd_mul_of_dvd_right (dvd_factorial (minFac_pos _) habs) _)
  · have hdiv : orderOf (b : ZMod p) ∣ p - 1 :=
      ZMod.orderOf_dvd_card_sub_one (mt (CharP.cast_eq_zero_iff _ _ _).1 hpb)
    haveI : NeZero (k : ZMod p) :=
      NeZero.of_not_dvd (ZMod p) fun hpk => hpb (dvd_mul_of_dvd_left hpk _)
    have : k = orderOf (b : ZMod p) := (isRoot_cyclotomic_iff.mp hroot).eq_orderOf
    rw [← this] at hdiv
    exact ((modEq_iff_dvd' hprime.1.pos).2 hdiv).symm
#align nat.exists_prime_gt_modeq_one Nat.exists_prime_gt_modEq_one

theorem frequently_atTop_modEq_one {k : ℕ} (hk0 : k ≠ 0) :
    ∃ᶠ p in atTop, Nat.Prime p ∧ p ≡ 1 [MOD k] := by
  refine' frequently_atTop.2 fun n => _
  obtain ⟨p, hp⟩ := exists_prime_gt_modEq_one n hk0
  exact ⟨p, ⟨hp.2.1.le, hp.1, hp.2.2⟩⟩
#align nat.frequently_at_top_modeq_one Nat.frequently_atTop_modEq_one

/-- For any positive `k : ℕ` there are infinitely many primes `p` such that `p ≡ 1 [MOD k]`. -/
theorem infinite_setOf_prime_modEq_one {k : ℕ} (hk0 : k ≠ 0) :
    Set.Infinite {p : ℕ | Nat.Prime p ∧ p ≡ 1 [MOD k]} :=
  frequently_atTop_iff_infinite.1 (frequently_atTop_modEq_one hk0)
#align nat.infinite_set_of_prime_modeq_one Nat.infinite_setOf_prime_modEq_one

end Nat<|MERGE_RESOLUTION|>--- conflicted
+++ resolved
@@ -41,12 +41,7 @@
   have hroot : IsRoot (cyclotomic k (ZMod p)) (castRingHom (ZMod p) b) := by
     have : ((b : ℤ) : ZMod p) = ↑(Int.castRingHom (ZMod p) b) := by simp
     rw [IsRoot.def, ← map_cyclotomic_int k (ZMod p), eval_map, coe_castRingHom,
-<<<<<<< HEAD
-      ← Int.cast_natCast, this, eval₂_hom, Int.coe_castRingHom,
-      ZMod.int_cast_zmod_eq_zero_iff_dvd _ _]
-=======
       ← Int.cast_natCast, this, eval₂_hom, Int.coe_castRingHom, ZMod.intCast_zmod_eq_zero_iff_dvd]
->>>>>>> 2eed8869
     apply Int.dvd_natAbs.1
     exact mod_cast minFac_dvd (eval (↑b) (cyclotomic k ℤ)).natAbs
   have hpb : ¬p ∣ b :=
