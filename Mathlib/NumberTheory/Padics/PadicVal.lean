--- conflicted
+++ resolved
@@ -102,10 +102,6 @@
 theorem eq_zero_iff {n : ℕ} : padicValNat p n = 0 ↔ p = 1 ∨ n = 0 ∨ ¬p ∣ n := by
   simp only [padicValNat, dite_eq_right_iff, PartENat.get_eq_iff_eq_coe, Nat.cast_zero,
     multiplicity_eq_zero, and_imp, pos_iff_ne_zero, Ne, ← or_iff_not_imp_left]
-<<<<<<< HEAD
-#align padic_val_nat.eq_zero_iff padicValNat.eq_zero_iff
-=======
->>>>>>> 59de845a
 
 theorem eq_zero_of_not_dvd {n : ℕ} (h : ¬p ∣ n) : padicValNat p n = 0 :=
   eq_zero_iff.2 <| Or.inr <| Or.inr h
@@ -329,10 +325,6 @@
   -- Porting note: was
   -- simp only [hc1, hc2, multiplicity.mul' (Nat.prime_iff_prime_int.1 hp.1),
   --   hp.1.ne_one, hqz, pos_iff_ne_zero, Int.natCast_multiplicity p q.den
-<<<<<<< HEAD
-#align padic_val_rat.defn padicValRat.defn
-=======
->>>>>>> 59de845a
 
 /-- A rewrite lemma for `padicValRat p (q * r)` with conditions `q ≠ 0`, `r ≠ 0`. -/
 protected theorem mul {q r : ℚ} (hq : q ≠ 0) (hr : r ≠ 0) :
@@ -736,13 +728,7 @@
 variable {p : ℕ} [hp : Fact p.Prime]
 
 theorem padicValInt_dvd_iff (n : ℕ) (a : ℤ) : (p : ℤ) ^ n ∣ a ↔ a = 0 ∨ n ≤ padicValInt p a := by
-<<<<<<< HEAD
-  rw [padicValInt, ← Int.natAbs_eq_zero, ← padicValNat_dvd_iff, ← Int.natCast_dvd,
-    Int.coe_nat_pow]
-#align padic_val_int_dvd_iff padicValInt_dvd_iff
-=======
   rw [padicValInt, ← Int.natAbs_eq_zero, ← padicValNat_dvd_iff, ← Int.natCast_dvd, Int.natCast_pow]
->>>>>>> 59de845a
 
 theorem padicValInt_dvd (a : ℤ) : (p : ℤ) ^ padicValInt p a ∣ a := by
   rw [padicValInt_dvd_iff]
