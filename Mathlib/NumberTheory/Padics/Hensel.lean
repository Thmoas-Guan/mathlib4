--- conflicted
+++ resolved
@@ -352,7 +352,6 @@
         (Nat.tendsto_pow_atTop_atTop_of_one_lt (by norm_num)))
 
 private theorem bound :
-<<<<<<< HEAD
     ∀ {ε}, ε > 0 → ∃ N : ℕ, ∀ {n}, n ≥ N → ‖F.derivative.eval a‖ * T ^ 2 ^ n < ε := by
   have := bound' hnorm
   simp? [Tendsto, nhds] at this says
@@ -362,10 +361,6 @@
   cases' this (ball 0 ε) (mem_ball_self hε) isOpen_ball with N hN
   exists N; intro n hn
   simpa [abs_of_nonneg T_nonneg] using hN _ hn
-=======
-    ∀ {ε}, ε > 0 → ∃ N : ℕ, ∀ {n}, n ≥ N → ‖F.derivative.eval a‖ * T ^ 2 ^ n < ε := fun hε ↦
-  eventually_atTop.1 <| (bound' hnorm).eventually <| gt_mem_nhds hε
->>>>>>> 455bf5fe
 
 private theorem bound'_sq :
     Tendsto (fun n : ℕ => ‖F.derivative.eval a‖ ^ 2 * T ^ 2 ^ n) atTop (𝓝 0) := by
