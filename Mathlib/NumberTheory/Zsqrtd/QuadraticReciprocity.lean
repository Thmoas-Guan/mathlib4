/-
Copyright (c) 2019 Chris Hughes. All rights reserved.
Released under Apache 2.0 license as described in the file LICENSE.
Authors: Chris Hughes
-/
import Mathlib.NumberTheory.Zsqrtd.GaussianInt
import Mathlib.NumberTheory.LegendreSymbol.Basic
import Mathlib.Analysis.Normed.Field.Basic

/-!
# Facts about the gaussian integers relying on quadratic reciprocity.

## Main statements

`prime_iff_mod_four_eq_three_of_nat_prime`
A prime natural number is prime in `ℤ[i]` if and only if it is `3` mod `4`

-/


open Zsqrtd Complex

open scoped ComplexConjugate

local notation "ℤ[i]" => GaussianInt

namespace GaussianInt

open PrincipalIdealRing

theorem mod_four_eq_three_of_nat_prime_of_prime (p : ℕ) [hp : Fact p.Prime]
    (hpi : Prime (p : ℤ[i])) : p % 4 = 3 :=
  hp.1.eq_two_or_odd.elim
    (fun hp2 =>
      absurd hpi
        (mt irreducible_iff_prime.2 fun ⟨_, h⟩ => by
          have := h ⟨1, 1⟩ ⟨1, -1⟩ (hp2.symm ▸ rfl)
          rw [← norm_eq_one_iff, ← norm_eq_one_iff] at this
          exact absurd this (by decide)))
    fun hp1 =>
    by_contradiction fun hp3 : p % 4 ≠ 3 => by
      have hp41 : p % 4 = 1 := by
        rw [← Nat.mod_mul_left_mod p 2 2, show 2 * 2 = 4 from rfl] at hp1
        have := Nat.mod_lt p (show 0 < 4 by decide)
        revert this hp3 hp1
        generalize p % 4 = m
        intros; interval_cases m <;> simp_all -- Porting note (#11043): was `decide!`
      let ⟨k, hk⟩ := (ZMod.exists_sq_eq_neg_one_iff (p := p)).2 <| by rw [hp41]; decide
      obtain ⟨k, k_lt_p, rfl⟩ : ∃ (k' : ℕ) (_ : k' < p), (k' : ZMod p) = k := by
        exact ⟨k.val, k.val_lt, ZMod.natCast_zmod_val k⟩
      have hpk : p ∣ k ^ 2 + 1 := by
        rw [pow_two, ← CharP.cast_eq_zero_iff (ZMod p) p, Nat.cast_add, Nat.cast_mul, Nat.cast_one,
          ← hk, add_left_neg]
      have hkmul : (k ^ 2 + 1 : ℤ[i]) = ⟨k, 1⟩ * ⟨k, -1⟩ := by ext <;> simp [sq]
      have hkltp : 1 + k * k < p * p :=
        calc
          1 + k * k ≤ k + k * k := by
            apply add_le_add_right
            exact (Nat.pos_of_ne_zero fun (hk0 : k = 0) => by clear_aux_decl; simp_all [pow_succ'])
          _ = k * (k + 1) := by simp [add_comm, mul_add]
          _ < p * p := mul_lt_mul k_lt_p k_lt_p (Nat.succ_pos _) (Nat.zero_le _)
      have hpk₁ : ¬(p : ℤ[i]) ∣ ⟨k, -1⟩ := fun ⟨x, hx⟩ =>
        lt_irrefl (p * x : ℤ[i]).norm.natAbs <|
          calc
            (norm (p * x : ℤ[i])).natAbs = (Zsqrtd.norm ⟨k, -1⟩).natAbs := by rw [hx]
            _ < (norm (p : ℤ[i])).natAbs := by simpa [add_comm, Zsqrtd.norm] using hkltp
            _ ≤ (norm (p * x : ℤ[i])).natAbs :=
              norm_le_norm_mul_left _ fun hx0 =>
                show (-1 : ℤ) ≠ 0 by decide <| by simpa [hx0] using congr_arg Zsqrtd.im hx
      have hpk₂ : ¬(p : ℤ[i]) ∣ ⟨k, 1⟩ := fun ⟨x, hx⟩ =>
        lt_irrefl (p * x : ℤ[i]).norm.natAbs <|
          calc
            (norm (p * x : ℤ[i])).natAbs = (Zsqrtd.norm ⟨k, 1⟩).natAbs := by rw [hx]
            _ < (norm (p : ℤ[i])).natAbs := by simpa [add_comm, Zsqrtd.norm] using hkltp
            _ ≤ (norm (p * x : ℤ[i])).natAbs :=
              norm_le_norm_mul_left _ fun hx0 =>
                show (1 : ℤ) ≠ 0 by decide <| by simpa [hx0] using congr_arg Zsqrtd.im hx
      obtain ⟨y, hy⟩ := hpk
      have := hpi.2.2 ⟨k, 1⟩ ⟨k, -1⟩ ⟨y, by rw [← hkmul, ← Nat.cast_mul p, ← hy]; simp⟩
      clear_aux_decl
      tauto

theorem prime_of_nat_prime_of_mod_four_eq_three (p : ℕ) [hp : Fact p.Prime] (hp3 : p % 4 = 3) :
    Prime (p : ℤ[i]) :=
  irreducible_iff_prime.1 <|
    by_contradiction fun hpi =>
      let ⟨a, b, hab⟩ := sq_add_sq_of_nat_prime_of_not_irreducible p hpi
<<<<<<< HEAD
      have : ∀ a b : ZMod 4, a ^ 2 + b ^ 2 ≠ ↑p := by
        erw [← ZMod.nat_cast_mod p 4, hp3]; decide
=======
      have : ∀ a b : ZMod 4, a ^ 2 + b ^ 2 ≠ (p : ZMod 4) := by
        erw [← ZMod.natCast_mod p 4, hp3]; decide
>>>>>>> 59de845a
      this a b (hab ▸ by simp)

/-- A prime natural number is prime in `ℤ[i]` if and only if it is `3` mod `4` -/
theorem prime_iff_mod_four_eq_three_of_nat_prime (p : ℕ) [Fact p.Prime] :
    Prime (p : ℤ[i]) ↔ p % 4 = 3 :=
  ⟨mod_four_eq_three_of_nat_prime_of_prime p, prime_of_nat_prime_of_mod_four_eq_three p⟩

end GaussianInt<|MERGE_RESOLUTION|>--- conflicted
+++ resolved
@@ -85,13 +85,8 @@
   irreducible_iff_prime.1 <|
     by_contradiction fun hpi =>
       let ⟨a, b, hab⟩ := sq_add_sq_of_nat_prime_of_not_irreducible p hpi
-<<<<<<< HEAD
-      have : ∀ a b : ZMod 4, a ^ 2 + b ^ 2 ≠ ↑p := by
-        erw [← ZMod.nat_cast_mod p 4, hp3]; decide
-=======
       have : ∀ a b : ZMod 4, a ^ 2 + b ^ 2 ≠ (p : ZMod 4) := by
         erw [← ZMod.natCast_mod p 4, hp3]; decide
->>>>>>> 59de845a
       this a b (hab ▸ by simp)
 
 /-- A prime natural number is prime in `ℤ[i]` if and only if it is `3` mod `4` -/
