/-
Copyright (c) 2017 Mario Carneiro. All rights reserved.
Released under Apache 2.0 license as described in the file LICENSE.
Authors: Mario Carneiro
-/
import Mathlib.Algebra.Associated.Basic
import Mathlib.Algebra.Star.Unitary
import Mathlib.RingTheory.Int.Basic
import Mathlib.RingTheory.PrincipalIdealDomain
import Mathlib.Tactic.Ring

/-! # ℤ[√d]

The ring of integers adjoined with a square root of `d : ℤ`.

After defining the norm, we show that it is a linearly ordered commutative ring,
as well as an integral domain.

We provide the universal property, that ring homomorphisms `ℤ√d →+* R` correspond
to choices of square roots of `d` in `R`.

-/


/-- The ring of integers adjoined with a square root of `d`.
  These have the form `a + b √d` where `a b : ℤ`. The components
  are called `re` and `im` by analogy to the negative `d` case. -/
@[ext]
structure Zsqrtd (d : ℤ) where
  re : ℤ
  im : ℤ
  deriving DecidableEq

prefix:100 "ℤ√" => Zsqrtd

namespace Zsqrtd

section

variable {d : ℤ}

/-- Convert an integer to a `ℤ√d` -/
def ofInt (n : ℤ) : ℤ√d :=
  ⟨n, 0⟩

theorem ofInt_re (n : ℤ) : (ofInt n : ℤ√d).re = n :=
  rfl

theorem ofInt_im (n : ℤ) : (ofInt n : ℤ√d).im = 0 :=
  rfl

/-- The zero of the ring -/
instance : Zero (ℤ√d) :=
  ⟨ofInt 0⟩

@[simp]
theorem zero_re : (0 : ℤ√d).re = 0 :=
  rfl

@[simp]
theorem zero_im : (0 : ℤ√d).im = 0 :=
  rfl

instance : Inhabited (ℤ√d) :=
  ⟨0⟩

/-- The one of the ring -/
instance : One (ℤ√d) :=
  ⟨ofInt 1⟩

@[simp]
theorem one_re : (1 : ℤ√d).re = 1 :=
  rfl

@[simp]
theorem one_im : (1 : ℤ√d).im = 0 :=
  rfl

/-- The representative of `√d` in the ring -/
def sqrtd : ℤ√d :=
  ⟨0, 1⟩

@[simp]
theorem sqrtd_re : (sqrtd : ℤ√d).re = 0 :=
  rfl

@[simp]
theorem sqrtd_im : (sqrtd : ℤ√d).im = 1 :=
  rfl

/-- Addition of elements of `ℤ√d` -/
instance : Add (ℤ√d) :=
  ⟨fun z w => ⟨z.1 + w.1, z.2 + w.2⟩⟩

@[simp]
theorem add_def (x y x' y' : ℤ) : (⟨x, y⟩ + ⟨x', y'⟩ : ℤ√d) = ⟨x + x', y + y'⟩ :=
  rfl

@[simp]
theorem add_re (z w : ℤ√d) : (z + w).re = z.re + w.re :=
  rfl

@[simp]
theorem add_im (z w : ℤ√d) : (z + w).im = z.im + w.im :=
  rfl

/-- Negation in `ℤ√d` -/
instance : Neg (ℤ√d) :=
  ⟨fun z => ⟨-z.1, -z.2⟩⟩

@[simp]
theorem neg_re (z : ℤ√d) : (-z).re = -z.re :=
  rfl

@[simp]
theorem neg_im (z : ℤ√d) : (-z).im = -z.im :=
  rfl

/-- Multiplication in `ℤ√d` -/
instance : Mul (ℤ√d) :=
  ⟨fun z w => ⟨z.1 * w.1 + d * z.2 * w.2, z.1 * w.2 + z.2 * w.1⟩⟩

@[simp]
theorem mul_re (z w : ℤ√d) : (z * w).re = z.re * w.re + d * z.im * w.im :=
  rfl

@[simp]
theorem mul_im (z w : ℤ√d) : (z * w).im = z.re * w.im + z.im * w.re :=
  rfl

instance addCommGroup : AddCommGroup (ℤ√d) := by
  refine
  { add := (· + ·)
    zero := (0 : ℤ√d)
    sub := fun a b => a + -b
    neg := Neg.neg
    nsmul := @nsmulRec (ℤ√d) ⟨0⟩ ⟨(· + ·)⟩
    zsmul := @zsmulRec (ℤ√d) ⟨0⟩ ⟨(· + ·)⟩ ⟨Neg.neg⟩ (@nsmulRec (ℤ√d) ⟨0⟩ ⟨(· + ·)⟩)
    add_assoc := ?_
    zero_add := ?_
    add_zero := ?_
    add_left_neg := ?_
    add_comm := ?_ } <;>
  intros <;>
  ext <;>
  simp [add_comm, add_left_comm]

@[simp]
theorem sub_re (z w : ℤ√d) : (z - w).re = z.re - w.re :=
  rfl

@[simp]
theorem sub_im (z w : ℤ√d) : (z - w).im = z.im - w.im :=
  rfl

instance addGroupWithOne : AddGroupWithOne (ℤ√d) :=
  { Zsqrtd.addCommGroup with
    natCast := fun n => ofInt n
    intCast := ofInt
    one := 1 }

instance commRing : CommRing (ℤ√d) := by
  refine
  { Zsqrtd.addGroupWithOne with
    mul := (· * ·)
    npow := @npowRec (ℤ√d) ⟨1⟩ ⟨(· * ·)⟩,
    add_comm := ?_
    left_distrib := ?_
    right_distrib := ?_
    zero_mul := ?_
    mul_zero := ?_
    mul_assoc := ?_
    one_mul := ?_
    mul_one := ?_
    mul_comm := ?_ } <;>
  intros <;>
  ext <;>
  simp <;>
  ring

instance : AddMonoid (ℤ√d) := by infer_instance

instance : Monoid (ℤ√d) := by infer_instance

instance : CommMonoid (ℤ√d) := by infer_instance

instance : CommSemigroup (ℤ√d) := by infer_instance

instance : Semigroup (ℤ√d) := by infer_instance

instance : AddCommSemigroup (ℤ√d) := by infer_instance

instance : AddSemigroup (ℤ√d) := by infer_instance

instance : CommSemiring (ℤ√d) := by infer_instance

instance : Semiring (ℤ√d) := by infer_instance

instance : Ring (ℤ√d) := by infer_instance

instance : Distrib (ℤ√d) := by infer_instance

/-- Conjugation in `ℤ√d`. The conjugate of `a + b √d` is `a - b √d`. -/
instance : Star (ℤ√d) where
  star z := ⟨z.1, -z.2⟩

@[simp]
theorem star_mk (x y : ℤ) : star (⟨x, y⟩ : ℤ√d) = ⟨x, -y⟩ :=
  rfl

@[simp]
theorem star_re (z : ℤ√d) : (star z).re = z.re :=
  rfl

@[simp]
theorem star_im (z : ℤ√d) : (star z).im = -z.im :=
  rfl

instance : StarRing (ℤ√d) where
  star_involutive x := Zsqrtd.ext _ _ rfl (neg_neg _)
  star_mul a b := by ext <;> simp <;> ring
  star_add a b := Zsqrtd.ext _ _ rfl (neg_add _ _)

-- Porting note: proof was `by decide`
instance nontrivial : Nontrivial (ℤ√d) :=
  ⟨⟨0, 1, (Zsqrtd.ext_iff 0 1).not.mpr (by simp)⟩⟩

@[simp]
theorem natCast_re (n : ℕ) : (n : ℤ√d).re = n :=
  rfl
<<<<<<< HEAD
#align zsqrtd.coe_nat_re Zsqrtd.natCast_re
=======
>>>>>>> 59de845a

@[simp]
theorem ofNat_re (n : ℕ) [n.AtLeastTwo] : (no_index (OfNat.ofNat n) : ℤ√d).re = n :=
  rfl

@[simp]
theorem natCast_im (n : ℕ) : (n : ℤ√d).im = 0 :=
  rfl
<<<<<<< HEAD
#align zsqrtd.coe_nat_im Zsqrtd.natCast_im
=======
>>>>>>> 59de845a

@[simp]
theorem ofNat_im (n : ℕ) [n.AtLeastTwo] : (no_index (OfNat.ofNat n) : ℤ√d).im = 0 :=
  rfl

theorem natCast_val (n : ℕ) : (n : ℤ√d) = ⟨n, 0⟩ :=
  rfl
<<<<<<< HEAD
#align zsqrtd.coe_nat_val Zsqrtd.natCast_val

@[simp]
theorem intCast_re (n : ℤ) : (n : ℤ√d).re = n := by cases n <;> rfl
#align zsqrtd.coe_int_re Zsqrtd.intCast_re

@[simp]
theorem intCast_im (n : ℤ) : (n : ℤ√d).im = 0 := by cases n <;> rfl
#align zsqrtd.coe_int_im Zsqrtd.intCast_im

theorem intCast_val (n : ℤ) : (n : ℤ√d) = ⟨n, 0⟩ := by ext <;> simp
#align zsqrtd.coe_int_val Zsqrtd.intCast_val
=======

@[simp]
theorem intCast_re (n : ℤ) : (n : ℤ√d).re = n := by cases n <;> rfl

@[simp]
theorem intCast_im (n : ℤ) : (n : ℤ√d).im = 0 := by cases n <;> rfl

theorem intCast_val (n : ℤ) : (n : ℤ√d) = ⟨n, 0⟩ := by ext <;> simp
>>>>>>> 59de845a

instance : CharZero (ℤ√d) where cast_injective m n := by simp [Zsqrtd.ext_iff]

@[simp]
theorem ofInt_eq_intCast (n : ℤ) : (ofInt n : ℤ√d) = n := by ext <;> simp [ofInt_re, ofInt_im]
<<<<<<< HEAD
#align zsqrtd.of_int_eq_coe Zsqrtd.ofInt_eq_intCast

-- 2024-04-05
@[deprecated] alias coe_nat_re := natCast_re
@[deprecated] alias coe_nat_im := natCast_im
@[deprecated] alias coe_nat_val := natCast_val
@[deprecated] alias coe_int_re := intCast_re
@[deprecated] alias coe_int_im := intCast_im
@[deprecated] alias coe_int_val := intCast_val
@[deprecated] alias ofInt_eq_coe := ofInt_eq_intCast
=======

@[deprecated (since := "2024-04-05")] alias coe_nat_re := natCast_re
@[deprecated (since := "2024-04-05")] alias coe_nat_im := natCast_im
@[deprecated (since := "2024-04-05")] alias coe_nat_val := natCast_val
@[deprecated (since := "2024-04-05")] alias coe_int_re := intCast_re
@[deprecated (since := "2024-04-05")] alias coe_int_im := intCast_im
@[deprecated (since := "2024-04-05")] alias coe_int_val := intCast_val
@[deprecated (since := "2024-04-05")] alias ofInt_eq_coe := ofInt_eq_intCast
>>>>>>> 59de845a

@[simp]
theorem smul_val (n x y : ℤ) : (n : ℤ√d) * ⟨x, y⟩ = ⟨n * x, n * y⟩ := by ext <;> simp

theorem smul_re (a : ℤ) (b : ℤ√d) : (↑a * b).re = a * b.re := by simp

theorem smul_im (a : ℤ) (b : ℤ√d) : (↑a * b).im = a * b.im := by simp

@[simp]
theorem muld_val (x y : ℤ) : sqrtd (d := d) * ⟨x, y⟩ = ⟨d * y, x⟩ := by ext <;> simp

@[simp]
theorem dmuld : sqrtd (d := d) * sqrtd (d := d) = d := by ext <;> simp

@[simp]
theorem smuld_val (n x y : ℤ) : sqrtd * (n : ℤ√d) * ⟨x, y⟩ = ⟨d * n * y, n * x⟩ := by ext <;> simp

theorem decompose {x y : ℤ} : (⟨x, y⟩ : ℤ√d) = x + sqrtd (d := d) * y := by ext <;> simp

theorem mul_star {x y : ℤ} : (⟨x, y⟩ * star ⟨x, y⟩ : ℤ√d) = x * x - d * y * y := by
  ext <;> simp [sub_eq_add_neg, mul_comm]

@[deprecated (since := "2024-05-25")] alias coe_int_add := Int.cast_add
@[deprecated (since := "2024-05-25")] alias coe_int_sub := Int.cast_sub
@[deprecated (since := "2024-05-25")] alias coe_int_mul := Int.cast_mul
@[deprecated (since := "2024-05-25")] alias coe_int_inj := Int.cast_inj

theorem intCast_dvd (z : ℤ) (a : ℤ√d) : ↑z ∣ a ↔ z ∣ a.re ∧ z ∣ a.im := by
  constructor
  · rintro ⟨x, rfl⟩
    simp only [add_zero, intCast_re, zero_mul, mul_im, dvd_mul_right, and_self_iff,
      mul_re, mul_zero, intCast_im]
  · rintro ⟨⟨r, hr⟩, ⟨i, hi⟩⟩
    use ⟨r, i⟩
    rw [smul_val, Zsqrtd.ext_iff]
    exact ⟨hr, hi⟩

@[simp, norm_cast]
theorem intCast_dvd_intCast (a b : ℤ) : (a : ℤ√d) ∣ b ↔ a ∣ b := by
  rw [intCast_dvd]
  constructor
  · rintro ⟨hre, -⟩
    rwa [intCast_re] at hre
  · rw [intCast_re, intCast_im]
    exact fun hc => ⟨hc, dvd_zero a⟩

@[deprecated (since := "2024-05-25")] alias coe_int_dvd_iff := intCast_dvd
@[deprecated (since := "2024-05-25")] alias coe_int_dvd_coe_int := intCast_dvd_intCast

protected theorem eq_of_smul_eq_smul_left {a : ℤ} {b c : ℤ√d} (ha : a ≠ 0) (h : ↑a * b = a * c) :
    b = c := by
  rw [Zsqrtd.ext_iff] at h ⊢
  apply And.imp _ _ h <;> simpa only [smul_re, smul_im] using mul_left_cancel₀ ha

section Gcd

theorem gcd_eq_zero_iff (a : ℤ√d) : Int.gcd a.re a.im = 0 ↔ a = 0 := by
  simp only [Int.gcd_eq_zero_iff, Zsqrtd.ext_iff, eq_self_iff_true, zero_im, zero_re]

theorem gcd_pos_iff (a : ℤ√d) : 0 < Int.gcd a.re a.im ↔ a ≠ 0 :=
  pos_iff_ne_zero.trans <| not_congr a.gcd_eq_zero_iff

theorem coprime_of_dvd_coprime {a b : ℤ√d} (hcoprime : IsCoprime a.re a.im) (hdvd : b ∣ a) :
    IsCoprime b.re b.im := by
  apply isCoprime_of_dvd
  · rintro ⟨hre, him⟩
    obtain rfl : b = 0 := Zsqrtd.ext b 0 hre him
    rw [zero_dvd_iff] at hdvd
    simp [hdvd, zero_im, zero_re, not_isCoprime_zero_zero] at hcoprime
  · rintro z hz - hzdvdu hzdvdv
    apply hz
    obtain ⟨ha, hb⟩ : z ∣ a.re ∧ z ∣ a.im := by
      rw [← intCast_dvd]
      apply dvd_trans _ hdvd
      rw [intCast_dvd]
      exact ⟨hzdvdu, hzdvdv⟩
    exact hcoprime.isUnit_of_dvd' ha hb

theorem exists_coprime_of_gcd_pos {a : ℤ√d} (hgcd : 0 < Int.gcd a.re a.im) :
    ∃ b : ℤ√d, a = ((Int.gcd a.re a.im : ℤ) : ℤ√d) * b ∧ IsCoprime b.re b.im := by
  obtain ⟨re, im, H1, Hre, Him⟩ := Int.exists_gcd_one hgcd
  rw [mul_comm] at Hre Him
  refine ⟨⟨re, im⟩, ?_, ?_⟩
  · rw [smul_val, ← Hre, ← Him]
  · rw [← Int.gcd_eq_one_iff_coprime, H1]

end Gcd

/-- Read `SqLe a c b d` as `a √c ≤ b √d` -/
def SqLe (a c b d : ℕ) : Prop :=
  c * a * a ≤ d * b * b

theorem sqLe_of_le {c d x y z w : ℕ} (xz : z ≤ x) (yw : y ≤ w) (xy : SqLe x c y d) : SqLe z c w d :=
  le_trans (mul_le_mul (Nat.mul_le_mul_left _ xz) xz (Nat.zero_le _) (Nat.zero_le _)) <|
    le_trans xy (mul_le_mul (Nat.mul_le_mul_left _ yw) yw (Nat.zero_le _) (Nat.zero_le _))

theorem sqLe_add_mixed {c d x y z w : ℕ} (xy : SqLe x c y d) (zw : SqLe z c w d) :
    c * (x * z) ≤ d * (y * w) :=
  Nat.mul_self_le_mul_self_iff.1 <| by
    simpa [mul_comm, mul_left_comm] using mul_le_mul xy zw (Nat.zero_le _) (Nat.zero_le _)

theorem sqLe_add {c d x y z w : ℕ} (xy : SqLe x c y d) (zw : SqLe z c w d) :
    SqLe (x + z) c (y + w) d := by
  have xz := sqLe_add_mixed xy zw
  simp? [SqLe, mul_assoc] at xy zw says simp only [SqLe, mul_assoc] at xy zw
  simp [SqLe, mul_add, mul_comm, mul_left_comm, add_le_add, *]

theorem sqLe_cancel {c d x y z w : ℕ} (zw : SqLe y d x c) (h : SqLe (x + z) c (y + w) d) :
    SqLe z c w d := by
  apply le_of_not_gt
  intro l
  refine not_le_of_gt ?_ h
  simp only [SqLe, mul_add, mul_comm, mul_left_comm, add_assoc, gt_iff_lt]
  have hm := sqLe_add_mixed zw (le_of_lt l)
  simp only [SqLe, mul_assoc, gt_iff_lt] at l zw
  exact
    lt_of_le_of_lt (add_le_add_right zw _)
      (add_lt_add_left (add_lt_add_of_le_of_lt hm (add_lt_add_of_le_of_lt hm l)) _)

theorem sqLe_smul {c d x y : ℕ} (n : ℕ) (xy : SqLe x c y d) : SqLe (n * x) c (n * y) d := by
  simpa [SqLe, mul_left_comm, mul_assoc] using Nat.mul_le_mul_left (n * n) xy

theorem sqLe_mul {d x y z w : ℕ} :
    (SqLe x 1 y d → SqLe z 1 w d → SqLe (x * w + y * z) d (x * z + d * y * w) 1) ∧
      (SqLe x 1 y d → SqLe w d z 1 → SqLe (x * z + d * y * w) 1 (x * w + y * z) d) ∧
        (SqLe y d x 1 → SqLe z 1 w d → SqLe (x * z + d * y * w) 1 (x * w + y * z) d) ∧
          (SqLe y d x 1 → SqLe w d z 1 → SqLe (x * w + y * z) d (x * z + d * y * w) 1) := by
  refine ⟨?_, ?_, ?_, ?_⟩ <;>
    · intro xy zw
      have :=
        Int.mul_nonneg (sub_nonneg_of_le (Int.ofNat_le_ofNat_of_le xy))
          (sub_nonneg_of_le (Int.ofNat_le_ofNat_of_le zw))
      refine Int.le_of_ofNat_le_ofNat (le_of_sub_nonneg ?_)
      convert this using 1
      simp only [one_mul, Int.ofNat_add, Int.ofNat_mul]
      ring

open Int in
/-- "Generalized" `nonneg`. `nonnegg c d x y` means `a √c + b √d ≥ 0`;
  we are interested in the case `c = 1` but this is more symmetric -/
def Nonnegg (c d : ℕ) : ℤ → ℤ → Prop
  | (a : ℕ), (b : ℕ) => True
  | (a : ℕ), -[b+1] => SqLe (b + 1) c a d
  | -[a+1], (b : ℕ) => SqLe (a + 1) d b c
  | -[_+1], -[_+1] => False

theorem nonnegg_comm {c d : ℕ} {x y : ℤ} : Nonnegg c d x y = Nonnegg d c y x := by
  induction x <;> induction y <;> rfl

theorem nonnegg_neg_pos {c d} : ∀ {a b : ℕ}, Nonnegg c d (-a) b ↔ SqLe a d b c
  | 0, b => ⟨by simp [SqLe, Nat.zero_le], fun _ => trivial⟩
  | a + 1, b => by rw [← Int.negSucc_coe]; rfl

theorem nonnegg_pos_neg {c d} {a b : ℕ} : Nonnegg c d a (-b) ↔ SqLe b c a d := by
  rw [nonnegg_comm]; exact nonnegg_neg_pos

open Int in
theorem nonnegg_cases_right {c d} {a : ℕ} :
    ∀ {b : ℤ}, (∀ x : ℕ, b = -x → SqLe x c a d) → Nonnegg c d a b
  | (b : Nat), _ => trivial
  | -[b+1], h => h (b + 1) rfl

theorem nonnegg_cases_left {c d} {b : ℕ} {a : ℤ} (h : ∀ x : ℕ, a = -x → SqLe x d b c) :
    Nonnegg c d a b :=
  cast nonnegg_comm (nonnegg_cases_right h)

section Norm

/-- The norm of an element of `ℤ[√d]`. -/
def norm (n : ℤ√d) : ℤ :=
  n.re * n.re - d * n.im * n.im

theorem norm_def (n : ℤ√d) : n.norm = n.re * n.re - d * n.im * n.im :=
  rfl

@[simp]
theorem norm_zero : norm (0 : ℤ√d) = 0 := by simp [norm]

@[simp]
theorem norm_one : norm (1 : ℤ√d) = 1 := by simp [norm]

@[simp]
theorem norm_intCast (n : ℤ) : norm (n : ℤ√d) = n * n := by simp [norm]

@[deprecated (since := "2024-04-17")]
alias norm_int_cast := norm_intCast

@[simp]
theorem norm_natCast (n : ℕ) : norm (n : ℤ√d) = n * n :=
  norm_intCast n

@[deprecated (since := "2024-04-17")]
alias norm_nat_cast := norm_natCast

@[simp]
theorem norm_mul (n m : ℤ√d) : norm (n * m) = norm n * norm m := by
  simp only [norm, mul_im, mul_re]
  ring

/-- `norm` as a `MonoidHom`. -/
def normMonoidHom : ℤ√d →* ℤ where
  toFun := norm
  map_mul' := norm_mul
  map_one' := norm_one

theorem norm_eq_mul_conj (n : ℤ√d) : (norm n : ℤ√d) = n * star n := by
  ext <;> simp [norm, star, mul_comm, sub_eq_add_neg]

@[simp]
theorem norm_neg (x : ℤ√d) : (-x).norm = x.norm :=
  -- Porting note: replaced `simp` with `rw`
  -- See https://github.com/leanprover-community/mathlib4/issues/5026
  Int.cast_inj.1 <| by rw [norm_eq_mul_conj, star_neg, neg_mul_neg, norm_eq_mul_conj]

@[simp]
theorem norm_conj (x : ℤ√d) : (star x).norm = x.norm :=
  -- Porting note: replaced `simp` with `rw`
  -- See https://github.com/leanprover-community/mathlib4/issues/5026
  Int.cast_inj.1 <| by rw [norm_eq_mul_conj, star_star, mul_comm, norm_eq_mul_conj]

theorem norm_nonneg (hd : d ≤ 0) (n : ℤ√d) : 0 ≤ n.norm :=
  add_nonneg (mul_self_nonneg _)
    (by
      rw [mul_assoc, neg_mul_eq_neg_mul]
      exact mul_nonneg (neg_nonneg.2 hd) (mul_self_nonneg _))

theorem norm_eq_one_iff {x : ℤ√d} : x.norm.natAbs = 1 ↔ IsUnit x :=
  ⟨fun h =>
    isUnit_iff_dvd_one.2 <|
      (le_total 0 (norm x)).casesOn
        (fun hx =>
          ⟨star x, by
            rwa [← Int.natCast_inj, Int.natAbs_of_nonneg hx, ← @Int.cast_inj (ℤ√d) _ _,
              norm_eq_mul_conj, eq_comm] at h⟩)
        fun hx =>
          ⟨-star x, by
            rwa [← Int.natCast_inj, Int.ofNat_natAbs_of_nonpos hx, ← @Int.cast_inj (ℤ√d) _ _,
              Int.cast_neg, norm_eq_mul_conj, neg_mul_eq_mul_neg, eq_comm] at h⟩,
    fun h => by
    let ⟨y, hy⟩ := isUnit_iff_dvd_one.1 h
    have := congr_arg (Int.natAbs ∘ norm) hy
    rw [Function.comp_apply, Function.comp_apply, norm_mul, Int.natAbs_mul, norm_one,
      Int.natAbs_one, eq_comm, mul_eq_one] at this
    exact this.1⟩

theorem isUnit_iff_norm_isUnit {d : ℤ} (z : ℤ√d) : IsUnit z ↔ IsUnit z.norm := by
  rw [Int.isUnit_iff_natAbs_eq, norm_eq_one_iff]

theorem norm_eq_one_iff' {d : ℤ} (hd : d ≤ 0) (z : ℤ√d) : z.norm = 1 ↔ IsUnit z := by
  rw [← norm_eq_one_iff, ← Int.natCast_inj, Int.natAbs_of_nonneg (norm_nonneg hd z), Int.ofNat_one]
<<<<<<< HEAD
#align zsqrtd.norm_eq_one_iff' Zsqrtd.norm_eq_one_iff'
=======
>>>>>>> 59de845a

theorem norm_eq_zero_iff {d : ℤ} (hd : d < 0) (z : ℤ√d) : z.norm = 0 ↔ z = 0 := by
  constructor
  · intro h
    rw [norm_def, sub_eq_add_neg, mul_assoc] at h
    have left := mul_self_nonneg z.re
    have right := neg_nonneg.mpr (mul_nonpos_of_nonpos_of_nonneg hd.le (mul_self_nonneg z.im))
    obtain ⟨ha, hb⟩ := (add_eq_zero_iff' left right).mp h
    ext <;> apply eq_zero_of_mul_self_eq_zero
    · exact ha
    · rw [neg_eq_zero, mul_eq_zero] at hb
      exact hb.resolve_left hd.ne
  · rintro rfl
    exact norm_zero

theorem norm_eq_of_associated {d : ℤ} (hd : d ≤ 0) {x y : ℤ√d} (h : Associated x y) :
    x.norm = y.norm := by
  obtain ⟨u, rfl⟩ := h
  rw [norm_mul, (norm_eq_one_iff' hd _).mpr u.isUnit, mul_one]

end Norm

end

section

variable {d : ℕ}

/-- Nonnegativity of an element of `ℤ√d`. -/
def Nonneg : ℤ√d → Prop
  | ⟨a, b⟩ => Nonnegg d 1 a b

instance : LE (ℤ√d) :=
  ⟨fun a b => Nonneg (b - a)⟩

instance : LT (ℤ√d) :=
  ⟨fun a b => ¬b ≤ a⟩

instance decidableNonnegg (c d a b) : Decidable (Nonnegg c d a b) := by
  cases a <;> cases b <;> unfold Nonnegg SqLe <;> infer_instance

instance decidableNonneg : ∀ a : ℤ√d, Decidable (Nonneg a)
  | ⟨_, _⟩ => Zsqrtd.decidableNonnegg _ _ _ _

instance decidableLE : @DecidableRel (ℤ√d) (· ≤ ·) := fun _ _ => decidableNonneg _

open Int in
theorem nonneg_cases : ∀ {a : ℤ√d}, Nonneg a → ∃ x y : ℕ, a = ⟨x, y⟩ ∨ a = ⟨x, -y⟩ ∨ a = ⟨-x, y⟩
  | ⟨(x : ℕ), (y : ℕ)⟩, _ => ⟨x, y, Or.inl rfl⟩
  | ⟨(x : ℕ), -[y+1]⟩, _ => ⟨x, y + 1, Or.inr <| Or.inl rfl⟩
  | ⟨-[x+1], (y : ℕ)⟩, _ => ⟨x + 1, y, Or.inr <| Or.inr rfl⟩
  | ⟨-[_+1], -[_+1]⟩, h => False.elim h

open Int in
theorem nonneg_add_lem {x y z w : ℕ} (xy : Nonneg (⟨x, -y⟩ : ℤ√d)) (zw : Nonneg (⟨-z, w⟩ : ℤ√d)) :
    Nonneg (⟨x, -y⟩ + ⟨-z, w⟩ : ℤ√d) := by
  have : Nonneg ⟨Int.subNatNat x z, Int.subNatNat w y⟩ :=
    Int.subNatNat_elim x z
      (fun m n i => SqLe y d m 1 → SqLe n 1 w d → Nonneg ⟨i, Int.subNatNat w y⟩)
      (fun j k =>
        Int.subNatNat_elim w y
          (fun m n i => SqLe n d (k + j) 1 → SqLe k 1 m d → Nonneg ⟨Int.ofNat j, i⟩)
          (fun _ _ _ _ => trivial) fun m n xy zw => sqLe_cancel zw xy)
      (fun j k =>
        Int.subNatNat_elim w y
          (fun m n i => SqLe n d k 1 → SqLe (k + j + 1) 1 m d → Nonneg ⟨-[j+1], i⟩)
          (fun m n xy zw => sqLe_cancel xy zw) fun m n xy zw =>
          let t := Nat.le_trans zw (sqLe_of_le (Nat.le_add_right n (m + 1)) le_rfl xy)
          have : k + j + 1 ≤ k :=
            Nat.mul_self_le_mul_self_iff.1 (by simpa [one_mul] using t)
          absurd this (not_le_of_gt <| Nat.succ_le_succ <| Nat.le_add_right _ _))
      (nonnegg_pos_neg.1 xy) (nonnegg_neg_pos.1 zw)
  rw [add_def, neg_add_eq_sub]
  rwa [Int.subNatNat_eq_coe, Int.subNatNat_eq_coe] at this

theorem Nonneg.add {a b : ℤ√d} (ha : Nonneg a) (hb : Nonneg b) : Nonneg (a + b) := by
  rcases nonneg_cases ha with ⟨x, y, rfl | rfl | rfl⟩ <;>
    rcases nonneg_cases hb with ⟨z, w, rfl | rfl | rfl⟩
  · trivial
  · refine nonnegg_cases_right fun i h => sqLe_of_le ?_ ?_ (nonnegg_pos_neg.1 hb)
    · dsimp only at h
      exact Int.ofNat_le.1 (le_of_neg_le_neg (Int.le.intro y (by simp [add_comm, *])))
    · apply Nat.le_add_left
  · refine nonnegg_cases_left fun i h => sqLe_of_le ?_ ?_ (nonnegg_neg_pos.1 hb)
    · dsimp only at h
      exact Int.ofNat_le.1 (le_of_neg_le_neg (Int.le.intro x (by simp [add_comm, *])))
    · apply Nat.le_add_left
  · refine nonnegg_cases_right fun i h => sqLe_of_le ?_ ?_ (nonnegg_pos_neg.1 ha)
    · dsimp only at h
      exact Int.ofNat_le.1 (le_of_neg_le_neg (Int.le.intro w (by simp [*])))
    · apply Nat.le_add_right
  · have : Nonneg ⟨_, _⟩ :=
      nonnegg_pos_neg.2 (sqLe_add (nonnegg_pos_neg.1 ha) (nonnegg_pos_neg.1 hb))
    rw [Nat.cast_add, Nat.cast_add, neg_add] at this
    rwa [add_def]
    -- Porting note: was
    -- simpa [add_comm] using
    --   nonnegg_pos_neg.2 (sqLe_add (nonnegg_pos_neg.1 ha) (nonnegg_pos_neg.1 hb))
  · exact nonneg_add_lem ha hb
  · refine nonnegg_cases_left fun i h => sqLe_of_le ?_ ?_ (nonnegg_neg_pos.1 ha)
    · dsimp only at h
      exact Int.ofNat_le.1 (le_of_neg_le_neg (Int.le.intro _ h))
    · apply Nat.le_add_right
  · dsimp
    rw [add_comm, add_comm (y : ℤ)]
    exact nonneg_add_lem hb ha
  · have : Nonneg ⟨_, _⟩ :=
      nonnegg_neg_pos.2 (sqLe_add (nonnegg_neg_pos.1 ha) (nonnegg_neg_pos.1 hb))
    rw [Nat.cast_add, Nat.cast_add, neg_add] at this
    rwa [add_def]
    -- Porting note: was
    -- simpa [add_comm] using
    --   nonnegg_neg_pos.2 (sqLe_add (nonnegg_neg_pos.1 ha) (nonnegg_neg_pos.1 hb))

theorem nonneg_iff_zero_le {a : ℤ√d} : Nonneg a ↔ 0 ≤ a :=
  show _ ↔ Nonneg _ by simp

theorem le_of_le_le {x y z w : ℤ} (xz : x ≤ z) (yw : y ≤ w) : (⟨x, y⟩ : ℤ√d) ≤ ⟨z, w⟩ :=
  show Nonneg ⟨z - x, w - y⟩ from
    match z - x, w - y, Int.le.dest_sub xz, Int.le.dest_sub yw with
    | _, _, ⟨_, rfl⟩, ⟨_, rfl⟩ => trivial

open Int in
protected theorem nonneg_total : ∀ a : ℤ√d, Nonneg a ∨ Nonneg (-a)
  | ⟨(x : ℕ), (y : ℕ)⟩ => Or.inl trivial
  | ⟨-[_+1], -[_+1]⟩ => Or.inr trivial
  | ⟨0, -[_+1]⟩ => Or.inr trivial
  | ⟨-[_+1], 0⟩ => Or.inr trivial
  | ⟨(_ + 1 : ℕ), -[_+1]⟩ => Nat.le_total _ _
  | ⟨-[_+1], (_ + 1 : ℕ)⟩ => Nat.le_total _ _

protected theorem le_total (a b : ℤ√d) : a ≤ b ∨ b ≤ a := by
  have t := (b - a).nonneg_total
  rwa [neg_sub] at t

instance preorder : Preorder (ℤ√d) where
  le := (· ≤ ·)
  le_refl a := show Nonneg (a - a) by simp only [sub_self]; trivial
  le_trans a b c hab hbc := by simpa [sub_add_sub_cancel'] using hab.add hbc
  lt := (· < ·)
  lt_iff_le_not_le a b := (and_iff_right_of_imp (Zsqrtd.le_total _ _).resolve_left).symm

open Int in
theorem le_arch (a : ℤ√d) : ∃ n : ℕ, a ≤ n := by
  obtain ⟨x, y, (h : a ≤ ⟨x, y⟩)⟩ : ∃ x y : ℕ, Nonneg (⟨x, y⟩ + -a) :=
    match -a with
    | ⟨Int.ofNat x, Int.ofNat y⟩ => ⟨0, 0, by trivial⟩
    | ⟨Int.ofNat x, -[y+1]⟩ => ⟨0, y + 1, by simp [add_def, Int.negSucc_coe, add_assoc]; trivial⟩
    | ⟨-[x+1], Int.ofNat y⟩ => ⟨x + 1, 0, by simp [Int.negSucc_coe, add_assoc]; trivial⟩
    | ⟨-[x+1], -[y+1]⟩ => ⟨x + 1, y + 1, by simp [Int.negSucc_coe, add_assoc]; trivial⟩
  refine ⟨x + d * y, h.trans ?_⟩
  change Nonneg ⟨↑x + d * y - ↑x, 0 - ↑y⟩
  cases' y with y
  · simp
    trivial
  have h : ∀ y, SqLe y d (d * y) 1 := fun y => by
    simpa [SqLe, mul_comm, mul_left_comm] using Nat.mul_le_mul_right (y * y) (Nat.le_mul_self d)
  rw [show (x : ℤ) + d * Nat.succ y - x = d * Nat.succ y by simp]
  exact h (y + 1)

protected theorem add_le_add_left (a b : ℤ√d) (ab : a ≤ b) (c : ℤ√d) : c + a ≤ c + b :=
  show Nonneg _ by rw [add_sub_add_left_eq_sub]; exact ab

protected theorem le_of_add_le_add_left (a b c : ℤ√d) (h : c + a ≤ c + b) : a ≤ b := by
  simpa using Zsqrtd.add_le_add_left _ _ h (-c)

protected theorem add_lt_add_left (a b : ℤ√d) (h : a < b) (c) : c + a < c + b := fun h' =>
  h (Zsqrtd.le_of_add_le_add_left _ _ _ h')

theorem nonneg_smul {a : ℤ√d} {n : ℕ} (ha : Nonneg a) : Nonneg ((n : ℤ√d) * a) := by
  rw [← Int.cast_natCast n]
  exact
    match a, nonneg_cases ha, ha with
    | _, ⟨x, y, Or.inl rfl⟩, _ => by rw [smul_val]; trivial
    | _, ⟨x, y, Or.inr <| Or.inl rfl⟩, ha => by
      rw [smul_val]; simpa using nonnegg_pos_neg.2 (sqLe_smul n <| nonnegg_pos_neg.1 ha)
    | _, ⟨x, y, Or.inr <| Or.inr rfl⟩, ha => by
      rw [smul_val]; simpa using nonnegg_neg_pos.2 (sqLe_smul n <| nonnegg_neg_pos.1 ha)

theorem nonneg_muld {a : ℤ√d} (ha : Nonneg a) : Nonneg (sqrtd * a) :=
  match a, nonneg_cases ha, ha with
  | _, ⟨_, _, Or.inl rfl⟩, _ => trivial
  | _, ⟨x, y, Or.inr <| Or.inl rfl⟩, ha => by
    simp only [muld_val, mul_neg]
    apply nonnegg_neg_pos.2
    simpa [SqLe, mul_comm, mul_left_comm] using Nat.mul_le_mul_left d (nonnegg_pos_neg.1 ha)
  | _, ⟨x, y, Or.inr <| Or.inr rfl⟩, ha => by
    simp only [muld_val]
    apply nonnegg_pos_neg.2
    simpa [SqLe, mul_comm, mul_left_comm] using Nat.mul_le_mul_left d (nonnegg_neg_pos.1 ha)

theorem nonneg_mul_lem {x y : ℕ} {a : ℤ√d} (ha : Nonneg a) : Nonneg (⟨x, y⟩ * a) := by
  have : (⟨x, y⟩ * a : ℤ√d) = (x : ℤ√d) * a + sqrtd * ((y : ℤ√d) * a) := by
    rw [decompose, right_distrib, mul_assoc, Int.cast_natCast, Int.cast_natCast]
  rw [this]
  exact (nonneg_smul ha).add (nonneg_muld <| nonneg_smul ha)

theorem nonneg_mul {a b : ℤ√d} (ha : Nonneg a) (hb : Nonneg b) : Nonneg (a * b) :=
  match a, b, nonneg_cases ha, nonneg_cases hb, ha, hb with
  | _, _, ⟨_, _, Or.inl rfl⟩, ⟨_, _, Or.inl rfl⟩, _, _ => trivial
  | _, _, ⟨x, y, Or.inl rfl⟩, ⟨z, w, Or.inr <| Or.inr rfl⟩, _, hb => nonneg_mul_lem hb
  | _, _, ⟨x, y, Or.inl rfl⟩, ⟨z, w, Or.inr <| Or.inl rfl⟩, _, hb => nonneg_mul_lem hb
  | _, _, ⟨x, y, Or.inr <| Or.inr rfl⟩, ⟨z, w, Or.inl rfl⟩, ha, _ => by
    rw [mul_comm]; exact nonneg_mul_lem ha
  | _, _, ⟨x, y, Or.inr <| Or.inl rfl⟩, ⟨z, w, Or.inl rfl⟩, ha, _ => by
    rw [mul_comm]; exact nonneg_mul_lem ha
  | _, _, ⟨x, y, Or.inr <| Or.inr rfl⟩, ⟨z, w, Or.inr <| Or.inr rfl⟩, ha, hb => by
    rw [calc
          (⟨-x, y⟩ * ⟨-z, w⟩ : ℤ√d) = ⟨_, _⟩ := rfl
          _ = ⟨x * z + d * y * w, -(x * w + y * z)⟩ := by simp [add_comm]
          ]
    exact nonnegg_pos_neg.2 (sqLe_mul.left (nonnegg_neg_pos.1 ha) (nonnegg_neg_pos.1 hb))
  | _, _, ⟨x, y, Or.inr <| Or.inr rfl⟩, ⟨z, w, Or.inr <| Or.inl rfl⟩, ha, hb => by
    rw [calc
          (⟨-x, y⟩ * ⟨z, -w⟩ : ℤ√d) = ⟨_, _⟩ := rfl
          _ = ⟨-(x * z + d * y * w), x * w + y * z⟩ := by simp [add_comm]
          ]
    exact nonnegg_neg_pos.2 (sqLe_mul.right.left (nonnegg_neg_pos.1 ha) (nonnegg_pos_neg.1 hb))
  | _, _, ⟨x, y, Or.inr <| Or.inl rfl⟩, ⟨z, w, Or.inr <| Or.inr rfl⟩, ha, hb => by
    rw [calc
          (⟨x, -y⟩ * ⟨-z, w⟩ : ℤ√d) = ⟨_, _⟩ := rfl
          _ = ⟨-(x * z + d * y * w), x * w + y * z⟩ := by simp [add_comm]
          ]
    exact
        nonnegg_neg_pos.2 (sqLe_mul.right.right.left (nonnegg_pos_neg.1 ha) (nonnegg_neg_pos.1 hb))
  | _, _, ⟨x, y, Or.inr <| Or.inl rfl⟩, ⟨z, w, Or.inr <| Or.inl rfl⟩, ha, hb => by
    rw [calc
          (⟨x, -y⟩ * ⟨z, -w⟩ : ℤ√d) = ⟨_, _⟩ := rfl
          _ = ⟨x * z + d * y * w, -(x * w + y * z)⟩ := by simp [add_comm]
          ]
    exact
        nonnegg_pos_neg.2
          (sqLe_mul.right.right.right (nonnegg_pos_neg.1 ha) (nonnegg_pos_neg.1 hb))

protected theorem mul_nonneg (a b : ℤ√d) : 0 ≤ a → 0 ≤ b → 0 ≤ a * b := by
  simp_rw [← nonneg_iff_zero_le]
  exact nonneg_mul

theorem not_sqLe_succ (c d y) (h : 0 < c) : ¬SqLe (y + 1) c 0 d :=
  not_le_of_gt <| mul_pos (mul_pos h <| Nat.succ_pos _) <| Nat.succ_pos _

-- Porting note: renamed field and added theorem to make `x` explicit
/-- A nonsquare is a natural number that is not equal to the square of an
  integer. This is implemented as a typeclass because it's a necessary condition
  for much of the Pell equation theory. -/
class Nonsquare (x : ℕ) : Prop where
  ns' : ∀ n : ℕ, x ≠ n * n

theorem Nonsquare.ns (x : ℕ) [Nonsquare x] : ∀ n : ℕ, x ≠ n * n := ns'

variable [dnsq : Nonsquare d]

theorem d_pos : 0 < d :=
  lt_of_le_of_ne (Nat.zero_le _) <| Ne.symm <| Nonsquare.ns d 0

theorem divides_sq_eq_zero {x y} (h : x * x = d * y * y) : x = 0 ∧ y = 0 :=
  let g := x.gcd y
  Or.elim g.eq_zero_or_pos
    (fun H => ⟨Nat.eq_zero_of_gcd_eq_zero_left H, Nat.eq_zero_of_gcd_eq_zero_right H⟩) fun gpos =>
    False.elim <| by
      let ⟨m, n, co, (hx : x = m * g), (hy : y = n * g)⟩ := Nat.exists_coprime _ _
      rw [hx, hy] at h
      have : m * m = d * (n * n) := by
        refine mul_left_cancel₀ (mul_pos gpos gpos).ne' ?_
        -- Porting note: was `simpa [mul_comm, mul_left_comm] using h`
        calc
          g * g * (m * m)
          _ = m * g * (m * g) := by ring
          _ = d * (n * g) * (n * g) := h
          _ = g * g * (d * (n * n)) := by ring
      have co2 :=
        let co1 := co.mul_right co
        co1.mul co1
      exact
        Nonsquare.ns d m
          (Nat.dvd_antisymm (by rw [this]; apply dvd_mul_right) <|
            co2.dvd_of_dvd_mul_right <| by simp [this])

theorem divides_sq_eq_zero_z {x y : ℤ} (h : x * x = d * y * y) : x = 0 ∧ y = 0 := by
  rw [mul_assoc, ← Int.natAbs_mul_self, ← Int.natAbs_mul_self, ← Int.ofNat_mul, ← mul_assoc] at h
  exact
    let ⟨h1, h2⟩ := divides_sq_eq_zero (Int.ofNat.inj h)
    ⟨Int.natAbs_eq_zero.mp h1, Int.natAbs_eq_zero.mp h2⟩

theorem not_divides_sq (x y) : (x + 1) * (x + 1) ≠ d * (y + 1) * (y + 1) := fun e => by
  have t := (divides_sq_eq_zero e).left
  contradiction

open Int in
theorem nonneg_antisymm : ∀ {a : ℤ√d}, Nonneg a → Nonneg (-a) → a = 0
  | ⟨0, 0⟩, _, _ => rfl
  | ⟨-[x+1], -[y+1]⟩, xy, _ => False.elim xy
  | ⟨(x + 1 : Nat), (y + 1 : Nat)⟩, _, yx => False.elim yx
  | ⟨-[x+1], 0⟩, xy, _ => absurd xy (not_sqLe_succ _ _ _ (by decide))
  | ⟨(x + 1 : Nat), 0⟩, _, yx => absurd yx (not_sqLe_succ _ _ _ (by decide))
  | ⟨0, -[y+1]⟩, xy, _ => absurd xy (not_sqLe_succ _ _ _ d_pos)
  | ⟨0, (y + 1 : Nat)⟩, _, yx => absurd yx (not_sqLe_succ _ _ _ d_pos)
  | ⟨(x + 1 : Nat), -[y+1]⟩, (xy : SqLe _ _ _ _), (yx : SqLe _ _ _ _) => by
    let t := le_antisymm yx xy
    rw [one_mul] at t
    exact absurd t (not_divides_sq _ _)
  | ⟨-[x+1], (y + 1 : Nat)⟩, (xy : SqLe _ _ _ _), (yx : SqLe _ _ _ _) => by
    let t := le_antisymm xy yx
    rw [one_mul] at t
    exact absurd t (not_divides_sq _ _)

theorem le_antisymm {a b : ℤ√d} (ab : a ≤ b) (ba : b ≤ a) : a = b :=
  eq_of_sub_eq_zero <| nonneg_antisymm ba (by rwa [neg_sub])

instance linearOrder : LinearOrder (ℤ√d) :=
  { Zsqrtd.preorder with
    le_antisymm := fun _ _ => Zsqrtd.le_antisymm
    le_total := Zsqrtd.le_total
    decidableLE := Zsqrtd.decidableLE }

protected theorem eq_zero_or_eq_zero_of_mul_eq_zero : ∀ {a b : ℤ√d}, a * b = 0 → a = 0 ∨ b = 0
  | ⟨x, y⟩, ⟨z, w⟩, h => by
    injection h with h1 h2
    have h1 : x * z = -(d * y * w) := eq_neg_of_add_eq_zero_left h1
    have h2 : x * w = -(y * z) := eq_neg_of_add_eq_zero_left h2
    have fin : x * x = d * y * y → (⟨x, y⟩ : ℤ√d) = 0 := fun e =>
      match x, y, divides_sq_eq_zero_z e with
      | _, _, ⟨rfl, rfl⟩ => rfl
    exact
      if z0 : z = 0 then
        if w0 : w = 0 then
          Or.inr
            (match z, w, z0, w0 with
            | _, _, rfl, rfl => rfl)
        else
          Or.inl <|
            fin <|
              mul_right_cancel₀ w0 <|
                calc
                  x * x * w = -y * (x * z) := by simp [h2, mul_assoc, mul_left_comm]
                  _ = d * y * y * w := by simp [h1, mul_assoc, mul_left_comm]
      else
        Or.inl <|
          fin <|
            mul_right_cancel₀ z0 <|
              calc
                x * x * z = d * -y * (x * w) := by simp [h1, mul_assoc, mul_left_comm]
                _ = d * y * y * z := by simp [h2, mul_assoc, mul_left_comm]

instance : NoZeroDivisors (ℤ√d) where
  eq_zero_or_eq_zero_of_mul_eq_zero := Zsqrtd.eq_zero_or_eq_zero_of_mul_eq_zero

instance : IsDomain (ℤ√d) :=
  NoZeroDivisors.to_isDomain _

protected theorem mul_pos (a b : ℤ√d) (a0 : 0 < a) (b0 : 0 < b) : 0 < a * b := fun ab =>
  Or.elim
    (eq_zero_or_eq_zero_of_mul_eq_zero
      (le_antisymm ab (Zsqrtd.mul_nonneg _ _ (le_of_lt a0) (le_of_lt b0))))
    (fun e => ne_of_gt a0 e) fun e => ne_of_gt b0 e

instance : LinearOrderedCommRing (ℤ√d) :=
  { Zsqrtd.commRing, Zsqrtd.linearOrder, Zsqrtd.nontrivial with
    add_le_add_left := Zsqrtd.add_le_add_left
    mul_pos := Zsqrtd.mul_pos
    zero_le_one := by trivial }

instance : LinearOrderedRing (ℤ√d) := by infer_instance

instance : OrderedRing (ℤ√d) := by infer_instance

end

theorem norm_eq_zero {d : ℤ} (h_nonsquare : ∀ n : ℤ, d ≠ n * n) (a : ℤ√d) : norm a = 0 ↔ a = 0 := by
  refine ⟨fun ha => (Zsqrtd.ext_iff _ _).mpr ?_, fun h => by rw [h, norm_zero]⟩
  dsimp only [norm] at ha
  rw [sub_eq_zero] at ha
  by_cases h : 0 ≤ d
  · obtain ⟨d', rfl⟩ := Int.eq_ofNat_of_zero_le h
    haveI : Nonsquare d' := ⟨fun n h => h_nonsquare n <| mod_cast h⟩
    exact divides_sq_eq_zero_z ha
  · push_neg at h
    suffices a.re * a.re = 0 by
      rw [eq_zero_of_mul_self_eq_zero this] at ha ⊢
      simpa only [true_and_iff, or_self_right, zero_re, zero_im, eq_self_iff_true, zero_eq_mul,
        mul_zero, mul_eq_zero, h.ne, false_or_iff, or_self_iff] using ha
    apply _root_.le_antisymm _ (mul_self_nonneg _)
    rw [ha, mul_assoc]
    exact mul_nonpos_of_nonpos_of_nonneg h.le (mul_self_nonneg _)

variable {R : Type}

@[ext]
theorem hom_ext [Ring R] {d : ℤ} (f g : ℤ√d →+* R) (h : f sqrtd = g sqrtd) : f = g := by
  ext ⟨x_re, x_im⟩
  simp [decompose, h]

variable [CommRing R]

/-- The unique `RingHom` from `ℤ√d` to a ring `R`, constructed by replacing `√d` with the provided
root. Conversely, this associates to every mapping `ℤ√d →+* R` a value of `√d` in `R`. -/
@[simps]
def lift {d : ℤ} : { r : R // r * r = ↑d } ≃ (ℤ√d →+* R) where
  toFun r :=
    { toFun := fun a => a.1 + a.2 * (r : R)
      map_zero' := by simp
      map_add' := fun a b => by
        simp only [add_re, Int.cast_add, add_im]
        ring
      map_one' := by simp
      map_mul' := fun a b => by
        have :
          (a.re + a.im * r : R) * (b.re + b.im * r) =
            a.re * b.re + (a.re * b.im + a.im * b.re) * r + a.im * b.im * (r * r) := by
          ring
        simp only [mul_re, Int.cast_add, Int.cast_mul, mul_im, this, r.prop]
        ring }
  invFun f := ⟨f sqrtd, by rw [← f.map_mul, dmuld, map_intCast]⟩
  left_inv r := by
    ext
    simp
  right_inv f := by
    -- Porting note: was `ext`
    refine hom_ext _ _ ?_
    simp

/-- `lift r` is injective if `d` is non-square, and R has characteristic zero (that is, the map from
`ℤ` into `R` is injective). -/
theorem lift_injective [CharZero R] {d : ℤ} (r : { r : R // r * r = ↑d })
    (hd : ∀ n : ℤ, d ≠ n * n) : Function.Injective (lift r) :=
  (injective_iff_map_eq_zero (lift r)).mpr fun a ha => by
    have h_inj : Function.Injective ((↑) : ℤ → R) := Int.cast_injective
    suffices lift r a.norm = 0 by
      simp only [intCast_re, add_zero, lift_apply_apply, intCast_im, Int.cast_zero,
        zero_mul] at this
      rwa [← Int.cast_zero, h_inj.eq_iff, norm_eq_zero hd] at this
    rw [norm_eq_mul_conj, RingHom.map_mul, ha, zero_mul]

/-- An element of `ℤ√d` has norm equal to `1` if and only if it is contained in the submonoid
of unitary elements. -/
theorem norm_eq_one_iff_mem_unitary {d : ℤ} {a : ℤ√d} : a.norm = 1 ↔ a ∈ unitary (ℤ√d) := by
  rw [unitary.mem_iff_self_mul_star, ← norm_eq_mul_conj]
  norm_cast

/-- The kernel of the norm map on `ℤ√d` equals the submonoid of unitary elements. -/
theorem mker_norm_eq_unitary {d : ℤ} : MonoidHom.mker (@normMonoidHom d) = unitary (ℤ√d) :=
  Submonoid.ext fun _ => norm_eq_one_iff_mem_unitary

end Zsqrtd<|MERGE_RESOLUTION|>--- conflicted
+++ resolved
@@ -228,10 +228,6 @@
 @[simp]
 theorem natCast_re (n : ℕ) : (n : ℤ√d).re = n :=
   rfl
-<<<<<<< HEAD
-#align zsqrtd.coe_nat_re Zsqrtd.natCast_re
-=======
->>>>>>> 59de845a
 
 @[simp]
 theorem ofNat_re (n : ℕ) [n.AtLeastTwo] : (no_index (OfNat.ofNat n) : ℤ√d).re = n :=
@@ -240,10 +236,6 @@
 @[simp]
 theorem natCast_im (n : ℕ) : (n : ℤ√d).im = 0 :=
   rfl
-<<<<<<< HEAD
-#align zsqrtd.coe_nat_im Zsqrtd.natCast_im
-=======
->>>>>>> 59de845a
 
 @[simp]
 theorem ofNat_im (n : ℕ) [n.AtLeastTwo] : (no_index (OfNat.ofNat n) : ℤ√d).im = 0 :=
@@ -251,46 +243,19 @@
 
 theorem natCast_val (n : ℕ) : (n : ℤ√d) = ⟨n, 0⟩ :=
   rfl
-<<<<<<< HEAD
-#align zsqrtd.coe_nat_val Zsqrtd.natCast_val
 
 @[simp]
 theorem intCast_re (n : ℤ) : (n : ℤ√d).re = n := by cases n <;> rfl
-#align zsqrtd.coe_int_re Zsqrtd.intCast_re
 
 @[simp]
 theorem intCast_im (n : ℤ) : (n : ℤ√d).im = 0 := by cases n <;> rfl
-#align zsqrtd.coe_int_im Zsqrtd.intCast_im
 
 theorem intCast_val (n : ℤ) : (n : ℤ√d) = ⟨n, 0⟩ := by ext <;> simp
-#align zsqrtd.coe_int_val Zsqrtd.intCast_val
-=======
-
-@[simp]
-theorem intCast_re (n : ℤ) : (n : ℤ√d).re = n := by cases n <;> rfl
-
-@[simp]
-theorem intCast_im (n : ℤ) : (n : ℤ√d).im = 0 := by cases n <;> rfl
-
-theorem intCast_val (n : ℤ) : (n : ℤ√d) = ⟨n, 0⟩ := by ext <;> simp
->>>>>>> 59de845a
 
 instance : CharZero (ℤ√d) where cast_injective m n := by simp [Zsqrtd.ext_iff]
 
 @[simp]
 theorem ofInt_eq_intCast (n : ℤ) : (ofInt n : ℤ√d) = n := by ext <;> simp [ofInt_re, ofInt_im]
-<<<<<<< HEAD
-#align zsqrtd.of_int_eq_coe Zsqrtd.ofInt_eq_intCast
-
--- 2024-04-05
-@[deprecated] alias coe_nat_re := natCast_re
-@[deprecated] alias coe_nat_im := natCast_im
-@[deprecated] alias coe_nat_val := natCast_val
-@[deprecated] alias coe_int_re := intCast_re
-@[deprecated] alias coe_int_im := intCast_im
-@[deprecated] alias coe_int_val := intCast_val
-@[deprecated] alias ofInt_eq_coe := ofInt_eq_intCast
-=======
 
 @[deprecated (since := "2024-04-05")] alias coe_nat_re := natCast_re
 @[deprecated (since := "2024-04-05")] alias coe_nat_im := natCast_im
@@ -299,7 +264,6 @@
 @[deprecated (since := "2024-04-05")] alias coe_int_im := intCast_im
 @[deprecated (since := "2024-04-05")] alias coe_int_val := intCast_val
 @[deprecated (since := "2024-04-05")] alias ofInt_eq_coe := ofInt_eq_intCast
->>>>>>> 59de845a
 
 @[simp]
 theorem smul_val (n x y : ℤ) : (n : ℤ√d) * ⟨x, y⟩ = ⟨n * x, n * y⟩ := by ext <;> simp
@@ -550,10 +514,6 @@
 
 theorem norm_eq_one_iff' {d : ℤ} (hd : d ≤ 0) (z : ℤ√d) : z.norm = 1 ↔ IsUnit z := by
   rw [← norm_eq_one_iff, ← Int.natCast_inj, Int.natAbs_of_nonneg (norm_nonneg hd z), Int.ofNat_one]
-<<<<<<< HEAD
-#align zsqrtd.norm_eq_one_iff' Zsqrtd.norm_eq_one_iff'
-=======
->>>>>>> 59de845a
 
 theorem norm_eq_zero_iff {d : ℤ} (hd : d < 0) (z : ℤ√d) : z.norm = 0 ↔ z = 0 := by
   constructor
