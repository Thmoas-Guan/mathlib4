--- conflicted
+++ resolved
@@ -432,11 +432,7 @@
 theorem chromaticNumber_top_eq_top_of_infinite (V : Type*) [Infinite V] :
     (⊤ : SimpleGraph V).chromaticNumber = ⊤ := by
   by_contra hc
-<<<<<<< HEAD
-  rw [← Ne.eq_def, chromaticNumber_ne_top_iff_exists] at hc
-=======
   rw [← Ne, chromaticNumber_ne_top_iff_exists] at hc
->>>>>>> 252575a0
   obtain ⟨n, ⟨hn⟩⟩ := hc
   exact not_injective_infinite_finite _ hn.injective_of_top_hom
 #align simple_graph.chromatic_number_top_eq_zero_of_infinite SimpleGraph.chromaticNumber_top_eq_top_of_infinite
