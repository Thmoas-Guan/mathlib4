--- conflicted
+++ resolved
@@ -96,28 +96,9 @@
     positivity
 
 theorem lapMatrix_toLinearMap₂'_apply'_eq_zero_iff_forall_adj [LinearOrderedField R] (x : V → R) :
-<<<<<<< HEAD
-    Matrix.toLinearMap₂' (R := R) (G.lapMatrix R) x x = 0 ↔ ∀ i j : V, G.Adj i j → x i = x j := by
-  constructor
-  · intro h i j
-    by_contra! hn
-    suffices hc : toLinearMap₂' (G.lapMatrix R) x x > 0 from gt_irrefl _ (h ▸ hc)
-    rw [lapMatrix_toLinearMap₂']
-    refine div_pos (sum_pos' (fun k _ ↦ sum_nonneg' (fun l ↦ ?_)) ?_) two_pos
-    · exact ite_nonneg (sq_nonneg _) le_rfl
-    · refine ⟨i, mem_univ _, sum_pos' (fun k _ ↦ ?_) ⟨j, mem_univ _, ?_⟩⟩
-      · exact ite_nonneg (sq_nonneg _) le_rfl
-      · simpa only [hn, ite_true, gt_iff_lt, sub_pos] using
-          sq_pos_of_ne_zero (sub_ne_zero.mpr hn.2)
-  · intro h
-    rw [lapMatrix_toLinearMap₂', div_eq_zero_iff]
-    refine Or.inl <| sum_eq_zero fun i _ ↦ (sum_eq_zero fun j _ ↦ ?_)
-    simpa only [ite_eq_right_iff, pow_eq_zero_iff two_ne_zero, sub_eq_zero] using h i j
-=======
     Matrix.toLinearMap₂' (G.lapMatrix R) x x = 0 ↔ ∀ i j : V, G.Adj i j → x i = x j := by
   simp (disch := intros; positivity)
     [lapMatrix_toLinearMap₂', sum_eq_zero_iff_of_nonneg, sub_eq_zero]
->>>>>>> 339178bf
 
 theorem lapMatrix_toLin'_apply_eq_zero_iff_forall_adj (x : V → ℝ) :
     Matrix.toLin' (G.lapMatrix ℝ) x = 0 ↔ ∀ i j : V, G.Adj i j → x i = x j := by
