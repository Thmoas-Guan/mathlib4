/-
Copyright (c) 2021 Yaël Dillies. All rights reserved.
Released under Apache 2.0 license as described in the file LICENSE.
Authors: Yaël Dillies
-/
import Mathlib.Order.CompleteLattice
import Mathlib.Order.Cover
import Mathlib.Order.Iterate
import Mathlib.Order.WellFounded

#align_import order.succ_pred.basic from "leanprover-community/mathlib"@"0111834459f5d7400215223ea95ae38a1265a907"

/-!
# Successor and predecessor

This file defines successor and predecessor orders. `succ a`, the successor of an element `a : α` is
the least element greater than `a`. `pred a` is the greatest element less than `a`. Typical examples
include `ℕ`, `ℤ`, `ℕ+`, `Fin n`, but also `ENat`, the lexicographic order of a successor/predecessor
order...

## Typeclasses

* `SuccOrder`: Order equipped with a sensible successor function.
* `PredOrder`: Order equipped with a sensible predecessor function.
* `IsSuccArchimedean`: `SuccOrder` where `succ` iterated to an element gives all the greater
  ones.
* `IsPredArchimedean`: `PredOrder` where `pred` iterated to an element gives all the smaller
  ones.

## Implementation notes

Maximal elements don't have a sensible successor. Thus the naïve typeclass
```lean
class NaiveSuccOrder (α : Type*) [Preorder α] :=
  (succ : α → α)
  (succ_le_iff : ∀ {a b}, succ a ≤ b ↔ a < b)
  (lt_succ_iff : ∀ {a b}, a < succ b ↔ a ≤ b)
```
can't apply to an `OrderTop` because plugging in `a = b = ⊤` into either of `succ_le_iff` and
`lt_succ_iff` yields `⊤ < ⊤` (or more generally `m < m` for a maximal element `m`).
The solution taken here is to remove the implications `≤ → <` and instead require that `a < succ a`
for all non maximal elements (enforced by the combination of `le_succ` and the contrapositive of
`max_of_succ_le`).
The stricter condition of every element having a sensible successor can be obtained through the
combination of `SuccOrder α` and `NoMaxOrder α`.

## TODO

Is `GaloisConnection pred succ` always true? If not, we should introduce
```lean
class SuccPredOrder (α : Type*) [Preorder α] extends SuccOrder α, PredOrder α :=
  (pred_succ_gc : GaloisConnection (pred : α → α) succ)
```
`CovBy` should help here.
-/


open Function OrderDual Set

variable {α β : Type*}

/-- Order equipped with a sensible successor function. -/
@[ext]
class SuccOrder (α : Type*) [Preorder α] where
  /-- Successor function-/
  succ : α → α
  /-- Proof of basic ordering with respect to `succ`-/
  le_succ : ∀ a, a ≤ succ a
  /-- Proof of interaction between `succ` and maximal element-/
  max_of_succ_le {a} : succ a ≤ a → IsMax a
  /-- Proof that `succ` satisfies ordering invariants between `LT` and `LE`-/
  succ_le_of_lt {a b} : a < b → succ a ≤ b
  /-- Proof that `succ` satisfies ordering invariants between `LE` and `LT`-/
  le_of_lt_succ {a b} : a < succ b → a ≤ b
#align succ_order SuccOrder
#align succ_order.ext_iff SuccOrder.ext_iff
#align succ_order.ext SuccOrder.ext

/-- Order equipped with a sensible predecessor function. -/
@[ext]
class PredOrder (α : Type*) [Preorder α] where
  /-- Predecessor function-/
  pred : α → α
  /-- Proof of basic ordering with respect to `pred`-/
  pred_le : ∀ a, pred a ≤ a
  /-- Proof of interaction between `pred` and minimal element-/
  min_of_le_pred {a} : a ≤ pred a → IsMin a
  /-- Proof that `pred` satisfies ordering invariants between `LT` and `LE`-/
  le_pred_of_lt {a b} : a < b → a ≤ pred b
  /-- Proof that `pred` satisfies ordering invariants between `LE` and `LT`-/
  le_of_pred_lt {a b} : pred a < b → a ≤ b
#align pred_order PredOrder
#align pred_order.ext PredOrder.ext
#align pred_order.ext_iff PredOrder.ext_iff

instance [Preorder α] [SuccOrder α] :
    PredOrder αᵒᵈ where
  pred := toDual ∘ SuccOrder.succ ∘ ofDual
  pred_le := by
    simp only [comp, OrderDual.forall, ofDual_toDual, toDual_le_toDual,
     SuccOrder.le_succ, implies_true]
  min_of_le_pred h := by apply SuccOrder.max_of_succ_le h
  le_pred_of_lt := by intro a b h; exact SuccOrder.succ_le_of_lt h
  le_of_pred_lt := SuccOrder.le_of_lt_succ

instance [Preorder α] [PredOrder α] :
    SuccOrder αᵒᵈ where
  succ := toDual ∘ PredOrder.pred ∘ ofDual
  le_succ := by
    simp only [comp, OrderDual.forall, ofDual_toDual, toDual_le_toDual,
     PredOrder.pred_le, implies_true]
  max_of_succ_le h := by apply PredOrder.min_of_le_pred h
  succ_le_of_lt := by intro a b h; exact PredOrder.le_pred_of_lt h
  le_of_lt_succ := PredOrder.le_of_pred_lt

section Preorder

variable [Preorder α]

/-- A constructor for `SuccOrder α` usable when `α` has no maximal element. -/
def SuccOrder.ofSuccLeIffOfLeLtSucc (succ : α → α) (hsucc_le_iff : ∀ {a b}, succ a ≤ b ↔ a < b)
    (hle_of_lt_succ : ∀ {a b}, a < succ b → a ≤ b) : SuccOrder α :=
  { succ
    le_succ := fun _ => (hsucc_le_iff.1 le_rfl).le
    max_of_succ_le := fun ha => (lt_irrefl _ <| hsucc_le_iff.1 ha).elim
    succ_le_of_lt := fun h => hsucc_le_iff.2 h
    le_of_lt_succ := fun h => hle_of_lt_succ h}
#align succ_order.of_succ_le_iff_of_le_lt_succ SuccOrder.ofSuccLeIffOfLeLtSucc

/-- A constructor for `PredOrder α` usable when `α` has no minimal element. -/
def PredOrder.ofLePredIffOfPredLePred (pred : α → α) (hle_pred_iff : ∀ {a b}, a ≤ pred b ↔ a < b)
    (hle_of_pred_lt : ∀ {a b}, pred a < b → a ≤ b) : PredOrder α :=
  { pred
    pred_le := fun _ => (hle_pred_iff.1 le_rfl).le
    min_of_le_pred := fun ha => (lt_irrefl _ <| hle_pred_iff.1 ha).elim
    le_pred_of_lt := fun h => hle_pred_iff.2 h
    le_of_pred_lt := fun h => hle_of_pred_lt h }
#align pred_order.of_le_pred_iff_of_pred_le_pred PredOrder.ofLePredIffOfPredLePred

end Preorder

section LinearOrder

variable [LinearOrder α]

/-- A constructor for `SuccOrder α` for `α` a linear order. -/
@[simps]
def SuccOrder.ofCore (succ : α → α) (hn : ∀ {a}, ¬IsMax a → ∀ b, a < b ↔ succ a ≤ b)
    (hm : ∀ a, IsMax a → succ a = a) : SuccOrder α :=
  { succ
    succ_le_of_lt := fun {a b} =>
      by_cases (fun h hab => (hm a h).symm ▸ hab.le) fun h => (hn h b).mp
    le_succ := fun a =>
      by_cases (fun h => (hm a h).symm.le) fun h => le_of_lt <| by simpa using (hn h a).not
    le_of_lt_succ := fun {a b} hab =>
      by_cases (fun h => hm b h ▸ hab.le) fun h => by simpa [hab] using (hn h a).not
    max_of_succ_le := fun {a} => not_imp_not.mp fun h => by simpa using (hn h a).not }
#align succ_order.of_core SuccOrder.ofCore
#align succ_order.of_core_succ SuccOrder.ofCore_succ

/-- A constructor for `PredOrder α` for `α` a linear order. -/
@[simps]
def PredOrder.ofCore {α} [LinearOrder α] (pred : α → α)
    (hn : ∀ {a}, ¬IsMin a → ∀ b, b ≤ pred a ↔ b < a) (hm : ∀ a, IsMin a → pred a = a) :
    PredOrder α :=
  { pred
    le_pred_of_lt := fun {a b} =>
      by_cases (fun h hab => (hm b h).symm ▸ hab.le) fun h => (hn h a).mpr
    pred_le := fun a =>
      by_cases (fun h => (hm a h).le) fun h => le_of_lt <| by simpa using (hn h a).not
    le_of_pred_lt := fun {a b} hab =>
      by_cases (fun h => hm a h ▸ hab.le) fun h => by simpa [hab] using (hn h b).not
    min_of_le_pred := fun {a} => not_imp_not.mp fun h => by simpa using (hn h a).not }
#align pred_order.of_core PredOrder.ofCore
#align pred_order.of_core_pred PredOrder.ofCore_pred

/-- A constructor for `SuccOrder α` usable when `α` is a linear order with no maximal element. -/
def SuccOrder.ofSuccLeIff (succ : α → α) (hsucc_le_iff : ∀ {a b}, succ a ≤ b ↔ a < b) :
    SuccOrder α :=
  { succ
    le_succ := fun _ => (hsucc_le_iff.1 le_rfl).le
    max_of_succ_le := fun ha => (lt_irrefl _ <| hsucc_le_iff.1 ha).elim
    succ_le_of_lt := fun h => hsucc_le_iff.2 h
    le_of_lt_succ := fun {_ _} h => le_of_not_lt ((not_congr hsucc_le_iff).1 h.not_le) }
#align succ_order.of_succ_le_iff SuccOrder.ofSuccLeIff

/-- A constructor for `PredOrder α` usable when `α` is a linear order with no minimal element. -/
def PredOrder.ofLePredIff (pred : α → α) (hle_pred_iff : ∀ {a b}, a ≤ pred b ↔ a < b) :
    PredOrder α :=
  { pred
    pred_le := fun _ => (hle_pred_iff.1 le_rfl).le
    min_of_le_pred := fun ha => (lt_irrefl _ <| hle_pred_iff.1 ha).elim
    le_pred_of_lt := fun h => hle_pred_iff.2 h
    le_of_pred_lt := fun {_ _} h => le_of_not_lt ((not_congr hle_pred_iff).1 h.not_le) }
#align pred_order.of_le_pred_iff PredOrder.ofLePredIff

open scoped Classical

variable (α)

/-- A well-order is a `SuccOrder`. -/
noncomputable def SuccOrder.ofLinearWellFoundedLT [WellFoundedLT α] : SuccOrder α :=
  ofCore (fun a ↦ if h : (Ioi a).Nonempty then wellFounded_lt.min _ h else a)
    (fun ha _ ↦ by
      rw [not_isMax_iff] at ha
      simp_rw [Set.Nonempty, mem_Ioi, dif_pos ha]
      exact ⟨(wellFounded_lt.min_le · ha), lt_of_lt_of_le (wellFounded_lt.min_mem _ ha)⟩)
    fun a ha ↦ dif_neg (not_not_intro ha <| not_isMax_iff.mpr ·)

/-- A linear order with well-founded greater-than relation is a `PredOrder`. -/
noncomputable def PredOrder.ofLinearWellFoundedGT (α) [LinearOrder α] [WellFoundedGT α] :
    PredOrder α := letI := SuccOrder.ofLinearWellFoundedLT αᵒᵈ; inferInstanceAs (PredOrder αᵒᵈᵒᵈ)

end LinearOrder

/-! ### Successor order -/


namespace Order

section Preorder

variable [Preorder α] [SuccOrder α] {a b : α}

/-- The successor of an element. If `a` is not maximal, then `succ a` is the least element greater
than `a`. If `a` is maximal, then `succ a = a`. -/
def succ : α → α :=
  SuccOrder.succ
#align order.succ Order.succ

theorem le_succ : ∀ a : α, a ≤ succ a :=
  SuccOrder.le_succ
#align order.le_succ Order.le_succ

theorem max_of_succ_le {a : α} : succ a ≤ a → IsMax a :=
  SuccOrder.max_of_succ_le
#align order.max_of_succ_le Order.max_of_succ_le

theorem succ_le_of_lt {a b : α} : a < b → succ a ≤ b :=
  SuccOrder.succ_le_of_lt
#align order.succ_le_of_lt Order.succ_le_of_lt

theorem le_of_lt_succ {a b : α} : a < succ b → a ≤ b :=
  SuccOrder.le_of_lt_succ
#align order.le_of_lt_succ Order.le_of_lt_succ

@[simp]
theorem succ_le_iff_isMax : succ a ≤ a ↔ IsMax a :=
  ⟨max_of_succ_le, fun h => h <| le_succ _⟩
#align order.succ_le_iff_is_max Order.succ_le_iff_isMax

@[simp]
theorem lt_succ_iff_not_isMax : a < succ a ↔ ¬IsMax a :=
  ⟨not_isMax_of_lt, fun ha => (le_succ a).lt_of_not_le fun h => ha <| max_of_succ_le h⟩
#align order.lt_succ_iff_not_is_max Order.lt_succ_iff_not_isMax

alias ⟨_, lt_succ_of_not_isMax⟩ := lt_succ_iff_not_isMax
#align order.lt_succ_of_not_is_max Order.lt_succ_of_not_isMax

theorem wcovBy_succ (a : α) : a ⩿ succ a :=
  ⟨le_succ a, fun _ hb => (succ_le_of_lt hb).not_lt⟩
#align order.wcovby_succ Order.wcovBy_succ

theorem covBy_succ_of_not_isMax (h : ¬IsMax a) : a ⋖ succ a :=
  (wcovBy_succ a).covBy_of_lt <| lt_succ_of_not_isMax h
#align order.covby_succ_of_not_is_max Order.covBy_succ_of_not_isMax

theorem lt_succ_iff_of_not_isMax (ha : ¬IsMax a) : b < succ a ↔ b ≤ a :=
  ⟨le_of_lt_succ, fun h => h.trans_lt <| lt_succ_of_not_isMax ha⟩
#align order.lt_succ_iff_of_not_is_max Order.lt_succ_iff_of_not_isMax

theorem succ_le_iff_of_not_isMax (ha : ¬IsMax a) : succ a ≤ b ↔ a < b :=
  ⟨(lt_succ_of_not_isMax ha).trans_le, succ_le_of_lt⟩
#align order.succ_le_iff_of_not_is_max Order.succ_le_iff_of_not_isMax

lemma succ_lt_succ_of_not_isMax (h : a < b) (hb : ¬ IsMax b) : succ a < succ b :=
  (lt_succ_iff_of_not_isMax hb).2 <| succ_le_of_lt h

theorem succ_lt_succ_iff_of_not_isMax (ha : ¬IsMax a) (hb : ¬IsMax b) :
    succ a < succ b ↔ a < b := by
  rw [lt_succ_iff_of_not_isMax hb, succ_le_iff_of_not_isMax ha]
#align order.succ_lt_succ_iff_of_not_is_max Order.succ_lt_succ_iff_of_not_isMax

theorem succ_le_succ_iff_of_not_isMax (ha : ¬IsMax a) (hb : ¬IsMax b) :
    succ a ≤ succ b ↔ a ≤ b := by
  rw [succ_le_iff_of_not_isMax ha, lt_succ_iff_of_not_isMax hb]
#align order.succ_le_succ_iff_of_not_is_max Order.succ_le_succ_iff_of_not_isMax

@[simp, mono]
theorem succ_le_succ (h : a ≤ b) : succ a ≤ succ b := by
  by_cases hb : IsMax b
  · by_cases hba : b ≤ a
    · exact (hb <| hba.trans <| le_succ _).trans (le_succ _)
    · exact succ_le_of_lt ((h.lt_of_not_le hba).trans_le <| le_succ b)
  · rwa [succ_le_iff_of_not_isMax fun ha => hb <| ha.mono h, lt_succ_iff_of_not_isMax hb]
#align order.succ_le_succ Order.succ_le_succ

theorem succ_mono : Monotone (succ : α → α) := fun _ _ => succ_le_succ
#align order.succ_mono Order.succ_mono

theorem le_succ_iterate (k : ℕ) (x : α) : x ≤ succ^[k] x := by
  conv_lhs => rw [(by simp only [Function.iterate_id, id] : x = id^[k] x)]
  exact Monotone.le_iterate_of_le succ_mono le_succ k x
#align order.le_succ_iterate Order.le_succ_iterate

theorem isMax_iterate_succ_of_eq_of_lt {n m : ℕ} (h_eq : succ^[n] a = succ^[m] a)
    (h_lt : n < m) : IsMax (succ^[n] a) := by
  refine max_of_succ_le (le_trans ?_ h_eq.symm.le)
  have : succ (succ^[n] a) = succ^[n + 1] a := by rw [Function.iterate_succ', comp]
  rw [this]
  have h_le : n + 1 ≤ m := Nat.succ_le_of_lt h_lt
  exact Monotone.monotone_iterate_of_le_map succ_mono (le_succ a) h_le
#align order.is_max_iterate_succ_of_eq_of_lt Order.isMax_iterate_succ_of_eq_of_lt

theorem isMax_iterate_succ_of_eq_of_ne {n m : ℕ} (h_eq : succ^[n] a = succ^[m] a)
    (h_ne : n ≠ m) : IsMax (succ^[n] a) := by
  rcases le_total n m with h | h
  · exact isMax_iterate_succ_of_eq_of_lt h_eq (lt_of_le_of_ne h h_ne)
  · rw [h_eq]
    exact isMax_iterate_succ_of_eq_of_lt h_eq.symm (lt_of_le_of_ne h h_ne.symm)
#align order.is_max_iterate_succ_of_eq_of_ne Order.isMax_iterate_succ_of_eq_of_ne

theorem Iio_succ_of_not_isMax (ha : ¬IsMax a) : Iio (succ a) = Iic a :=
  Set.ext fun _ => lt_succ_iff_of_not_isMax ha
#align order.Iio_succ_of_not_is_max Order.Iio_succ_of_not_isMax

theorem Ici_succ_of_not_isMax (ha : ¬IsMax a) : Ici (succ a) = Ioi a :=
  Set.ext fun _ => succ_le_iff_of_not_isMax ha
#align order.Ici_succ_of_not_is_max Order.Ici_succ_of_not_isMax

theorem Ico_succ_right_of_not_isMax (hb : ¬IsMax b) : Ico a (succ b) = Icc a b := by
  rw [← Ici_inter_Iio, Iio_succ_of_not_isMax hb, Ici_inter_Iic]
#align order.Ico_succ_right_of_not_is_max Order.Ico_succ_right_of_not_isMax

theorem Ioo_succ_right_of_not_isMax (hb : ¬IsMax b) : Ioo a (succ b) = Ioc a b := by
  rw [← Ioi_inter_Iio, Iio_succ_of_not_isMax hb, Ioi_inter_Iic]
#align order.Ioo_succ_right_of_not_is_max Order.Ioo_succ_right_of_not_isMax

theorem Icc_succ_left_of_not_isMax (ha : ¬IsMax a) : Icc (succ a) b = Ioc a b := by
  rw [← Ici_inter_Iic, Ici_succ_of_not_isMax ha, Ioi_inter_Iic]
#align order.Icc_succ_left_of_not_is_max Order.Icc_succ_left_of_not_isMax

theorem Ico_succ_left_of_not_isMax (ha : ¬IsMax a) : Ico (succ a) b = Ioo a b := by
  rw [← Ici_inter_Iio, Ici_succ_of_not_isMax ha, Ioi_inter_Iio]
#align order.Ico_succ_left_of_not_is_max Order.Ico_succ_left_of_not_isMax

section NoMaxOrder

variable [NoMaxOrder α]

theorem lt_succ (a : α) : a < succ a :=
  lt_succ_of_not_isMax <| not_isMax a
#align order.lt_succ Order.lt_succ

@[simp]
theorem lt_succ_iff : a < succ b ↔ a ≤ b :=
  lt_succ_iff_of_not_isMax <| not_isMax b
#align order.lt_succ_iff Order.lt_succ_iff

@[simp]
theorem succ_le_iff : succ a ≤ b ↔ a < b :=
  succ_le_iff_of_not_isMax <| not_isMax a
#align order.succ_le_iff Order.succ_le_iff

theorem succ_le_succ_iff : succ a ≤ succ b ↔ a ≤ b := by simp
#align order.succ_le_succ_iff Order.succ_le_succ_iff

theorem succ_lt_succ_iff : succ a < succ b ↔ a < b := by simp
#align order.succ_lt_succ_iff Order.succ_lt_succ_iff

alias ⟨le_of_succ_le_succ, _⟩ := succ_le_succ_iff
#align order.le_of_succ_le_succ Order.le_of_succ_le_succ

alias ⟨lt_of_succ_lt_succ, succ_lt_succ⟩ := succ_lt_succ_iff
#align order.lt_of_succ_lt_succ Order.lt_of_succ_lt_succ
#align order.succ_lt_succ Order.succ_lt_succ

theorem succ_strictMono : StrictMono (succ : α → α) := fun _ _ => succ_lt_succ
#align order.succ_strict_mono Order.succ_strictMono

theorem covBy_succ (a : α) : a ⋖ succ a :=
  covBy_succ_of_not_isMax <| not_isMax a
#align order.covby_succ Order.covBy_succ

@[simp]
theorem Iio_succ (a : α) : Iio (succ a) = Iic a :=
  Iio_succ_of_not_isMax <| not_isMax _
#align order.Iio_succ Order.Iio_succ

@[simp]
theorem Ici_succ (a : α) : Ici (succ a) = Ioi a :=
  Ici_succ_of_not_isMax <| not_isMax _
#align order.Ici_succ Order.Ici_succ

@[simp]
theorem Ico_succ_right (a b : α) : Ico a (succ b) = Icc a b :=
  Ico_succ_right_of_not_isMax <| not_isMax _
#align order.Ico_succ_right Order.Ico_succ_right

@[simp]
theorem Ioo_succ_right (a b : α) : Ioo a (succ b) = Ioc a b :=
  Ioo_succ_right_of_not_isMax <| not_isMax _
#align order.Ioo_succ_right Order.Ioo_succ_right

@[simp]
theorem Icc_succ_left (a b : α) : Icc (succ a) b = Ioc a b :=
  Icc_succ_left_of_not_isMax <| not_isMax _
#align order.Icc_succ_left Order.Icc_succ_left

@[simp]
theorem Ico_succ_left (a b : α) : Ico (succ a) b = Ioo a b :=
  Ico_succ_left_of_not_isMax <| not_isMax _
#align order.Ico_succ_left Order.Ico_succ_left

end NoMaxOrder

end Preorder

section PartialOrder

variable [PartialOrder α] [SuccOrder α] {a b : α}

@[simp]
theorem succ_eq_iff_isMax : succ a = a ↔ IsMax a :=
  ⟨fun h => max_of_succ_le h.le, fun h => h.eq_of_ge <| le_succ _⟩
#align order.succ_eq_iff_is_max Order.succ_eq_iff_isMax

alias ⟨_, _root_.IsMax.succ_eq⟩ := succ_eq_iff_isMax
#align is_max.succ_eq IsMax.succ_eq

theorem succ_eq_succ_iff_of_not_isMax (ha : ¬IsMax a) (hb : ¬IsMax b) :
    succ a = succ b ↔ a = b := by
  rw [eq_iff_le_not_lt, eq_iff_le_not_lt, succ_le_succ_iff_of_not_isMax ha hb,
    succ_lt_succ_iff_of_not_isMax ha hb]
#align order.succ_eq_succ_iff_of_not_is_max Order.succ_eq_succ_iff_of_not_isMax

theorem le_le_succ_iff : a ≤ b ∧ b ≤ succ a ↔ b = a ∨ b = succ a := by
  refine
    ⟨fun h =>
      or_iff_not_imp_left.2 fun hba : b ≠ a =>
        h.2.antisymm (succ_le_of_lt <| h.1.lt_of_ne <| hba.symm),
      ?_⟩
  rintro (rfl | rfl)
  · exact ⟨le_rfl, le_succ b⟩
  · exact ⟨le_succ a, le_rfl⟩
#align order.le_le_succ_iff Order.le_le_succ_iff

theorem _root_.CovBy.succ_eq (h : a ⋖ b) : succ a = b :=
  (succ_le_of_lt h.lt).eq_of_not_lt fun h' => h.2 (lt_succ_of_not_isMax h.lt.not_isMax) h'
#align covby.succ_eq CovBy.succ_eq

theorem _root_.WCovBy.le_succ (h : a ⩿ b) : b ≤ succ a := by
  obtain h | rfl := h.covBy_or_eq
  · exact (CovBy.succ_eq h).ge
  · exact le_succ _
#align wcovby.le_succ WCovBy.le_succ

theorem le_succ_iff_eq_or_le : a ≤ succ b ↔ a = succ b ∨ a ≤ b := by
  by_cases hb : IsMax b
  · rw [hb.succ_eq, or_iff_right_of_imp le_of_eq]
  · rw [← lt_succ_iff_of_not_isMax hb, le_iff_eq_or_lt]
#align order.le_succ_iff_eq_or_le Order.le_succ_iff_eq_or_le

theorem lt_succ_iff_eq_or_lt_of_not_isMax (hb : ¬IsMax b) : a < succ b ↔ a = b ∨ a < b :=
  (lt_succ_iff_of_not_isMax hb).trans le_iff_eq_or_lt
#align order.lt_succ_iff_eq_or_lt_of_not_is_max Order.lt_succ_iff_eq_or_lt_of_not_isMax

theorem Iic_succ (a : α) : Iic (succ a) = insert (succ a) (Iic a) :=
  ext fun _ => le_succ_iff_eq_or_le
#align order.Iic_succ Order.Iic_succ

theorem Icc_succ_right (h : a ≤ succ b) : Icc a (succ b) = insert (succ b) (Icc a b) := by
  simp_rw [← Ici_inter_Iic, Iic_succ, inter_insert_of_mem (mem_Ici.2 h)]
#align order.Icc_succ_right Order.Icc_succ_right

theorem Ioc_succ_right (h : a < succ b) : Ioc a (succ b) = insert (succ b) (Ioc a b) := by
  simp_rw [← Ioi_inter_Iic, Iic_succ, inter_insert_of_mem (mem_Ioi.2 h)]
#align order.Ioc_succ_right Order.Ioc_succ_right

theorem Iio_succ_eq_insert_of_not_isMax (h : ¬IsMax a) : Iio (succ a) = insert a (Iio a) :=
  ext fun _ => lt_succ_iff_eq_or_lt_of_not_isMax h
#align order.Iio_succ_eq_insert_of_not_is_max Order.Iio_succ_eq_insert_of_not_isMax

theorem Ico_succ_right_eq_insert_of_not_isMax (h₁ : a ≤ b) (h₂ : ¬IsMax b) :
    Ico a (succ b) = insert b (Ico a b) := by
  simp_rw [← Iio_inter_Ici, Iio_succ_eq_insert_of_not_isMax h₂, insert_inter_of_mem (mem_Ici.2 h₁)]
#align order.Ico_succ_right_eq_insert_of_not_is_max Order.Ico_succ_right_eq_insert_of_not_isMax

theorem Ioo_succ_right_eq_insert_of_not_isMax (h₁ : a < b) (h₂ : ¬IsMax b) :
    Ioo a (succ b) = insert b (Ioo a b) := by
  simp_rw [← Iio_inter_Ioi, Iio_succ_eq_insert_of_not_isMax h₂, insert_inter_of_mem (mem_Ioi.2 h₁)]
#align order.Ioo_succ_right_eq_insert_of_not_is_max Order.Ioo_succ_right_eq_insert_of_not_isMax

section NoMaxOrder

variable [NoMaxOrder α]

@[simp]
theorem succ_eq_succ_iff : succ a = succ b ↔ a = b :=
  succ_eq_succ_iff_of_not_isMax (not_isMax a) (not_isMax b)
#align order.succ_eq_succ_iff Order.succ_eq_succ_iff

theorem succ_injective : Injective (succ : α → α) := fun _ _ => succ_eq_succ_iff.1
#align order.succ_injective Order.succ_injective

theorem succ_ne_succ_iff : succ a ≠ succ b ↔ a ≠ b :=
  succ_injective.ne_iff
#align order.succ_ne_succ_iff Order.succ_ne_succ_iff

alias ⟨_, succ_ne_succ⟩ := succ_ne_succ_iff
#align order.succ_ne_succ Order.succ_ne_succ

theorem lt_succ_iff_eq_or_lt : a < succ b ↔ a = b ∨ a < b :=
  lt_succ_iff.trans le_iff_eq_or_lt
#align order.lt_succ_iff_eq_or_lt Order.lt_succ_iff_eq_or_lt

theorem succ_eq_iff_covBy : succ a = b ↔ a ⋖ b :=
  ⟨by
    rintro rfl
    exact covBy_succ _, CovBy.succ_eq⟩
#align order.succ_eq_iff_covby Order.succ_eq_iff_covBy

theorem Iio_succ_eq_insert (a : α) : Iio (succ a) = insert a (Iio a) :=
  Iio_succ_eq_insert_of_not_isMax <| not_isMax a
#align order.Iio_succ_eq_insert Order.Iio_succ_eq_insert

theorem Ico_succ_right_eq_insert (h : a ≤ b) : Ico a (succ b) = insert b (Ico a b) :=
  Ico_succ_right_eq_insert_of_not_isMax h <| not_isMax b
#align order.Ico_succ_right_eq_insert Order.Ico_succ_right_eq_insert

theorem Ioo_succ_right_eq_insert (h : a < b) : Ioo a (succ b) = insert b (Ioo a b) :=
  Ioo_succ_right_eq_insert_of_not_isMax h <| not_isMax b
#align order.Ioo_succ_right_eq_insert Order.Ioo_succ_right_eq_insert

end NoMaxOrder

section OrderTop

variable [OrderTop α]

@[simp]
theorem succ_top : succ (⊤ : α) = ⊤ := by
  rw [succ_eq_iff_isMax, isMax_iff_eq_top]
#align order.succ_top Order.succ_top

-- Porting note (#10618): removing @[simp],`simp` can prove it
theorem succ_le_iff_eq_top : succ a ≤ a ↔ a = ⊤ :=
  succ_le_iff_isMax.trans isMax_iff_eq_top
#align order.succ_le_iff_eq_top Order.succ_le_iff_eq_top

-- Porting note (#10618): removing @[simp],`simp` can prove it
theorem lt_succ_iff_ne_top : a < succ a ↔ a ≠ ⊤ :=
  lt_succ_iff_not_isMax.trans not_isMax_iff_ne_top
#align order.lt_succ_iff_ne_top Order.lt_succ_iff_ne_top

end OrderTop

section OrderBot

variable [OrderBot α]

-- Porting note (#10618): removing @[simp],`simp` can prove it
theorem lt_succ_bot_iff [NoMaxOrder α] : a < succ ⊥ ↔ a = ⊥ := by rw [lt_succ_iff, le_bot_iff]
#align order.lt_succ_bot_iff Order.lt_succ_bot_iff

theorem le_succ_bot_iff : a ≤ succ ⊥ ↔ a = ⊥ ∨ a = succ ⊥ := by
  rw [le_succ_iff_eq_or_le, le_bot_iff, or_comm]
#align order.le_succ_bot_iff Order.le_succ_bot_iff

variable [Nontrivial α]

theorem bot_lt_succ (a : α) : ⊥ < succ a :=
  (lt_succ_of_not_isMax not_isMax_bot).trans_le <| succ_mono bot_le
#align order.bot_lt_succ Order.bot_lt_succ

theorem succ_ne_bot (a : α) : succ a ≠ ⊥ :=
  (bot_lt_succ a).ne'
#align order.succ_ne_bot Order.succ_ne_bot

end OrderBot

end PartialOrder

/-- There is at most one way to define the successors in a `PartialOrder`. -/
instance [PartialOrder α] : Subsingleton (SuccOrder α) :=
  ⟨by
    intro h₀ h₁
    ext a
    by_cases ha : IsMax a
    · exact (@IsMax.succ_eq _ _ h₀ _ ha).trans ha.succ_eq.symm
    · exact @CovBy.succ_eq _ _ h₀ _ _ (covBy_succ_of_not_isMax ha)⟩

section CompleteLattice

variable [CompleteLattice α] [SuccOrder α]

theorem succ_eq_iInf (a : α) : succ a = ⨅ (b) (_ : a < b), b := by
  refine le_antisymm (le_iInf fun b => le_iInf succ_le_of_lt) ?_
  obtain rfl | ha := eq_or_ne a ⊤
  · rw [succ_top]
    exact le_top
  exact iInf₂_le _ (lt_succ_iff_ne_top.2 ha)
#align order.succ_eq_infi Order.succ_eq_iInf

end CompleteLattice

/-! ### Predecessor order -/

section Preorder

variable [Preorder α] [PredOrder α] {a b : α}

/-- The predecessor of an element. If `a` is not minimal, then `pred a` is the greatest element less
than `a`. If `a` is minimal, then `pred a = a`. -/
def pred : α → α :=
  PredOrder.pred
#align order.pred Order.pred

theorem pred_le : ∀ a : α, pred a ≤ a :=
  PredOrder.pred_le
#align order.pred_le Order.pred_le

theorem min_of_le_pred {a : α} : a ≤ pred a → IsMin a :=
  PredOrder.min_of_le_pred
#align order.min_of_le_pred Order.min_of_le_pred

theorem le_pred_of_lt {a b : α} : a < b → a ≤ pred b :=
  PredOrder.le_pred_of_lt
#align order.le_pred_of_lt Order.le_pred_of_lt

theorem le_of_pred_lt {a b : α} : pred a < b → a ≤ b :=
  PredOrder.le_of_pred_lt
#align order.le_of_pred_lt Order.le_of_pred_lt

@[simp]
theorem le_pred_iff_isMin : a ≤ pred a ↔ IsMin a :=
  ⟨min_of_le_pred, fun h => h <| pred_le _⟩
#align order.le_pred_iff_is_min Order.le_pred_iff_isMin

@[simp]
theorem pred_lt_iff_not_isMin : pred a < a ↔ ¬IsMin a :=
  ⟨not_isMin_of_lt, fun ha => (pred_le a).lt_of_not_le fun h => ha <| min_of_le_pred h⟩
#align order.pred_lt_iff_not_is_min Order.pred_lt_iff_not_isMin

alias ⟨_, pred_lt_of_not_isMin⟩ := pred_lt_iff_not_isMin
#align order.pred_lt_of_not_is_min Order.pred_lt_of_not_isMin

theorem pred_wcovBy (a : α) : pred a ⩿ a :=
  ⟨pred_le a, fun _ hb => (le_of_pred_lt hb).not_lt⟩
#align order.pred_wcovby Order.pred_wcovBy

theorem pred_covBy_of_not_isMin (h : ¬IsMin a) : pred a ⋖ a :=
  (pred_wcovBy a).covBy_of_lt <| pred_lt_of_not_isMin h
#align order.pred_covby_of_not_is_min Order.pred_covBy_of_not_isMin

theorem pred_lt_iff_of_not_isMin (ha : ¬IsMin a) : pred a < b ↔ a ≤ b :=
  ⟨le_of_pred_lt, (pred_lt_of_not_isMin ha).trans_le⟩
#align order.pred_lt_iff_of_not_is_min Order.pred_lt_iff_of_not_isMin

theorem le_pred_iff_of_not_isMin (ha : ¬IsMin a) : b ≤ pred a ↔ b < a :=
  ⟨fun h => h.trans_lt <| pred_lt_of_not_isMin ha, le_pred_of_lt⟩
#align order.le_pred_iff_of_not_is_min Order.le_pred_iff_of_not_isMin

lemma pred_lt_pred_of_not_isMin (h : a < b) (ha : ¬ IsMin a) : pred a < pred b :=
  (pred_lt_iff_of_not_isMin ha).2 <| le_pred_of_lt h

theorem pred_lt_pred_iff_of_not_isMin (ha : ¬IsMin a) (hb : ¬IsMin b) :
    pred a < pred b ↔ a < b := by
  rw [pred_lt_iff_of_not_isMin ha, le_pred_iff_of_not_isMin hb]

theorem pred_le_pred_iff_of_not_isMin (ha : ¬IsMin a) (hb : ¬IsMin b) :
    pred a ≤ pred b ↔ a ≤ b := by
  rw [le_pred_iff_of_not_isMin hb, pred_lt_iff_of_not_isMin ha]

@[simp, mono]
theorem pred_le_pred {a b : α} (h : a ≤ b) : pred a ≤ pred b :=
  succ_le_succ h.dual
#align order.pred_le_pred Order.pred_le_pred

theorem pred_mono : Monotone (pred : α → α) := fun _ _ => pred_le_pred
#align order.pred_mono Order.pred_mono

theorem pred_iterate_le (k : ℕ) (x : α) : pred^[k] x ≤ x := by
  conv_rhs => rw [(by simp only [Function.iterate_id, id] : x = id^[k] x)]
  exact Monotone.iterate_le_of_le pred_mono pred_le k x
#align order.pred_iterate_le Order.pred_iterate_le

theorem isMin_iterate_pred_of_eq_of_lt {n m : ℕ} (h_eq : pred^[n] a = pred^[m] a)
    (h_lt : n < m) : IsMin (pred^[n] a) :=
  @isMax_iterate_succ_of_eq_of_lt αᵒᵈ _ _ _ _ _ h_eq h_lt
#align order.is_min_iterate_pred_of_eq_of_lt Order.isMin_iterate_pred_of_eq_of_lt

theorem isMin_iterate_pred_of_eq_of_ne {n m : ℕ} (h_eq : pred^[n] a = pred^[m] a)
    (h_ne : n ≠ m) : IsMin (pred^[n] a) :=
  @isMax_iterate_succ_of_eq_of_ne αᵒᵈ _ _ _ _ _ h_eq h_ne
#align order.is_min_iterate_pred_of_eq_of_ne Order.isMin_iterate_pred_of_eq_of_ne

theorem Ioi_pred_of_not_isMin (ha : ¬IsMin a) : Ioi (pred a) = Ici a :=
  Set.ext fun _ => pred_lt_iff_of_not_isMin ha
#align order.Ioi_pred_of_not_is_min Order.Ioi_pred_of_not_isMin

theorem Iic_pred_of_not_isMin (ha : ¬IsMin a) : Iic (pred a) = Iio a :=
  Set.ext fun _ => le_pred_iff_of_not_isMin ha
#align order.Iic_pred_of_not_is_min Order.Iic_pred_of_not_isMin

theorem Ioc_pred_left_of_not_isMin (ha : ¬IsMin a) : Ioc (pred a) b = Icc a b := by
  rw [← Ioi_inter_Iic, Ioi_pred_of_not_isMin ha, Ici_inter_Iic]
#align order.Ioc_pred_left_of_not_is_min Order.Ioc_pred_left_of_not_isMin

theorem Ioo_pred_left_of_not_isMin (ha : ¬IsMin a) : Ioo (pred a) b = Ico a b := by
  rw [← Ioi_inter_Iio, Ioi_pred_of_not_isMin ha, Ici_inter_Iio]
#align order.Ioo_pred_left_of_not_is_min Order.Ioo_pred_left_of_not_isMin

theorem Icc_pred_right_of_not_isMin (ha : ¬IsMin b) : Icc a (pred b) = Ico a b := by
  rw [← Ici_inter_Iic, Iic_pred_of_not_isMin ha, Ici_inter_Iio]
#align order.Icc_pred_right_of_not_is_min Order.Icc_pred_right_of_not_isMin

theorem Ioc_pred_right_of_not_isMin (ha : ¬IsMin b) : Ioc a (pred b) = Ioo a b := by
  rw [← Ioi_inter_Iic, Iic_pred_of_not_isMin ha, Ioi_inter_Iio]
#align order.Ioc_pred_right_of_not_is_min Order.Ioc_pred_right_of_not_isMin

section NoMinOrder

variable [NoMinOrder α]

theorem pred_lt (a : α) : pred a < a :=
  pred_lt_of_not_isMin <| not_isMin a
#align order.pred_lt Order.pred_lt

@[simp]
theorem pred_lt_iff : pred a < b ↔ a ≤ b :=
  pred_lt_iff_of_not_isMin <| not_isMin a
#align order.pred_lt_iff Order.pred_lt_iff

@[simp]
theorem le_pred_iff : a ≤ pred b ↔ a < b :=
  le_pred_iff_of_not_isMin <| not_isMin b
#align order.le_pred_iff Order.le_pred_iff

theorem pred_le_pred_iff : pred a ≤ pred b ↔ a ≤ b := by simp
#align order.pred_le_pred_iff Order.pred_le_pred_iff

theorem pred_lt_pred_iff : pred a < pred b ↔ a < b := by simp
#align order.pred_lt_pred_iff Order.pred_lt_pred_iff

alias ⟨le_of_pred_le_pred, _⟩ := pred_le_pred_iff
#align order.le_of_pred_le_pred Order.le_of_pred_le_pred

alias ⟨lt_of_pred_lt_pred, pred_lt_pred⟩ := pred_lt_pred_iff
#align order.lt_of_pred_lt_pred Order.lt_of_pred_lt_pred
#align order.pred_lt_pred Order.pred_lt_pred

theorem pred_strictMono : StrictMono (pred : α → α) := fun _ _ => pred_lt_pred
#align order.pred_strict_mono Order.pred_strictMono

theorem pred_covBy (a : α) : pred a ⋖ a :=
  pred_covBy_of_not_isMin <| not_isMin a
#align order.pred_covby Order.pred_covBy

@[simp]
theorem Ioi_pred (a : α) : Ioi (pred a) = Ici a :=
  Ioi_pred_of_not_isMin <| not_isMin a
#align order.Ioi_pred Order.Ioi_pred

@[simp]
theorem Iic_pred (a : α) : Iic (pred a) = Iio a :=
  Iic_pred_of_not_isMin <| not_isMin a
#align order.Iic_pred Order.Iic_pred

@[simp]
theorem Ioc_pred_left (a b : α) : Ioc (pred a) b = Icc a b :=
  Ioc_pred_left_of_not_isMin <| not_isMin _
#align order.Ioc_pred_left Order.Ioc_pred_left

@[simp]
theorem Ioo_pred_left (a b : α) : Ioo (pred a) b = Ico a b :=
  Ioo_pred_left_of_not_isMin <| not_isMin _
#align order.Ioo_pred_left Order.Ioo_pred_left

@[simp]
theorem Icc_pred_right (a b : α) : Icc a (pred b) = Ico a b :=
  Icc_pred_right_of_not_isMin <| not_isMin _
#align order.Icc_pred_right Order.Icc_pred_right

@[simp]
theorem Ioc_pred_right (a b : α) : Ioc a (pred b) = Ioo a b :=
  Ioc_pred_right_of_not_isMin <| not_isMin _
#align order.Ioc_pred_right Order.Ioc_pred_right

end NoMinOrder

end Preorder

section PartialOrder

variable [PartialOrder α] [PredOrder α] {a b : α}

@[simp]
theorem pred_eq_iff_isMin : pred a = a ↔ IsMin a :=
  ⟨fun h => min_of_le_pred h.ge, fun h => h.eq_of_le <| pred_le _⟩
#align order.pred_eq_iff_is_min Order.pred_eq_iff_isMin

alias ⟨_, _root_.IsMin.pred_eq⟩ := pred_eq_iff_isMin
#align is_min.pred_eq IsMin.pred_eq

theorem pred_eq_pred_iff_of_not_isMin (ha : ¬IsMin a) (hb : ¬IsMin b) :
    pred a = pred b ↔ a = b := by
  rw [eq_iff_le_not_lt, eq_iff_le_not_lt, pred_le_pred_iff_of_not_isMin ha hb,
    pred_lt_pred_iff_of_not_isMin ha hb]

theorem pred_le_le_iff {a b : α} : pred a ≤ b ∧ b ≤ a ↔ b = a ∨ b = pred a := by
  refine
    ⟨fun h =>
      or_iff_not_imp_left.2 fun hba : b ≠ a => (le_pred_of_lt <| h.2.lt_of_ne hba).antisymm h.1, ?_⟩
  rintro (rfl | rfl)
  · exact ⟨pred_le b, le_rfl⟩
  · exact ⟨le_rfl, pred_le a⟩
#align order.pred_le_le_iff Order.pred_le_le_iff

theorem _root_.CovBy.pred_eq {a b : α} (h : a ⋖ b) : pred b = a :=
  (le_pred_of_lt h.lt).eq_of_not_gt fun h' => h.2 h' <| pred_lt_of_not_isMin h.lt.not_isMin
#align covby.pred_eq CovBy.pred_eq

theorem _root_.WCovBy.pred_le (h : a ⩿ b) : pred b ≤ a := by
  obtain h | rfl := h.covBy_or_eq
  · exact (CovBy.pred_eq h).le
  · exact pred_le _
#align wcovby.pred_le WCovBy.pred_le

theorem pred_le_iff_eq_or_le : pred a ≤ b ↔ b = pred a ∨ a ≤ b := by
  by_cases ha : IsMin a
  · rw [ha.pred_eq, or_iff_right_of_imp ge_of_eq]
  · rw [← pred_lt_iff_of_not_isMin ha, le_iff_eq_or_lt, eq_comm]
#align order.pred_le_iff_eq_or_le Order.pred_le_iff_eq_or_le

theorem pred_lt_iff_eq_or_lt_of_not_isMin (ha : ¬IsMin a) : pred a < b ↔ a = b ∨ a < b :=
  (pred_lt_iff_of_not_isMin ha).trans le_iff_eq_or_lt
#align order.pred_lt_iff_eq_or_lt_of_not_is_min Order.pred_lt_iff_eq_or_lt_of_not_isMin

theorem Ici_pred (a : α) : Ici (pred a) = insert (pred a) (Ici a) :=
  ext fun _ => pred_le_iff_eq_or_le
#align order.Ici_pred Order.Ici_pred

theorem Ioi_pred_eq_insert_of_not_isMin (ha : ¬IsMin a) : Ioi (pred a) = insert a (Ioi a) := by
  ext x; simp only [insert, mem_setOf, @eq_comm _ x a, mem_Ioi, Set.insert]
  exact pred_lt_iff_eq_or_lt_of_not_isMin ha
#align order.Ioi_pred_eq_insert_of_not_is_min Order.Ioi_pred_eq_insert_of_not_isMin

theorem Icc_pred_left (h : pred a ≤ b) : Icc (pred a) b = insert (pred a) (Icc a b) := by
  simp_rw [← Ici_inter_Iic, Ici_pred, insert_inter_of_mem (mem_Iic.2 h)]
#align order.Icc_pred_left Order.Icc_pred_left

theorem Ico_pred_left (h : pred a < b) : Ico (pred a) b = insert (pred a) (Ico a b) := by
  simp_rw [← Ici_inter_Iio, Ici_pred, insert_inter_of_mem (mem_Iio.2 h)]
#align order.Ico_pred_left Order.Ico_pred_left

section NoMinOrder

variable [NoMinOrder α]

@[simp]
theorem pred_eq_pred_iff : pred a = pred b ↔ a = b := by
  simp_rw [eq_iff_le_not_lt, pred_le_pred_iff, pred_lt_pred_iff]
#align order.pred_eq_pred_iff Order.pred_eq_pred_iff

theorem pred_injective : Injective (pred : α → α) := fun _ _ => pred_eq_pred_iff.1
#align order.pred_injective Order.pred_injective

theorem pred_ne_pred_iff : pred a ≠ pred b ↔ a ≠ b :=
  pred_injective.ne_iff
#align order.pred_ne_pred_iff Order.pred_ne_pred_iff

alias ⟨_, pred_ne_pred⟩ := pred_ne_pred_iff
#align order.pred_ne_pred Order.pred_ne_pred

theorem pred_lt_iff_eq_or_lt : pred a < b ↔ a = b ∨ a < b :=
  pred_lt_iff.trans le_iff_eq_or_lt
#align order.pred_lt_iff_eq_or_lt Order.pred_lt_iff_eq_or_lt

theorem pred_eq_iff_covBy : pred b = a ↔ a ⋖ b :=
  ⟨by
    rintro rfl
    exact pred_covBy _, CovBy.pred_eq⟩
#align order.pred_eq_iff_covby Order.pred_eq_iff_covBy

theorem Ioi_pred_eq_insert (a : α) : Ioi (pred a) = insert a (Ioi a) :=
  ext fun _ => pred_lt_iff_eq_or_lt.trans <| or_congr_left eq_comm
#align order.Ioi_pred_eq_insert Order.Ioi_pred_eq_insert

theorem Ico_pred_right_eq_insert (h : a ≤ b) : Ioc (pred a) b = insert a (Ioc a b) := by
  simp_rw [← Ioi_inter_Iic, Ioi_pred_eq_insert, insert_inter_of_mem (mem_Iic.2 h)]
#align order.Ico_pred_right_eq_insert Order.Ico_pred_right_eq_insert

theorem Ioo_pred_right_eq_insert (h : a < b) : Ioo (pred a) b = insert a (Ioo a b) := by
  simp_rw [← Ioi_inter_Iio, Ioi_pred_eq_insert, insert_inter_of_mem (mem_Iio.2 h)]
#align order.Ioo_pred_right_eq_insert Order.Ioo_pred_right_eq_insert

end NoMinOrder

section OrderBot

variable [OrderBot α]

@[simp]
theorem pred_bot : pred (⊥ : α) = ⊥ :=
  isMin_bot.pred_eq
#align order.pred_bot Order.pred_bot

-- Porting note (#10618): removing @[simp],`simp` can prove it
theorem le_pred_iff_eq_bot : a ≤ pred a ↔ a = ⊥ :=
  @succ_le_iff_eq_top αᵒᵈ _ _ _ _
#align order.le_pred_iff_eq_bot Order.le_pred_iff_eq_bot

-- Porting note (#10618): removing @[simp],`simp` can prove it
theorem pred_lt_iff_ne_bot : pred a < a ↔ a ≠ ⊥ :=
  @lt_succ_iff_ne_top αᵒᵈ _ _ _ _
#align order.pred_lt_iff_ne_bot Order.pred_lt_iff_ne_bot

end OrderBot

section OrderTop

variable [OrderTop α]

-- Porting note (#10618): removing @[simp],`simp` can prove it
theorem pred_top_lt_iff [NoMinOrder α] : pred ⊤ < a ↔ a = ⊤ :=
  @lt_succ_bot_iff αᵒᵈ _ _ _ _ _
#align order.pred_top_lt_iff Order.pred_top_lt_iff

theorem pred_top_le_iff : pred ⊤ ≤ a ↔ a = ⊤ ∨ a = pred ⊤ :=
  @le_succ_bot_iff αᵒᵈ _ _ _ _
#align order.pred_top_le_iff Order.pred_top_le_iff

variable [Nontrivial α]

theorem pred_lt_top (a : α) : pred a < ⊤ :=
  (pred_mono le_top).trans_lt <| pred_lt_of_not_isMin not_isMin_top
#align order.pred_lt_top Order.pred_lt_top

theorem pred_ne_top (a : α) : pred a ≠ ⊤ :=
  (pred_lt_top a).ne
#align order.pred_ne_top Order.pred_ne_top

end OrderTop

end PartialOrder

/-- There is at most one way to define the predecessors in a `PartialOrder`. -/
instance [PartialOrder α] : Subsingleton (PredOrder α) :=
  ⟨by
    intro h₀ h₁
    ext a
    by_cases ha : IsMin a
    · exact (@IsMin.pred_eq _ _ h₀ _ ha).trans ha.pred_eq.symm
    · exact @CovBy.pred_eq _ _ h₀ _ _ (pred_covBy_of_not_isMin ha)⟩

section CompleteLattice

variable [CompleteLattice α] [PredOrder α]

theorem pred_eq_iSup (a : α) : pred a = ⨆ (b) (_ : b < a), b := by
  refine le_antisymm ?_ (iSup_le fun b => iSup_le le_pred_of_lt)
  obtain rfl | ha := eq_or_ne a ⊥
  · rw [pred_bot]
    exact bot_le
  · exact @le_iSup₂ _ _ (fun b => b < a) _ (fun a _ => a) (pred a) (pred_lt_iff_ne_bot.2 ha)
#align order.pred_eq_supr Order.pred_eq_iSup

end CompleteLattice

/-! ### Successor-predecessor orders -/

section SuccPredOrder

variable [PartialOrder α] [SuccOrder α] [PredOrder α] {a b : α}

@[simp]
theorem succ_pred_of_not_isMin (h : ¬IsMin a) : succ (pred a) = a :=
  CovBy.succ_eq (pred_covBy_of_not_isMin h)
#align order.succ_pred_of_not_is_min Order.succ_pred_of_not_isMin

@[simp]
theorem pred_succ_of_not_isMax (h : ¬IsMax a) : pred (succ a) = a :=
  CovBy.pred_eq (covBy_succ_of_not_isMax h)
#align order.pred_succ_of_not_is_max Order.pred_succ_of_not_isMax

-- Porting note (#10618): removing @[simp],`simp` can prove it
theorem succ_pred [NoMinOrder α] (a : α) : succ (pred a) = a :=
  CovBy.succ_eq (pred_covBy _)
#align order.succ_pred Order.succ_pred

-- Porting note (#10618): removing @[simp],`simp` can prove it
theorem pred_succ [NoMaxOrder α] (a : α) : pred (succ a) = a :=
  CovBy.pred_eq (covBy_succ _)
#align order.pred_succ Order.pred_succ

theorem pred_succ_iterate_of_not_isMax (i : α) (n : ℕ) (hin : ¬IsMax (succ^[n - 1] i)) :
    pred^[n] (succ^[n] i) = i := by
  induction' n with n hn
  · simp only [Nat.zero_eq, Function.iterate_zero, id]
  rw [Nat.succ_sub_succ_eq_sub, Nat.sub_zero] at hin
  have h_not_max : ¬IsMax (succ^[n - 1] i) := by
    cases' n with n
    · simpa using hin
    rw [Nat.succ_sub_succ_eq_sub, Nat.sub_zero] at hn ⊢
    have h_sub_le : succ^[n] i ≤ succ^[n.succ] i := by
      rw [Function.iterate_succ']
      exact le_succ _
    refine fun h_max => hin fun j hj => ?_
    have hj_le : j ≤ succ^[n] i := h_max (h_sub_le.trans hj)
    exact hj_le.trans h_sub_le
  rw [Function.iterate_succ, Function.iterate_succ']
  simp only [Function.comp_apply]
  rw [pred_succ_of_not_isMax hin]
  exact hn h_not_max
#align order.pred_succ_iterate_of_not_is_max Order.pred_succ_iterate_of_not_isMax

theorem succ_pred_iterate_of_not_isMin (i : α) (n : ℕ) (hin : ¬IsMin (pred^[n - 1] i)) :
    succ^[n] (pred^[n] i) = i :=
  @pred_succ_iterate_of_not_isMax αᵒᵈ _ _ _ i n hin
#align order.succ_pred_iterate_of_not_is_min Order.succ_pred_iterate_of_not_isMin

end SuccPredOrder

end Order

open Order

/-! ### `WithBot`, `WithTop`
Adding a greatest/least element to a `SuccOrder` or to a `PredOrder`.

As far as successors and predecessors are concerned, there are four ways to add a bottom or top
element to an order:
* Adding a `⊤` to an `OrderTop`: Preserves `succ` and `pred`.
* Adding a `⊤` to a `NoMaxOrder`: Preserves `succ`. Never preserves `pred`.
* Adding a `⊥` to an `OrderBot`: Preserves `succ` and `pred`.
* Adding a `⊥` to a `NoMinOrder`: Preserves `pred`. Never preserves `succ`.
where "preserves `(succ/pred)`" means
`(Succ/Pred)Order α → (Succ/Pred)Order ((WithTop/WithBot) α)`.
-/

namespace WithTop

/-! #### Adding a `⊤` to an `OrderTop` -/

section Succ

variable [DecidableEq α] [PartialOrder α] [OrderTop α] [SuccOrder α]

instance : SuccOrder (WithTop α) where
  succ
    | ⊤ => ⊤
<<<<<<< HEAD
    | (a : α) => ite (a = ⊤) ⊤ (some (succ a))
  le_succ
    | ⊤ => le_top
    | (a : α) => by
      dsimp only
      split
      exacts [le_top, coe_le_coe.2 (le_succ a)]
=======
    | Option.some a => ite (a = ⊤) ⊤ (some (succ a))
  le_succ a := by
    cases' a with a a
    · exact le_top
    change _ ≤ ite _ _ _
    split_ifs
    · exact le_top
    · exact coe_le_coe.2 (le_succ a)
>>>>>>> dd607825
  max_of_succ_le {a} ha := by
    cases a
    · exact isMax_top
    dsimp only at ha
    split_ifs at ha with ha'
    · exact (not_top_le_coe _ ha).elim
    · rw [coe_le_coe, succ_le_iff_eq_top] at ha
      exact (ha' ha).elim
  succ_le_of_lt {a b} h := by
    cases b
    · exact le_top
    cases a
    · exact (not_top_lt h).elim
    rw [coe_lt_coe] at h
    change ite _ _ _ ≤ _
    split_ifs with ha
    · rw [ha] at h
      exact (not_top_lt h).elim
    · exact coe_le_coe.2 (succ_le_of_lt h)
  le_of_lt_succ {a b} h := by
    cases a
    · exact (not_top_lt h).elim
    cases b
    · exact le_top
    dsimp only at h
    rw [coe_le_coe]
    split_ifs at h with hb
    · rw [hb]
      exact le_top
    · exact le_of_lt_succ (coe_lt_coe.1 h)

@[simp]
theorem succ_coe_top : succ ↑(⊤ : α) = (⊤ : WithTop α) :=
  dif_pos rfl
#align with_top.succ_coe_top WithTop.succ_coe_top

theorem succ_coe_of_ne_top {a : α} (h : a ≠ ⊤) : succ (↑a : WithTop α) = ↑(succ a) :=
  dif_neg h
#align with_top.succ_coe_of_ne_top WithTop.succ_coe_of_ne_top

end Succ

section Pred

variable [Preorder α] [OrderTop α] [PredOrder α]

instance : PredOrder (WithTop α) where
  pred a :=
    match a with
    | ⊤ => some ⊤
    | Option.some a => some (pred a)
  pred_le a :=
    match a with
    | ⊤ => le_top
    | Option.some a => coe_le_coe.2 (pred_le a)
  min_of_le_pred {a} ha := by
    cases a
    · exact ((coe_lt_top (⊤ : α)).not_le ha).elim
    · exact (min_of_le_pred <| coe_le_coe.1 ha).withTop
  le_pred_of_lt {a b} h := by
    cases a
    · exact (le_top.not_lt h).elim
    cases b
    · exact coe_le_coe.2 le_top
    exact coe_le_coe.2 (le_pred_of_lt <| coe_lt_coe.1 h)
  le_of_pred_lt {a b} h := by
    cases b
    · exact le_top
    cases a
    · exact (not_top_lt <| coe_lt_coe.1 h).elim
    · exact coe_le_coe.2 (le_of_pred_lt <| coe_lt_coe.1 h)

@[simp]
theorem pred_top : pred (⊤ : WithTop α) = ↑(⊤ : α) :=
  rfl
#align with_top.pred_top WithTop.pred_top

@[simp]
theorem pred_coe (a : α) : pred (↑a : WithTop α) = ↑(pred a) :=
  rfl
#align with_top.pred_coe WithTop.pred_coe

@[simp]
theorem pred_untop :
    ∀ (a : WithTop α) (ha : a ≠ ⊤),
      pred (a.untop ha) = (pred a).untop (by induction a <;> simp)
  | ⊤, ha => (ha rfl).elim
  | (a : α), _ => rfl
#align with_top.pred_untop WithTop.pred_untop

end Pred

/-! #### Adding a `⊤` to a `NoMaxOrder` -/

section Succ

variable [Preorder α] [NoMaxOrder α] [SuccOrder α]

instance succOrderOfNoMaxOrder : SuccOrder (WithTop α) where
  succ a :=
    match a with
    | ⊤ => ⊤
    | Option.some a => some (succ a)
  le_succ a := by
    cases' a with a a
    · exact le_top
    · exact coe_le_coe.2 (le_succ a)
  max_of_succ_le {a} ha := by
    cases a
    · exact isMax_top
    · exact (not_isMax _ <| max_of_succ_le <| coe_le_coe.1 ha).elim
  succ_le_of_lt {a b} h := by
    cases a
    · exact (not_top_lt h).elim
    cases b
    · exact le_top
    · exact coe_le_coe.2 (succ_le_of_lt <| coe_lt_coe.1 h)
  le_of_lt_succ {a b} h := by
    cases a
    · exact (not_top_lt h).elim
    cases b
    · exact le_top
    · exact coe_le_coe.2 (le_of_lt_succ <| coe_lt_coe.1 h)
#align with_top.succ_order_of_no_max_order WithTop.succOrderOfNoMaxOrder

@[simp]
theorem succ_coe (a : α) : succ (↑a : WithTop α) = ↑(succ a) :=
  rfl
#align with_top.succ_coe WithTop.succ_coe

end Succ

section Pred

variable [Preorder α] [NoMaxOrder α]

instance [hα : Nonempty α] : IsEmpty (PredOrder (WithTop α)) :=
  ⟨by
    intro
    cases' h : pred (⊤ : WithTop α) with a ha
    · exact hα.elim fun a => (min_of_le_pred h.ge).not_lt <| coe_lt_top a
    · obtain ⟨c, hc⟩ := exists_gt a
      rw [← coe_lt_coe, ← h] at hc
      exact (le_of_pred_lt hc).not_lt (coe_lt_top _)⟩

end Pred

end WithTop

namespace WithBot

/-! #### Adding a `⊥` to an `OrderBot` -/

section Succ

variable [Preorder α] [OrderBot α] [SuccOrder α]

instance : SuccOrder (WithBot α) where
  succ a :=
    match a with
    | ⊥ => some ⊥
    | Option.some a => some (succ a)
  le_succ a :=
    match a with
    | ⊥ => bot_le
    | Option.some a => coe_le_coe.2 (le_succ a)
  max_of_succ_le {a} ha := by
    cases a
    · exact ((bot_lt_coe (⊥ : α)).not_le ha).elim
    · exact (max_of_succ_le <| coe_le_coe.1 ha).withBot
  succ_le_of_lt {a b} h := by
    cases b
    · exact (not_lt_bot h).elim
    cases a
    · exact coe_le_coe.2 bot_le
    · exact coe_le_coe.2 (succ_le_of_lt <| coe_lt_coe.1 h)
  le_of_lt_succ {a b} h := by
    cases a
    · exact bot_le
    cases b
    · exact (not_lt_bot <| coe_lt_coe.1 h).elim
    · exact coe_le_coe.2 (le_of_lt_succ <| coe_lt_coe.1 h)

@[simp]
theorem succ_bot : succ (⊥ : WithBot α) = ↑(⊥ : α) :=
  rfl
#align with_bot.succ_bot WithBot.succ_bot

@[simp]
theorem succ_coe (a : α) : succ (↑a : WithBot α) = ↑(succ a) :=
  rfl
#align with_bot.succ_coe WithBot.succ_coe

@[simp]
theorem succ_unbot :
    ∀ (a : WithBot α) (ha : a ≠ ⊥),
      succ (a.unbot ha) = (succ a).unbot (by induction a <;> simp)
  | ⊥, ha => (ha rfl).elim
  | (a : α), _ => rfl
#align with_bot.succ_unbot WithBot.succ_unbot

end Succ

section Pred

variable [DecidableEq α] [PartialOrder α] [OrderBot α] [PredOrder α]

instance : PredOrder (WithBot α) where
  pred a :=
    match a with
    | ⊥ => ⊥
    | Option.some a => ite (a = ⊥) ⊥ (some (pred a))
  pred_le a := by
    cases' a with a a
    · exact bot_le
    change ite _ _ _ ≤ _
    split_ifs
    · exact bot_le
    · exact coe_le_coe.2 (pred_le a)
  min_of_le_pred {a} ha := by
    cases' a with a a
    · exact isMin_bot
    dsimp only at ha
    split_ifs at ha with ha'
    · exact (not_coe_le_bot _ ha).elim
    · rw [coe_le_coe, le_pred_iff_eq_bot] at ha
      exact (ha' ha).elim
  le_pred_of_lt {a b} h := by
    cases a
    · exact bot_le
    cases b
    · exact (not_lt_bot h).elim
    rw [coe_lt_coe] at h
    change _ ≤ ite _ _ _
    split_ifs with hb
    · rw [hb] at h
      exact (not_lt_bot h).elim
    · exact coe_le_coe.2 (le_pred_of_lt h)
  le_of_pred_lt {a b} h := by
    cases b
    · exact (not_lt_bot h).elim
    cases a
    · exact bot_le
    dsimp only at h
    rw [coe_le_coe]
    split_ifs at h with ha
    · rw [ha]
      exact bot_le
    · exact le_of_pred_lt (coe_lt_coe.1 h)

@[simp]
theorem pred_coe_bot : pred ↑(⊥ : α) = (⊥ : WithBot α) :=
  dif_pos rfl
#align with_bot.pred_coe_bot WithBot.pred_coe_bot

theorem pred_coe_of_ne_bot {a : α} (h : a ≠ ⊥) : pred (↑a : WithBot α) = ↑(pred a) :=
  dif_neg h
#align with_bot.pred_coe_of_ne_bot WithBot.pred_coe_of_ne_bot

end Pred

/-! #### Adding a `⊥` to a `NoMinOrder` -/

section Succ

variable [Preorder α] [NoMinOrder α]

instance [hα : Nonempty α] : IsEmpty (SuccOrder (WithBot α)) :=
  ⟨by
    intro
    cases' h : succ (⊥ : WithBot α) with a ha
    · exact hα.elim fun a => (max_of_succ_le h.le).not_lt <| bot_lt_coe a
    · obtain ⟨c, hc⟩ := exists_lt a
      rw [← coe_lt_coe, ← h] at hc
      exact (le_of_lt_succ hc).not_lt (bot_lt_coe _)⟩

end Succ

section Pred

variable [Preorder α] [NoMinOrder α] [PredOrder α]

instance predOrderOfNoMinOrder : PredOrder (WithBot α) where
  pred a :=
    match a with
    | ⊥ => ⊥
    | Option.some a => some (pred a)
  pred_le a := by
    cases' a with a a
    · exact bot_le
    · exact coe_le_coe.2 (pred_le a)
  min_of_le_pred {a} ha := by
    cases a
    · exact isMin_bot
    · exact (not_isMin _ <| min_of_le_pred <| coe_le_coe.1 ha).elim
  le_pred_of_lt {a b} h := by
    cases b
    · exact (not_lt_bot h).elim
    cases a
    · exact bot_le
    · exact coe_le_coe.2 (le_pred_of_lt <| coe_lt_coe.1 h)
  le_of_pred_lt {a b} h := by
    cases b
    · exact (not_lt_bot h).elim
    cases a
    · exact bot_le
    · exact coe_le_coe.2 (le_of_pred_lt <| coe_lt_coe.1 h)
#align with_bot.pred_order_of_no_min_order WithBot.predOrderOfNoMinOrder

@[simp]
theorem pred_coe (a : α) : pred (↑a : WithBot α) = ↑(pred a) :=
  rfl
#align with_bot.pred_coe WithBot.pred_coe

end Pred

end WithBot

/-! ### Archimedeanness -/

/-- A `SuccOrder` is succ-archimedean if one can go from any two comparable elements by iterating
`succ` -/
class IsSuccArchimedean (α : Type*) [Preorder α] [SuccOrder α] : Prop where
  /-- If `a ≤ b` then one can get to `a` from `b` by iterating `succ` -/
  exists_succ_iterate_of_le {a b : α} (h : a ≤ b) : ∃ n, succ^[n] a = b
#align is_succ_archimedean IsSuccArchimedean

/-- A `PredOrder` is pred-archimedean if one can go from any two comparable elements by iterating
`pred` -/
class IsPredArchimedean (α : Type*) [Preorder α] [PredOrder α] : Prop where
  /-- If `a ≤ b` then one can get to `b` from `a` by iterating `pred` -/
  exists_pred_iterate_of_le {a b : α} (h : a ≤ b) : ∃ n, pred^[n] b = a
#align is_pred_archimedean IsPredArchimedean

export IsSuccArchimedean (exists_succ_iterate_of_le)

export IsPredArchimedean (exists_pred_iterate_of_le)

section Preorder

variable [Preorder α]

section SuccOrder

variable [SuccOrder α] [IsSuccArchimedean α] {a b : α}

instance : IsPredArchimedean αᵒᵈ :=
  ⟨fun {a b} h => by convert exists_succ_iterate_of_le h.ofDual⟩

theorem LE.le.exists_succ_iterate (h : a ≤ b) : ∃ n, succ^[n] a = b :=
  exists_succ_iterate_of_le h
#align has_le.le.exists_succ_iterate LE.le.exists_succ_iterate

theorem exists_succ_iterate_iff_le : (∃ n, succ^[n] a = b) ↔ a ≤ b := by
  refine ⟨?_, exists_succ_iterate_of_le⟩
  rintro ⟨n, rfl⟩
  exact id_le_iterate_of_id_le le_succ n a
#align exists_succ_iterate_iff_le exists_succ_iterate_iff_le

/-- Induction principle on a type with a `SuccOrder` for all elements above a given element `m`. -/
@[elab_as_elim]
theorem Succ.rec {P : α → Prop} {m : α} (h0 : P m) (h1 : ∀ n, m ≤ n → P n → P (succ n)) ⦃n : α⦄
    (hmn : m ≤ n) : P n := by
  obtain ⟨n, rfl⟩ := hmn.exists_succ_iterate; clear hmn
  induction' n with n ih
  · exact h0
  · rw [Function.iterate_succ_apply']
    exact h1 _ (id_le_iterate_of_id_le le_succ n m) ih
#align succ.rec Succ.rec

theorem Succ.rec_iff {p : α → Prop} (hsucc : ∀ a, p a ↔ p (succ a)) {a b : α} (h : a ≤ b) :
    p a ↔ p b := by
  obtain ⟨n, rfl⟩ := h.exists_succ_iterate
  exact Iterate.rec (fun b => p a ↔ p b) (fun c hc => hc.trans (hsucc _)) Iff.rfl n
#align succ.rec_iff Succ.rec_iff

end SuccOrder

section PredOrder

variable [PredOrder α] [IsPredArchimedean α] {a b : α}

instance : IsSuccArchimedean αᵒᵈ :=
  ⟨fun {a b} h => by convert exists_pred_iterate_of_le h.ofDual⟩

theorem LE.le.exists_pred_iterate (h : a ≤ b) : ∃ n, pred^[n] b = a :=
  exists_pred_iterate_of_le h
#align has_le.le.exists_pred_iterate LE.le.exists_pred_iterate

theorem exists_pred_iterate_iff_le : (∃ n, pred^[n] b = a) ↔ a ≤ b :=
  exists_succ_iterate_iff_le (α := αᵒᵈ)
#align exists_pred_iterate_iff_le exists_pred_iterate_iff_le

/-- Induction principle on a type with a `PredOrder` for all elements below a given element `m`. -/
@[elab_as_elim]
theorem Pred.rec {P : α → Prop} {m : α} (h0 : P m) (h1 : ∀ n, n ≤ m → P n → P (pred n)) ⦃n : α⦄
    (hmn : n ≤ m) : P n :=
  @Succ.rec αᵒᵈ _ _ _ _ _ h0 h1 _ hmn
#align pred.rec Pred.rec

theorem Pred.rec_iff {p : α → Prop} (hsucc : ∀ a, p a ↔ p (pred a)) {a b : α} (h : a ≤ b) :
    p a ↔ p b :=
  (@Succ.rec_iff αᵒᵈ _ _ _ _ hsucc _ _ h).symm
#align pred.rec_iff Pred.rec_iff

end PredOrder

end Preorder

section LinearOrder

variable [LinearOrder α]

section SuccOrder
variable [SuccOrder α]

lemma succ_max (a b : α) : succ (max a b) = max (succ a) (succ b) := succ_mono.map_max
lemma succ_min (a b : α) : succ (min a b) = min (succ a) (succ b) := succ_mono.map_min

variable [IsSuccArchimedean α] {a b : α}

theorem exists_succ_iterate_or : (∃ n, succ^[n] a = b) ∨ ∃ n, succ^[n] b = a :=
  (le_total a b).imp exists_succ_iterate_of_le exists_succ_iterate_of_le
#align exists_succ_iterate_or exists_succ_iterate_or

theorem Succ.rec_linear {p : α → Prop} (hsucc : ∀ a, p a ↔ p (succ a)) (a b : α) : p a ↔ p b :=
  (le_total a b).elim (Succ.rec_iff hsucc) fun h => (Succ.rec_iff hsucc h).symm
#align succ.rec_linear Succ.rec_linear

end SuccOrder

section PredOrder
variable [PredOrder α]

lemma pred_max (a b : α) : pred (max a b) = max (pred a) (pred b) := pred_mono.map_max
lemma pred_min (a b : α) : pred (min a b) = min (pred a) (pred b) := pred_mono.map_min

variable [IsPredArchimedean α] {a b : α}

theorem exists_pred_iterate_or : (∃ n, pred^[n] b = a) ∨ ∃ n, pred^[n] a = b :=
  (le_total a b).imp exists_pred_iterate_of_le exists_pred_iterate_of_le
#align exists_pred_iterate_or exists_pred_iterate_or

theorem Pred.rec_linear {p : α → Prop} (hsucc : ∀ a, p a ↔ p (pred a)) (a b : α) : p a ↔ p b :=
  (le_total a b).elim (Pred.rec_iff hsucc) fun h => (Pred.rec_iff hsucc h).symm
#align pred.rec_linear Pred.rec_linear

end PredOrder

end LinearOrder

section bdd_range
variable [Preorder α] [Nonempty α] [Preorder β] {f : α → β}

lemma StrictMono.not_bddAbove_range [NoMaxOrder α] [SuccOrder β] [IsSuccArchimedean β]
    (hf : StrictMono f) : ¬ BddAbove (Set.range f) := by
  rintro ⟨m, hm⟩
  have hm' : ∀ a, f a ≤ m := fun a ↦ hm <| Set.mem_range_self _
  obtain ⟨a₀⟩ := ‹Nonempty α›
  suffices ∀ b, f a₀ ≤ b → ∃ a, b < f a by
    obtain ⟨a, ha⟩ : ∃ a, m < f a := this m (hm' a₀)
    exact ha.not_le (hm' a)
  have h : ∀ a, ∃ a', f a < f a' := fun a ↦ (exists_gt a).imp (fun a' h ↦ hf h)
  apply Succ.rec
  · exact h a₀
  rintro b _ ⟨a, hba⟩
  exact (h a).imp (fun a' ↦ (succ_le_of_lt hba).trans_lt)

lemma StrictMono.not_bddBelow_range [NoMinOrder α] [PredOrder β] [IsPredArchimedean β]
    (hf : StrictMono f) : ¬ BddBelow (Set.range f) := hf.dual.not_bddAbove_range

lemma StrictAnti.not_bddAbove_range [NoMinOrder α] [SuccOrder β] [IsSuccArchimedean β]
    (hf : StrictAnti f) : ¬ BddAbove (Set.range f) := hf.dual_right.not_bddBelow_range

lemma StrictAnti.not_bddBelow_range [NoMaxOrder α] [PredOrder β] [IsPredArchimedean β]
    (hf : StrictAnti f) : ¬ BddBelow (Set.range f) := hf.dual_right.not_bddAbove_range

end bdd_range

section IsWellOrder

variable [LinearOrder α]

instance (priority := 100) IsWellOrder.toIsPredArchimedean [h : IsWellOrder α (· < ·)]
    [PredOrder α] : IsPredArchimedean α :=
  ⟨fun {a b} => by
    refine WellFounded.fix (C := fun b => a ≤ b → ∃ n, Nat.iterate pred n b = a)
      h.wf ?_ b
    intros b ih hab
    replace hab := eq_or_lt_of_le hab
    rcases hab with (rfl | hab)
    · exact ⟨0, rfl⟩
    rcases le_or_lt b (pred b) with hb | hb
    · cases (min_of_le_pred hb).not_lt hab
    dsimp at ih
    obtain ⟨k, hk⟩ := ih (pred b) hb (le_pred_of_lt hab)
    refine ⟨k + 1, ?_⟩
    rw [iterate_add_apply, iterate_one, hk]⟩
#align is_well_order.to_is_pred_archimedean IsWellOrder.toIsPredArchimedean

instance (priority := 100) IsWellOrder.toIsSuccArchimedean [h : IsWellOrder α (· > ·)]
    [SuccOrder α] : IsSuccArchimedean α :=
  let h : IsPredArchimedean αᵒᵈ := by infer_instance
  ⟨h.1⟩
#align is_well_order.to_is_succ_archimedean IsWellOrder.toIsSuccArchimedean

end IsWellOrder

section OrderBot

variable [Preorder α] [OrderBot α] [SuccOrder α] [IsSuccArchimedean α]

theorem Succ.rec_bot (p : α → Prop) (hbot : p ⊥) (hsucc : ∀ a, p a → p (succ a)) (a : α) : p a :=
  Succ.rec hbot (fun x _ h => hsucc x h) (bot_le : ⊥ ≤ a)
#align succ.rec_bot Succ.rec_bot

end OrderBot

section OrderTop

variable [Preorder α] [OrderTop α] [PredOrder α] [IsPredArchimedean α]

theorem Pred.rec_top (p : α → Prop) (htop : p ⊤) (hpred : ∀ a, p a → p (pred a)) (a : α) : p a :=
  Pred.rec htop (fun x _ h => hpred x h) (le_top : a ≤ ⊤)
#align pred.rec_top Pred.rec_top

end OrderTop

lemma SuccOrder.forall_ne_bot_iff
    [Nontrivial α] [PartialOrder α] [OrderBot α] [SuccOrder α] [IsSuccArchimedean α]
    (P : α → Prop) :
    (∀ i, i ≠ ⊥ → P i) ↔ (∀ i, P (SuccOrder.succ i)) := by
  refine ⟨fun h i ↦ h _ (Order.succ_ne_bot i), fun h i hi ↦ ?_⟩
  obtain ⟨j, rfl⟩ := exists_succ_iterate_of_le (bot_le : ⊥ ≤ i)
  have hj : 0 < j := by apply Nat.pos_of_ne_zero; contrapose! hi; simp [hi]
  rw [← Nat.succ_pred_eq_of_pos hj]
  simp only [Function.iterate_succ', Function.comp_apply]
  apply h<|MERGE_RESOLUTION|>--- conflicted
+++ resolved
@@ -1050,7 +1050,6 @@
 instance : SuccOrder (WithTop α) where
   succ
     | ⊤ => ⊤
-<<<<<<< HEAD
     | (a : α) => ite (a = ⊤) ⊤ (some (succ a))
   le_succ
     | ⊤ => le_top
@@ -1058,16 +1057,6 @@
       dsimp only
       split
       exacts [le_top, coe_le_coe.2 (le_succ a)]
-=======
-    | Option.some a => ite (a = ⊤) ⊤ (some (succ a))
-  le_succ a := by
-    cases' a with a a
-    · exact le_top
-    change _ ≤ ite _ _ _
-    split_ifs
-    · exact le_top
-    · exact coe_le_coe.2 (le_succ a)
->>>>>>> dd607825
   max_of_succ_le {a} ha := by
     cases a
     · exact isMax_top
