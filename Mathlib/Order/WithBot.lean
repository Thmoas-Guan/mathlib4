/-
Copyright (c) 2017 Johannes Hölzl. All rights reserved.
Released under Apache 2.0 license as described in the file LICENSE.
Authors: Johannes Hölzl
-/
import Mathlib.Logic.Nontrivial.Basic
import Mathlib.Order.BoundedOrder
import Mathlib.Data.Option.NAry
import Mathlib.Tactic.Lift
import Mathlib.Data.Option.Basic

#align_import order.with_bot from "leanprover-community/mathlib"@"0111834459f5d7400215223ea95ae38a1265a907"

/-!
# `WithBot`, `WithTop`

Adding a `bot` or a `top` to an order.

## Main declarations

* `With<Top/Bot> α`: Equips `Option α` with the order on `α` plus `none` as the top/bottom element.

 -/

variable {α β γ δ : Type*}

/-- Attach `⊥` to a type. -/
def WithBot (α : Type*) :=
  Option α
#align with_bot WithBot

namespace WithBot

variable {a b : α}

instance [Repr α] : Repr (WithBot α) :=
  ⟨fun o _ =>
    match o with
    | none => "⊥"
    | some a => "↑" ++ repr a⟩

/-- The canonical map from `α` into `WithBot α` -/
@[coe, match_pattern] def some : α → WithBot α :=
  Option.some

-- Porting note: changed this from `CoeTC` to `Coe` but I am not 100% confident that's correct.
instance coe : Coe α (WithBot α) :=
  ⟨some⟩

instance bot : Bot (WithBot α) :=
  ⟨none⟩

instance inhabited : Inhabited (WithBot α) :=
  ⟨⊥⟩

instance nontrivial [Nonempty α] : Nontrivial (WithBot α) :=
  Option.nontrivial

open Function

theorem coe_injective : Injective ((↑) : α → WithBot α) :=
  Option.some_injective _
#align with_bot.coe_injective WithBot.coe_injective

@[simp, norm_cast]
theorem coe_inj : (a : WithBot α) = b ↔ a = b :=
  Option.some_inj
#align with_bot.coe_inj WithBot.coe_inj

protected theorem «forall» {p : WithBot α → Prop} : (∀ x, p x) ↔ p ⊥ ∧ ∀ x : α, p x :=
  Option.forall
#align with_bot.forall WithBot.forall

protected theorem «exists» {p : WithBot α → Prop} : (∃ x, p x) ↔ p ⊥ ∨ ∃ x : α, p x :=
  Option.exists
#align with_bot.exists WithBot.exists

@[deprecated]
theorem none_eq_bot : (none : WithBot α) = (⊥ : WithBot α) :=
  rfl
#align with_bot.none_eq_bot WithBot.none_eq_bot

@[deprecated]
theorem some_eq_coe (a : α) : (Option.some a : WithBot α) = (↑a : WithBot α) :=
  rfl
#align with_bot.some_eq_coe WithBot.some_eq_coe

@[simp]
theorem bot_ne_coe : ⊥ ≠ (a : WithBot α) :=
  fun.
#align with_bot.bot_ne_coe WithBot.bot_ne_coe

@[simp]
theorem coe_ne_bot : (a : WithBot α) ≠ ⊥ :=
  fun.
#align with_bot.coe_ne_bot WithBot.coe_ne_bot

/-- Recursor for `WithBot` using the preferred forms `⊥` and `↑a`. -/
@[elab_as_elim]
def recBotCoe {C : WithBot α → Sort*} (bot : C ⊥) (coe : ∀ a : α, C a) : ∀ n : WithBot α, C n
  | ⊥ => bot
  | (a : α) => coe a
#align with_bot.rec_bot_coe WithBot.recBotCoe

@[simp]
theorem recBotCoe_bot {C : WithBot α → Sort*} (d : C ⊥) (f : ∀ a : α, C a) :
    @recBotCoe _ C d f ⊥ = d :=
  rfl
#align with_bot.rec_bot_coe_bot WithBot.recBotCoe_bot

@[simp]
theorem recBotCoe_coe {C : WithBot α → Sort*} (d : C ⊥) (f : ∀ a : α, C a) (x : α) :
    @recBotCoe _ C d f ↑x = f x :=
  rfl
#align with_bot.rec_bot_coe_coe WithBot.recBotCoe_coe

/-- Specialization of `Option.getD` to values in `WithBot α` that respects API boundaries.
-/
def unbot' (d : α) (x : WithBot α) : α :=
  recBotCoe d id x
#align with_bot.unbot' WithBot.unbot'

@[simp]
theorem unbot'_bot {α} (d : α) : unbot' d ⊥ = d :=
  rfl
#align with_bot.unbot'_bot WithBot.unbot'_bot

@[simp]
theorem unbot'_coe {α} (d x : α) : unbot' d x = x :=
  rfl
#align with_bot.unbot'_coe WithBot.unbot'_coe

theorem coe_eq_coe : (a : WithBot α) = b ↔ a = b := coe_inj
#align with_bot.coe_eq_coe WithBot.coe_eq_coe

theorem unbot'_eq_iff {d y : α} {x : WithBot α} : unbot' d x = y ↔ x = y ∨ x = ⊥ ∧ y = d := by
  induction x using recBotCoe <;> simp [@eq_comm _ d]
#align with_bot.unbot'_eq_iff WithBot.unbot'_eq_iff

@[simp] theorem unbot'_eq_self_iff {d : α} {x : WithBot α} : unbot' d x = d ↔ x = d ∨ x = ⊥ := by
  simp [unbot'_eq_iff]
#align with_bot.unbot'_eq_self_iff WithBot.unbot'_eq_self_iff

theorem unbot'_eq_unbot'_iff {d : α} {x y : WithBot α} :
    unbot' d x = unbot' d y ↔ x = y ∨ x = d ∧ y = ⊥ ∨ x = ⊥ ∧ y = d := by
 induction y using recBotCoe <;> simp [unbot'_eq_iff, or_comm]
#align with_bot.unbot'_eq_unbot'_iff WithBot.unbot'_eq_unbot'_iff

/-- Lift a map `f : α → β` to `WithBot α → WithBot β`. Implemented using `Option.map`. -/
def map (f : α → β) : WithBot α → WithBot β :=
  Option.map f
#align with_bot.map WithBot.map

@[simp]
theorem map_bot (f : α → β) : map f ⊥ = ⊥ :=
  rfl
#align with_bot.map_bot WithBot.map_bot

@[simp]
theorem map_coe (f : α → β) (a : α) : map f a = f a :=
  rfl
#align with_bot.map_coe WithBot.map_coe

theorem map_comm {f₁ : α → β} {f₂ : α → γ} {g₁ : β → δ} {g₂ : γ → δ}
    (h : g₁ ∘ f₁ = g₂ ∘ f₂) (a : α) :
    map g₁ (map f₁ a) = map g₂ (map f₂ a) :=
  Option.map_comm h _
#align with_bot.map_comm WithBot.map_comm

theorem ne_bot_iff_exists {x : WithBot α} : x ≠ ⊥ ↔ ∃ a : α, ↑a = x :=
  Option.ne_none_iff_exists
#align with_bot.ne_bot_iff_exists WithBot.ne_bot_iff_exists

/-- Deconstruct a `x : WithBot α` to the underlying value in `α`, given a proof that `x ≠ ⊥`. -/
def unbot : ∀ x : WithBot α, x ≠ ⊥ → α
  | ⊥, h => absurd rfl h
  | Option.some x, _ => x
#align with_bot.unbot WithBot.unbot

@[simp]
theorem coe_unbot (x : WithBot α) (h : x ≠ ⊥) : (x.unbot h : WithBot α) = x := by
  cases x
  exact (h rfl).elim
  rfl
#align with_bot.coe_unbot WithBot.coe_unbot

@[simp]
theorem unbot_coe (x : α) (h : (x : WithBot α) ≠ ⊥ := coe_ne_bot) : (x : WithBot α).unbot h = x :=
  rfl
#align with_bot.unbot_coe WithBot.unbot_coe

instance canLift : CanLift (WithBot α) α (↑) fun r => r ≠ ⊥ where
  prf x h := ⟨x.unbot h, coe_unbot _ _⟩
#align with_bot.can_lift WithBot.canLift

section LE

variable [LE α]

instance (priority := 10) le : LE (WithBot α) :=
  ⟨fun o₁ o₂ : Option α => ∀ a ∈ o₁, ∃ b ∈ o₂, a ≤ b⟩

@[simp]
theorem some_le_some : @LE.le (WithBot α) _ (Option.some a) (Option.some b) ↔ a ≤ b := by
  simp [LE.le]
#align with_bot.some_le_some WithBot.some_le_some

@[simp, norm_cast]
theorem coe_le_coe : (a : WithBot α) ≤ b ↔ a ≤ b :=
  some_le_some
#align with_bot.coe_le_coe WithBot.coe_le_coe

@[simp]
theorem none_le {a : WithBot α} : @LE.le (WithBot α) _ none a := fun _ h => Option.noConfusion h
#align with_bot.none_le WithBot.none_le

instance orderBot : OrderBot (WithBot α) :=
  { WithBot.bot with bot_le := fun _ => none_le }


instance orderTop [OrderTop α] : OrderTop (WithBot α) where
  top := some ⊤
  le_top o a ha := by cases ha; exact ⟨_, rfl, le_top⟩

instance instBoundedOrder [OrderTop α] : BoundedOrder (WithBot α) :=
  { WithBot.orderBot, WithBot.orderTop with }

theorem not_coe_le_bot (a : α) : ¬(a : WithBot α) ≤ ⊥ := fun h =>
  let ⟨_, hb, _⟩ := h _ rfl
  Option.not_mem_none _ hb
#align with_bot.not_coe_le_bot WithBot.not_coe_le_bot

/-- There is a general version `le_bot_iff`, but this lemma does not require a `PartialOrder`. -/
@[simp]
protected theorem le_bot_iff : ∀ {a : WithBot α}, a ≤ ⊥ ↔ a = ⊥
  | (a : α) => by simp [not_coe_le_bot _]
  | ⊥ => by simp

theorem coe_le : ∀ {o : Option α}, b ∈ o → ((a : WithBot α) ≤ o ↔ a ≤ b)
  | _, rfl => coe_le_coe
#align with_bot.coe_le WithBot.coe_le

theorem coe_le_iff : ∀ {x : WithBot α}, (a : WithBot α) ≤ x ↔ ∃ b : α, x = b ∧ a ≤ b
  | (x : α) => by simp
  | ⊥ => iff_of_false (not_coe_le_bot _) <| by simp
#align with_bot.coe_le_iff WithBot.coe_le_iff

theorem le_coe_iff : ∀ {x : WithBot α}, x ≤ b ↔ ∀ a : α, x = ↑a → a ≤ b
  | (b : α) => by simp
  | ⊥ => by simp
#align with_bot.le_coe_iff WithBot.le_coe_iff

protected theorem _root_.IsMax.withBot (h : IsMax a) : IsMax (a : WithBot α)
  | ⊥, _ => bot_le
  | (_ : α), hb => some_le_some.2 <| h <| some_le_some.1 hb
#align is_max.with_bot IsMax.withBot

theorem le_unbot_iff {a : α} {b : WithBot α} (h : b ≠ ⊥) :
    a ≤ unbot b h ↔ (a : WithBot α) ≤ b := by
  match b, h with
  | some _, _ => simp only [unbot_coe, coe_le_coe]

theorem unbot_le_iff {a : WithBot α} (h : a ≠ ⊥) {b : α} :
    unbot a h ≤ b ↔ a ≤ (b : WithBot α) := by
  match a, h with
  | some _, _ => simp only [unbot_coe, coe_le_coe]

theorem unbot'_le_iff {a : WithBot α} {b c : α} (h : a = ⊥ → b ≤ c) :
    a.unbot' b ≤ c ↔ a ≤ c := by
  induction a using recBotCoe
  · simpa using h rfl
  · simp
#align with_bot.unbot'_bot_le_iff WithBot.unbot'_le_iff

end LE

section LT

variable [LT α]

instance (priority := 10) lt : LT (WithBot α) :=
  ⟨fun o₁ o₂ : Option α => ∃ b ∈ o₂, ∀ a ∈ o₁, a < b⟩

@[simp]
theorem some_lt_some : @LT.lt (WithBot α) _ (Option.some a) (Option.some b) ↔ a < b := by
  simp [LT.lt]
#align with_bot.some_lt_some WithBot.some_lt_some

@[simp, norm_cast]
theorem coe_lt_coe : (a : WithBot α) < b ↔ a < b :=
  some_lt_some
#align with_bot.coe_lt_coe WithBot.coe_lt_coe

@[simp]
theorem none_lt_some (a : α) : @LT.lt (WithBot α) _ none (some a) :=
  ⟨a, rfl, fun _ hb => (Option.not_mem_none _ hb).elim⟩
#align with_bot.none_lt_some WithBot.none_lt_some

@[simp]
theorem bot_lt_coe (a : α) : (⊥ : WithBot α) < a :=
  none_lt_some a
#align with_bot.bot_lt_coe WithBot.bot_lt_coe

@[simp]
theorem not_lt_none (a : WithBot α) : ¬@LT.lt (WithBot α) _ a none :=
  fun ⟨_, h, _⟩ => Option.not_mem_none _ h
#align with_bot.not_lt_none WithBot.not_lt_none

theorem lt_iff_exists_coe : ∀ {a b : WithBot α}, a < b ↔ ∃ p : α, b = p ∧ a < p
  | a, some b => by simp [coe_eq_coe]
  | a, ⊥ => iff_of_false (not_lt_none _) <| by simp
#align with_bot.lt_iff_exists_coe WithBot.lt_iff_exists_coe

theorem lt_coe_iff : ∀ {x : WithBot α}, x < b ↔ ∀ a : α, x = ↑a → a < b
<<<<<<< HEAD
  | (_ : α) => by simp
  | ⊥ => by simp [bot_lt_coe]
=======
  | Option.some b => by simp [some_eq_coe, coe_eq_coe, coe_lt_coe]
  | none => by simp [none_eq_bot, bot_lt_coe]
>>>>>>> fac72bc6
#align with_bot.lt_coe_iff WithBot.lt_coe_iff

/-- A version of `bot_lt_iff_ne_bot` for `WithBot` that only requires `LT α`, not
`PartialOrder α`. -/
protected theorem bot_lt_iff_ne_bot : ∀ {x : WithBot α}, ⊥ < x ↔ x ≠ ⊥
  | ⊥ => by simpa using not_lt_none ⊥
  | (x : α) => by simp [bot_lt_coe]
#align with_bot.bot_lt_iff_ne_bot WithBot.bot_lt_iff_ne_bot

theorem unbot'_lt_iff {a : WithBot α} {b c : α} (h : a = ⊥ → b < c) :
    a.unbot' b < c ↔ a < c := by
  induction a using recBotCoe
  · simpa [bot_lt_coe] using h rfl
  · simp

end LT

instance preorder [Preorder α] : Preorder (WithBot α) where
  le := (· ≤ ·)
  lt := (· < ·)
  lt_iff_le_not_le := by
    intros a b
    cases a <;> cases b <;> simp [lt_iff_le_not_le]; simp [LE.le, LT.lt]
  le_refl o a ha := ⟨a, ha, le_rfl⟩
  le_trans o₁ o₂ o₃ h₁ h₂ a ha :=
    let ⟨b, hb, ab⟩ := h₁ a ha
    let ⟨c, hc, bc⟩ := h₂ b hb
    ⟨c, hc, le_trans ab bc⟩

instance partialOrder [PartialOrder α] : PartialOrder (WithBot α) :=
  { WithBot.preorder with
    le_antisymm := fun o₁ o₂ h₁ h₂ => by
      cases' o₁ with a
      · cases' o₂ with b
        · rfl
        rcases h₂ b rfl with ⟨_, ⟨⟩, _⟩
      · rcases h₁ a rfl with ⟨b, ⟨⟩, h₁'⟩
        rcases h₂ b rfl with ⟨_, ⟨⟩, h₂'⟩
        rw [le_antisymm h₁' h₂']
         }
#align with_bot.partial_order WithBot.partialOrder

section Preorder

<<<<<<< HEAD
variable [Preorder α]

@[simp]
theorem lt_coe_bot [OrderBot α] : ∀ {x : WithBot α}, x < (⊥ : α) ↔ x = ⊥
  | (x : α) => by simp
  | ⊥ => by simp

theorem coe_strictMono : StrictMono (fun (a : α) => (a : WithBot α)) :=
  fun _ _ => coe_lt_coe.2
#align with_bot.coe_strict_mono WithBot.coe_strictMono

theorem coe_mono : Monotone (fun (a : α) => (a : WithBot α)) :=
  fun _ _ => coe_le_coe.2
#align with_bot.coe_mono WithBot.coe_mono

theorem monotone_iff [Preorder β] {f : WithBot α → β} :
=======
variable [Preorder α] [Preorder β]

theorem coe_strictMono : StrictMono (fun (a : α) => (a : WithBot α)) := fun _ _ => coe_lt_coe.2
#align with_bot.coe_strict_mono WithBot.coe_strictMono

theorem coe_mono : Monotone (fun (a : α) => (a : WithBot α)) := fun _ _ => coe_le_coe.2
#align with_bot.coe_mono WithBot.coe_mono

theorem monotone_iff {f : WithBot α → β} :
>>>>>>> fac72bc6
    Monotone f ↔ Monotone (λ a => f a : α → β) ∧ ∀ x : α, f ⊥ ≤ f x :=
  ⟨fun h => ⟨h.comp WithBot.coe_mono, fun _ => h bot_le⟩, fun h =>
    WithBot.forall.2
      ⟨WithBot.forall.2 ⟨fun _ => le_rfl, fun x _ => h.2 x⟩, fun _ =>
        WithBot.forall.2 ⟨fun h => (not_coe_le_bot _ h).elim,
          fun _ hle => h.1 (coe_le_coe.1 hle)⟩⟩⟩
#align with_bot.monotone_iff WithBot.monotone_iff

@[simp]
<<<<<<< HEAD
theorem monotone_map_iff [Preorder β] {f : α → β} : Monotone (WithBot.map f) ↔ Monotone f :=
=======
theorem monotone_map_iff {f : α → β} : Monotone (WithBot.map f) ↔ Monotone f :=
>>>>>>> fac72bc6
  monotone_iff.trans <| by simp [Monotone]
#align with_bot.monotone_map_iff WithBot.monotone_map_iff

alias ⟨_, _root_.Monotone.withBot_map⟩ := monotone_map_iff
#align monotone.with_bot_map Monotone.withBot_map

<<<<<<< HEAD
theorem strictMono_iff [Preorder β] {f : WithBot α → β} :
=======
theorem strictMono_iff {f : WithBot α → β} :
>>>>>>> fac72bc6
    StrictMono f ↔ StrictMono (fun a => f a : α → β) ∧ ∀ x : α, f ⊥ < f x :=
  ⟨fun h => ⟨h.comp WithBot.coe_strictMono, fun _ => h (bot_lt_coe _)⟩, fun h =>
    WithBot.forall.2
      ⟨WithBot.forall.2 ⟨flip absurd (lt_irrefl _), fun x _ => h.2 x⟩, fun _ =>
        WithBot.forall.2 ⟨fun h => (not_lt_bot h).elim, fun _ hle => h.1 (coe_lt_coe.1 hle)⟩⟩⟩
#align with_bot.strict_mono_iff WithBot.strictMono_iff

<<<<<<< HEAD
theorem strictAnti_iff [Preorder β] {f : WithBot α → β} :
=======
theorem strictAnti_iff {f : WithBot α → β} :
>>>>>>> fac72bc6
    StrictAnti f ↔ StrictAnti (λ a => f a : α → β) ∧ ∀ x : α, f x < f ⊥ :=
  strictMono_iff (β := βᵒᵈ)

@[simp]
<<<<<<< HEAD
theorem strictMono_map_iff [Preorder β] {f : α → β} :
=======
theorem strictMono_map_iff {f : α → β} :
>>>>>>> fac72bc6
    StrictMono (WithBot.map f) ↔ StrictMono f :=
  strictMono_iff.trans <| by simp [StrictMono, bot_lt_coe]
#align with_bot.strict_mono_map_iff WithBot.strictMono_map_iff

alias ⟨_, _root_.StrictMono.withBot_map⟩ := strictMono_map_iff
#align strict_mono.with_bot_map StrictMono.withBot_map

<<<<<<< HEAD
theorem map_le_iff [Preorder β] (f : α → β) (mono_iff : ∀ {a b}, f a ≤ f b ↔ a ≤ b) :
=======
theorem map_le_iff (f : α → β) (mono_iff : ∀ {a b}, f a ≤ f b ↔ a ≤ b) :
>>>>>>> fac72bc6
    ∀ a b : WithBot α, a.map f ≤ b.map f ↔ a ≤ b
  | ⊥, _ => by simp only [map_bot, bot_le]
  | (a : α), ⊥ => by simp only [map_coe, map_bot, coe_ne_bot, not_coe_le_bot _]
  | (a : α), (b : α) => by simpa only [map_coe, coe_le_coe] using mono_iff
#align with_bot.map_le_iff WithBot.map_le_iff

theorem le_coe_unbot' : ∀ (a : WithBot α) (b : α), a ≤ a.unbot' b
  | (a : α), _ => le_rfl
  | ⊥, _ => bot_le
#align with_bot.le_coe_unbot' WithBot.le_coe_unbot'

<<<<<<< HEAD
=======
@[simp]
theorem lt_coe_bot [OrderBot α] : ∀ {x : WithBot α}, x < (⊥ : α) ↔ x = ⊥
  | (x : α) => by simp
  | ⊥ => by simp

>>>>>>> fac72bc6
end Preorder

instance semilatticeSup [SemilatticeSup α] : SemilatticeSup (WithBot α) :=
  { WithBot.partialOrder, @WithBot.orderBot α _ with
    sup := Option.liftOrGet (· ⊔ ·),
    le_sup_left := fun o₁ o₂ a ha => by cases ha; cases o₂ <;> simp [Option.liftOrGet],
    le_sup_right := fun o₁ o₂ a ha => by cases ha; cases o₁ <;> simp [Option.liftOrGet],
    sup_le := fun o₁ o₂ o₃ h₁ h₂ a ha => by
      cases' o₁ with b <;> cases' o₂ with c <;> cases ha
      · exact h₂ a rfl
      · exact h₁ a rfl
      · rcases h₁ b rfl with ⟨d, ⟨⟩, h₁'⟩
        simp at h₂
        exact ⟨d, rfl, sup_le h₁' h₂⟩ }

theorem coe_sup [SemilatticeSup α] (a b : α) : ((a ⊔ b : α) : WithBot α) = (a : WithBot α) ⊔ b :=
  rfl
#align with_bot.coe_sup WithBot.coe_sup

instance semilatticeInf [SemilatticeInf α] : SemilatticeInf (WithBot α) :=
  { WithBot.partialOrder, @WithBot.orderBot α _ with
    inf := Option.map₂ (· ⊓ ·),
    inf_le_left := fun o₁ o₂ a ha => by
      rcases Option.mem_map₂_iff.1 ha with ⟨a, b, (rfl : _ = _), (rfl : _ = _), rfl⟩
      exact ⟨_, rfl, inf_le_left⟩,
    inf_le_right := fun o₁ o₂ a ha => by
      rcases Option.mem_map₂_iff.1 ha with ⟨a, b, (rfl : _ = _), (rfl : _ = _), rfl⟩
      exact ⟨_, rfl, inf_le_right⟩,
    le_inf := fun o₁ o₂ o₃ h₁ h₂ a ha => by
      cases ha
      rcases h₁ a rfl with ⟨b, ⟨⟩, ab⟩
      rcases h₂ a rfl with ⟨c, ⟨⟩, ac⟩
      exact ⟨_, rfl, le_inf ab ac⟩ }

theorem coe_inf [SemilatticeInf α] (a b : α) : ((a ⊓ b : α) : WithBot α) = (a : WithBot α) ⊓ b :=
  rfl
#align with_bot.coe_inf WithBot.coe_inf

instance lattice [Lattice α] : Lattice (WithBot α) :=
  { WithBot.semilatticeSup, WithBot.semilatticeInf with }

instance distribLattice [DistribLattice α] : DistribLattice (WithBot α) :=
  { WithBot.lattice with
    le_sup_inf := fun o₁ o₂ o₃ =>
      match o₁, o₂, o₃ with
      | ⊥, ⊥, ⊥ => le_rfl
      | ⊥, ⊥, (a₁ : α) => le_rfl
      | ⊥, (a₁ : α), ⊥ => le_rfl
      | ⊥, (a₁ : α), (a₃ : α) => le_rfl
      | (a₁ : α), ⊥, ⊥ => inf_le_left
      | (a₁ : α), ⊥, (a₃ : α) => inf_le_left
      | (a₁ : α), (a₂ : α), ⊥ => inf_le_right
      | (a₁ : α), (a₂ : α), (a₃ : α) => coe_le_coe.mpr le_sup_inf }

-- porting note: added, previously this was found via unfolding `WithBot`
instance decidableEq [DecidableEq α] : DecidableEq (WithBot α) := instDecidableEqOption

instance decidableLE [LE α] [@DecidableRel α (· ≤ ·)] : @DecidableRel (WithBot α) (· ≤ ·)
  | none, x => isTrue fun a h => Option.noConfusion h
  | Option.some x, Option.some y =>
      if h : x ≤ y then isTrue (some_le_some.2 h) else isFalse <| by simp [*]
  | Option.some x, none => isFalse fun h => by rcases h x rfl with ⟨y, ⟨_⟩, _⟩
#align with_bot.decidable_le WithBot.decidableLE

instance decidableLT [LT α] [@DecidableRel α (· < ·)] : @DecidableRel (WithBot α) (· < ·)
  | none, Option.some x => isTrue <| by exists x, rfl; rintro _ ⟨⟩
  | Option.some x, Option.some y =>
      if h : x < y then isTrue <| by simp [*] else isFalse <| by simp [*]
  | x, none => isFalse <| by rintro ⟨a, ⟨⟨⟩⟩⟩
#align with_bot.decidable_lt WithBot.decidableLT

instance isTotal_le [LE α] [IsTotal α (· ≤ ·)] : IsTotal (WithBot α) (· ≤ ·) :=
  ⟨fun a b =>
    match a, b with
    | none, _ => Or.inl bot_le
    | _, none => Or.inr bot_le
    | Option.some x, Option.some y => (total_of (· ≤ ·) x y).imp some_le_some.2 some_le_some.2⟩
#align with_bot.is_total_le WithBot.isTotal_le

instance linearOrder [LinearOrder α] : LinearOrder (WithBot α) :=
  Lattice.toLinearOrder _
#align with_bot.linear_order WithBot.linearOrder

@[simp, norm_cast]
theorem coe_min [LinearOrder α] (x y : α) : ((min x y : α) : WithBot α) = min (x : WithBot α) y :=
  rfl
#align with_bot.coe_min WithBot.coe_min

@[simp, norm_cast]
theorem coe_max [LinearOrder α] (x y : α) : ((max x y : α) : WithBot α) = max (x : WithBot α) y :=
  rfl
#align with_bot.coe_max WithBot.coe_max

instance instWellFoundedLT [LT α] [WellFoundedLT α] : WellFoundedLT (WithBot α) where
  wf :=
  have not_lt_bot : ∀ a : WithBot α, ¬ a < ⊥ := (fun.)
  have acc_bot := ⟨_, by simp [not_lt_bot]⟩
  .intro fun
    | ⊥ => acc_bot
    | (a : α) => (wellFounded_lt.1 a).rec fun a _ ih =>
      .intro _ fun
        | ⊥, _ => acc_bot
        | (b : α), hlt => ih _ (some_lt_some.1 hlt)
#align with_bot.well_founded_lt WithBot.instWellFoundedLT

instance _root_.WithBot.instWellFoundedGT [LT α] [WellFoundedGT α] : WellFoundedGT (WithBot α) where
  wf :=
  have acc_some (a : α) : Acc ((· > ·) : WithBot α → WithBot α → Prop) a :=
    (wellFounded_gt.1 a).rec fun _ _ ih =>
      .intro _ fun
        | (b : α), hlt => ih _ (coe_lt_coe.1 hlt)
        | ⊥, hlt => absurd hlt (not_lt_none _)
  .intro fun
    | (a : α) => acc_some a
    | ⊥ => .intro _ fun
      | (b : α), _ => acc_some b
      | ⊥, hlt => absurd hlt (not_lt_none _)
#align with_bot.well_founded_gt WithBot.instWellFoundedGT

instance denselyOrdered [LT α] [DenselyOrdered α] [NoMinOrder α] : DenselyOrdered (WithBot α) :=
  ⟨fun a b =>
    match a, b with
    | a, none => fun h : a < ⊥ => (not_lt_none _ h).elim
    | none, Option.some b => fun _ =>
      let ⟨a, ha⟩ := exists_lt b
      ⟨a, bot_lt_coe a, coe_lt_coe.2 ha⟩
    | Option.some _, Option.some _ => fun h =>
      let ⟨a, ha₁, ha₂⟩ := exists_between (coe_lt_coe.1 h)
      ⟨a, coe_lt_coe.2 ha₁, coe_lt_coe.2 ha₂⟩⟩

theorem lt_iff_exists_coe_btwn [Preorder α] [DenselyOrdered α] [NoMinOrder α] {a b : WithBot α} :
    a < b ↔ ∃ x : α, a < ↑x ∧ ↑x < b :=
  ⟨fun h =>
    let ⟨_, hy⟩ := exists_between h
    let ⟨x, hx⟩ := lt_iff_exists_coe.1 hy.1
    ⟨x, hx.1 ▸ hy⟩,
    fun ⟨_, hx⟩ => lt_trans hx.1 hx.2⟩
#align with_bot.lt_iff_exists_coe_btwn WithBot.lt_iff_exists_coe_btwn

instance noTopOrder [LE α] [NoTopOrder α] [Nonempty α] : NoTopOrder (WithBot α) :=
  ⟨by
    apply recBotCoe
    · exact ‹Nonempty α›.elim fun a => ⟨a, not_coe_le_bot a⟩

    · intro a
      obtain ⟨b, h⟩ := exists_not_le a
      exact ⟨b, by rwa [coe_le_coe]⟩
      ⟩

instance noMaxOrder [LT α] [NoMaxOrder α] [Nonempty α] : NoMaxOrder (WithBot α) :=
  ⟨by
    apply WithBot.recBotCoe
    · apply ‹Nonempty α›.elim
      exact fun a => ⟨a, WithBot.bot_lt_coe a⟩

    · intro a
      obtain ⟨b, ha⟩ := exists_gt a
      exact ⟨b, coe_lt_coe.mpr ha⟩
      ⟩

end WithBot

--TODO(Mario): Construct using order dual on `WithBot`
/-- Attach `⊤` to a type. -/
def WithTop (α : Type*) :=
  Option α
#align with_top WithTop

namespace WithTop

variable {a b : α}

instance [Repr α] : Repr (WithTop α) :=
  ⟨fun o _ =>
    match o with
    | none => "⊤"
    | some a => "↑" ++ repr a⟩

/-- The canonical map from `α` into `WithTop α` -/
@[coe, match_pattern] def some : α → WithTop α :=
  Option.some

instance coeTC : CoeTC α (WithTop α) :=
  ⟨some⟩

instance top : Top (WithTop α) :=
  ⟨none⟩

instance inhabited : Inhabited (WithTop α) :=
  ⟨⊤⟩

instance nontrivial [Nonempty α] : Nontrivial (WithTop α) :=
  Option.nontrivial

open Function

theorem coe_injective : Injective ((↑) : α → WithTop α) :=
  Option.some_injective _

@[norm_cast]
theorem coe_inj : (a : WithTop α) = b ↔ a = b :=
  Option.some_inj

protected theorem «forall» {p : WithTop α → Prop} : (∀ x, p x) ↔ p ⊤ ∧ ∀ x : α, p x :=
  Option.forall
#align with_top.forall WithTop.forall

protected theorem «exists» {p : WithTop α → Prop} : (∃ x, p x) ↔ p ⊤ ∨ ∃ x : α, p x :=
  Option.exists
#align with_top.exists WithTop.exists

@[deprecated]
theorem none_eq_top : (none : WithTop α) = (⊤ : WithTop α) :=
  rfl
#align with_top.none_eq_top WithTop.none_eq_top

@[deprecated]
theorem some_eq_coe (a : α) : (Option.some a : WithTop α) = (↑a : WithTop α) :=
  rfl
#align with_top.some_eq_coe WithTop.some_eq_coe

@[simp]
theorem top_ne_coe : ⊤ ≠ (a : WithTop α) :=
  fun.
#align with_top.top_ne_coe WithTop.top_ne_coe

@[simp]
theorem coe_ne_top : (a : WithTop α) ≠ ⊤ :=
  fun.
#align with_top.coe_ne_top WithTop.coe_ne_top

/-- Recursor for `WithTop` using the preferred forms `⊤` and `↑a`. -/
@[elab_as_elim]
def recTopCoe {C : WithTop α → Sort*} (top : C ⊤) (coe : ∀ a : α, C a) : ∀ n : WithTop α, C n
  | none => top
  | Option.some a => coe a
#align with_top.rec_top_coe WithTop.recTopCoe

@[simp]
theorem recTopCoe_top {C : WithTop α → Sort*} (d : C ⊤) (f : ∀ a : α, C a) :
    @recTopCoe _ C d f ⊤ = d :=
  rfl
#align with_top.rec_top_coe_top WithTop.recTopCoe_top

@[simp]
theorem recTopCoe_coe {C : WithTop α → Sort*} (d : C ⊤) (f : ∀ a : α, C a) (x : α) :
    @recTopCoe _ C d f ↑x = f x :=
  rfl
#align with_top.rec_top_coe_coe WithTop.recTopCoe_coe

/-- `WithTop.toDual` is the equivalence sending `⊤` to `⊥` and any `a : α` to `toDual a : αᵒᵈ`.
See `WithTop.toDualBotEquiv` for the related order-iso.
-/
protected def toDual : WithTop α ≃ WithBot αᵒᵈ :=
  Equiv.refl _
#align with_top.to_dual WithTop.toDual

/-- `WithTop.ofDual` is the equivalence sending `⊤` to `⊥` and any `a : αᵒᵈ` to `ofDual a : α`.
See `WithTop.toDualBotEquiv` for the related order-iso.
-/
protected def ofDual : WithTop αᵒᵈ ≃ WithBot α :=
  Equiv.refl _
#align with_top.of_dual WithTop.ofDual

/-- `WithBot.toDual` is the equivalence sending `⊥` to `⊤` and any `a : α` to `toDual a : αᵒᵈ`.
See `WithBot.toDual_top_equiv` for the related order-iso.
-/
protected def _root_.WithBot.toDual : WithBot α ≃ WithTop αᵒᵈ :=
  Equiv.refl _
#align with_bot.to_dual WithBot.toDual

/-- `WithBot.ofDual` is the equivalence sending `⊥` to `⊤` and any `a : αᵒᵈ` to `ofDual a : α`.
See `WithBot.ofDual_top_equiv` for the related order-iso.
-/
protected def _root_.WithBot.ofDual : WithBot αᵒᵈ ≃ WithTop α :=
  Equiv.refl _
#align with_bot.of_dual WithBot.ofDual

@[simp]
theorem toDual_symm_apply (a : WithBot αᵒᵈ) : WithTop.toDual.symm a = WithBot.ofDual a :=
  rfl
#align with_top.to_dual_symm_apply WithTop.toDual_symm_apply

@[simp]
theorem ofDual_symm_apply (a : WithBot α) : WithTop.ofDual.symm a = WithBot.toDual a :=
  rfl
#align with_top.of_dual_symm_apply WithTop.ofDual_symm_apply

@[simp]
theorem toDual_apply_top : WithTop.toDual (⊤ : WithTop α) = ⊥ :=
  rfl
#align with_top.to_dual_apply_top WithTop.toDual_apply_top

@[simp]
theorem ofDual_apply_top : WithTop.ofDual (⊤ : WithTop α) = ⊥ :=
  rfl
#align with_top.of_dual_apply_top WithTop.ofDual_apply_top

open OrderDual

@[simp]
theorem toDual_apply_coe (a : α) : WithTop.toDual (a : WithTop α) = toDual a :=
  rfl
#align with_top.to_dual_apply_coe WithTop.toDual_apply_coe

@[simp]
theorem ofDual_apply_coe (a : αᵒᵈ) : WithTop.ofDual (a : WithTop αᵒᵈ) = ofDual a :=
  rfl
#align with_top.of_dual_apply_coe WithTop.ofDual_apply_coe

/-- Specialization of `Option.getD` to values in `WithTop α` that respects API boundaries.
-/
def untop' (d : α) (x : WithTop α) : α :=
  recTopCoe d id x
#align with_top.untop' WithTop.untop'

@[simp]
theorem untop'_top {α} (d : α) : untop' d ⊤ = d :=
  rfl
#align with_top.untop'_top WithTop.untop'_top

@[simp]
theorem untop'_coe {α} (d x : α) : untop' d x = x :=
  rfl
#align with_top.untop'_coe WithTop.untop'_coe

@[simp, norm_cast] -- porting note: added `simp`
theorem coe_eq_coe : (a : WithTop α) = b ↔ a = b :=
  Option.some_inj
#align with_top.coe_eq_coe WithTop.coe_eq_coe

theorem untop'_eq_iff {d y : α} {x : WithTop α} : untop' d x = y ↔ x = y ∨ x = ⊤ ∧ y = d :=
  WithBot.unbot'_eq_iff
#align with_top.untop'_eq_iff WithTop.untop'_eq_iff

@[simp] theorem untop'_eq_self_iff {d : α} {x : WithTop α} : untop' d x = d ↔ x = d ∨ x = ⊤ :=
  WithBot.unbot'_eq_self_iff
#align with_top.untop'_eq_self_iff WithTop.untop'_eq_self_iff

theorem untop'_eq_untop'_iff {d : α} {x y : WithTop α} :
    untop' d x = untop' d y ↔ x = y ∨ x = d ∧ y = ⊤ ∨ x = ⊤ ∧ y = d :=
  WithBot.unbot'_eq_unbot'_iff
#align with_top.untop'_eq_untop'_iff WithTop.untop'_eq_untop'_iff

/-- Lift a map `f : α → β` to `WithTop α → WithTop β`. Implemented using `Option.map`. -/
def map (f : α → β) : WithTop α → WithTop β :=
  Option.map f
#align with_top.map WithTop.map

@[simp]
theorem map_top (f : α → β) : map f ⊤ = ⊤ :=
  rfl
#align with_top.map_top WithTop.map_top

@[simp]
theorem map_coe (f : α → β) (a : α) : map f a = f a :=
  rfl
#align with_top.map_coe WithTop.map_coe

theorem map_comm {f₁ : α → β} {f₂ : α → γ} {g₁ : β → δ} {g₂ : γ → δ}
    (h : g₁ ∘ f₁ = g₂ ∘ f₂) (a : α) : map g₁ (map f₁ a) = map g₂ (map f₂ a) :=
  Option.map_comm h _
#align with_top.map_comm WithTop.map_comm

theorem map_toDual (f : αᵒᵈ → βᵒᵈ) (a : WithBot α) :
    map f (WithBot.toDual a) = a.map (toDual ∘ f) :=
  rfl
#align with_top.map_to_dual WithTop.map_toDual

theorem map_ofDual (f : α → β) (a : WithBot αᵒᵈ) : map f (WithBot.ofDual a) = a.map (ofDual ∘ f) :=
  rfl
#align with_top.map_of_dual WithTop.map_ofDual

theorem toDual_map (f : α → β) (a : WithTop α) :
    WithTop.toDual (map f a) = WithBot.map (toDual ∘ f ∘ ofDual) (WithTop.toDual a) :=
  rfl
#align with_top.to_dual_map WithTop.toDual_map

theorem ofDual_map (f : αᵒᵈ → βᵒᵈ) (a : WithTop αᵒᵈ) :
    WithTop.ofDual (map f a) = WithBot.map (ofDual ∘ f ∘ toDual) (WithTop.ofDual a) :=
  rfl
#align with_top.of_dual_map WithTop.ofDual_map

theorem ne_top_iff_exists {x : WithTop α} : x ≠ ⊤ ↔ ∃ a : α, ↑a = x :=
  Option.ne_none_iff_exists
#align with_top.ne_top_iff_exists WithTop.ne_top_iff_exists

/-- Deconstruct a `x : WithTop α` to the underlying value in `α`, given a proof that `x ≠ ⊤`. -/
def untop : ∀ x : WithTop α, x ≠ ⊤ → α :=
  WithBot.unbot
#align with_top.untop WithTop.untop

@[simp]
theorem coe_untop (x : WithTop α) (h : x ≠ ⊤) : (x.untop h : WithTop α) = x :=
  WithBot.coe_unbot x h
#align with_top.coe_untop WithTop.coe_untop

@[simp]
theorem untop_coe (x : α) (h : (x : WithTop α) ≠ ⊤ := coe_ne_top) : (x : WithTop α).untop h = x :=
  rfl
#align with_top.untop_coe WithTop.untop_coe

instance canLift : CanLift (WithTop α) α (↑) fun r => r ≠ ⊤ where
  prf x h := ⟨x.untop h, coe_untop _ _⟩
#align with_top.can_lift WithTop.canLift

section LE

variable [LE α]

instance (priority := 10) le : LE (WithTop α) :=
  ⟨fun o₁ o₂ : Option α => ∀ a ∈ o₂, ∃ b ∈ o₁, b ≤ a⟩

theorem toDual_le_iff {a : WithTop α} {b : WithBot αᵒᵈ} :
    WithTop.toDual a ≤ b ↔ WithBot.ofDual b ≤ a :=
  Iff.rfl
#align with_top.to_dual_le_iff WithTop.toDual_le_iff

theorem le_toDual_iff {a : WithBot αᵒᵈ} {b : WithTop α} :
    a ≤ WithTop.toDual b ↔ b ≤ WithBot.ofDual a :=
  Iff.rfl
#align with_top.le_to_dual_iff WithTop.le_toDual_iff

@[simp]
theorem toDual_le_toDual_iff {a b : WithTop α} : WithTop.toDual a ≤ WithTop.toDual b ↔ b ≤ a :=
  Iff.rfl
#align with_top.to_dual_le_to_dual_iff WithTop.toDual_le_toDual_iff

theorem ofDual_le_iff {a : WithTop αᵒᵈ} {b : WithBot α} :
    WithTop.ofDual a ≤ b ↔ WithBot.toDual b ≤ a :=
  Iff.rfl
#align with_top.of_dual_le_iff WithTop.ofDual_le_iff

theorem le_ofDual_iff {a : WithBot α} {b : WithTop αᵒᵈ} :
    a ≤ WithTop.ofDual b ↔ b ≤ WithBot.toDual a :=
  Iff.rfl
#align with_top.le_of_dual_iff WithTop.le_ofDual_iff

@[simp]
theorem ofDual_le_ofDual_iff {a b : WithTop αᵒᵈ} : WithTop.ofDual a ≤ WithTop.ofDual b ↔ b ≤ a :=
  Iff.rfl
#align with_top.of_dual_le_of_dual_iff WithTop.ofDual_le_ofDual_iff

@[simp, norm_cast]
theorem coe_le_coe : (a : WithTop α) ≤ b ↔ a ≤ b := by
  simp only [← toDual_le_toDual_iff, toDual_apply_coe, WithBot.coe_le_coe, toDual_le_toDual]
#align with_top.coe_le_coe WithTop.coe_le_coe

@[simp]
theorem some_le_some : @LE.le (WithTop α) _ (Option.some a) (Option.some b) ↔ a ≤ b :=
  coe_le_coe
#align with_top.some_le_some WithTop.some_le_some

@[simp]
theorem le_none {a : WithTop α} : @LE.le (WithTop α) _ a none :=
  toDual_le_toDual_iff.mp (@WithBot.none_le αᵒᵈ _ _)
#align with_top.le_none WithTop.le_none

instance orderTop : OrderTop (WithTop α) :=
  { WithTop.top with le_top := fun _ => le_none }

instance orderBot [OrderBot α] : OrderBot (WithTop α) where
  bot := some ⊥
  bot_le o a ha := by cases ha; exact ⟨_, rfl, bot_le⟩
#align with_top.order_bot WithTop.orderBot

instance boundedOrder [OrderBot α] : BoundedOrder (WithTop α) :=
  { WithTop.orderTop, WithTop.orderBot with }

theorem not_top_le_coe (a : α) : ¬(⊤ : WithTop α) ≤ ↑a :=
  WithBot.not_coe_le_bot (toDual a)
#align with_top.not_top_le_coe WithTop.not_top_le_coe

/-- There is a general version `top_le_iff`, but this lemma does not require a `PartialOrder`. -/
@[simp]
protected theorem top_le_iff : ∀ {a : WithTop α}, ⊤ ≤ a ↔ a = ⊤
  | (a : α) => by simp [not_top_le_coe _]
  | ⊤ => by simp

theorem le_coe : ∀ {o : Option α}, a ∈ o → (@LE.le (WithTop α) _ o b ↔ a ≤ b)
  | _, rfl => coe_le_coe
#align with_top.le_coe WithTop.le_coe

theorem le_coe_iff {x : WithTop α} : x ≤ b ↔ ∃ a : α, x = a ∧ a ≤ b :=
  @WithBot.coe_le_iff (αᵒᵈ) _ _ (toDual x)
#align with_top.le_coe_iff WithTop.le_coe_iff

theorem coe_le_iff {x : WithTop α} : ↑a ≤ x ↔ ∀ b : α, x = ↑b → a ≤ b :=
  @WithBot.le_coe_iff (αᵒᵈ) _ _ (toDual x)
#align with_top.coe_le_iff WithTop.coe_le_iff

protected theorem _root_.IsMin.withTop (h : IsMin a) : IsMin (a : WithTop α) := by
  -- defeq to is_max_to_dual_iff.mp (is_max.with_bot _), but that breaks API boundary
  intro _ hb
  rw [← toDual_le_toDual_iff] at hb
  simpa [toDual_le_iff] using h.toDual.withBot hb
#align is_min.with_top IsMin.withTop

theorem untop_le_iff {a : WithTop α} {b : α} (h : a ≠ ⊤) :
    untop a h ≤ b ↔ a ≤ (b : WithTop α) :=
  @WithBot.le_unbot_iff αᵒᵈ _ _ _ _

theorem le_untop_iff {a : α} {b : WithTop α} (h : b ≠ ⊤) :
    a ≤ untop b h ↔ (a : WithTop α) ≤ b :=
  @WithBot.unbot_le_iff αᵒᵈ _ _ _ _

theorem le_untop'_iff {a : WithTop α} {b c : α} (h : a = ⊤ → c ≤ b) :
    c ≤ a.untop' b ↔ c ≤ a :=
  WithBot.unbot'_le_iff (α := αᵒᵈ) h

end LE

section LT

variable [LT α]

instance (priority := 10) lt : LT (WithTop α) :=
  ⟨fun o₁ o₂ : Option α => ∃ b ∈ o₁, ∀ a ∈ o₂, b < a⟩

theorem toDual_lt_iff {a : WithTop α} {b : WithBot αᵒᵈ} :
    WithTop.toDual a < b ↔ WithBot.ofDual b < a :=
  Iff.rfl
#align with_top.to_dual_lt_iff WithTop.toDual_lt_iff

theorem lt_toDual_iff {a : WithBot αᵒᵈ} {b : WithTop α} :
    a < WithTop.toDual b ↔ b < WithBot.ofDual a :=
  Iff.rfl
#align with_top.lt_to_dual_iff WithTop.lt_toDual_iff

@[simp]
theorem toDual_lt_toDual_iff {a b : WithTop α} : WithTop.toDual a < WithTop.toDual b ↔ b < a :=
  Iff.rfl
#align with_top.to_dual_lt_to_dual_iff WithTop.toDual_lt_toDual_iff

theorem ofDual_lt_iff {a : WithTop αᵒᵈ} {b : WithBot α} :
    WithTop.ofDual a < b ↔ WithBot.toDual b < a :=
  Iff.rfl
#align with_top.of_dual_lt_iff WithTop.ofDual_lt_iff

theorem lt_ofDual_iff {a : WithBot α} {b : WithTop αᵒᵈ} :
    a < WithTop.ofDual b ↔ b < WithBot.toDual a :=
  Iff.rfl
#align with_top.lt_of_dual_iff WithTop.lt_ofDual_iff

@[simp]
theorem ofDual_lt_ofDual_iff {a b : WithTop αᵒᵈ} : WithTop.ofDual a < WithTop.ofDual b ↔ b < a :=
  Iff.rfl
#align with_top.of_dual_lt_of_dual_iff WithTop.ofDual_lt_ofDual_iff

theorem lt_untop'_iff {a : WithTop α} {b c : α} (h : a = ⊤ → c < b) :
    c < a.untop' b ↔ c < a :=
  WithBot.unbot'_lt_iff (α := αᵒᵈ) h

end LT

end WithTop

namespace WithBot

open OrderDual

@[simp]
theorem toDual_symm_apply (a : WithTop αᵒᵈ) : WithBot.toDual.symm a = WithTop.ofDual a :=
  rfl
#align with_bot.to_dual_symm_apply WithBot.toDual_symm_apply

@[simp]
theorem ofDual_symm_apply (a : WithTop α) : WithBot.ofDual.symm a = WithTop.toDual a :=
  rfl
#align with_bot.of_dual_symm_apply WithBot.ofDual_symm_apply

@[simp]
theorem toDual_apply_bot : WithBot.toDual (⊥ : WithBot α) = ⊤ :=
  rfl
#align with_bot.to_dual_apply_bot WithBot.toDual_apply_bot

@[simp]
theorem ofDual_apply_bot : WithBot.ofDual (⊥ : WithBot α) = ⊤ :=
  rfl
#align with_bot.of_dual_apply_bot WithBot.ofDual_apply_bot

@[simp]
theorem toDual_apply_coe (a : α) : WithBot.toDual (a : WithBot α) = toDual a :=
  rfl
#align with_bot.to_dual_apply_coe WithBot.toDual_apply_coe

@[simp]
theorem ofDual_apply_coe (a : αᵒᵈ) : WithBot.ofDual (a : WithBot αᵒᵈ) = ofDual a :=
  rfl
#align with_bot.of_dual_apply_coe WithBot.ofDual_apply_coe

theorem map_toDual (f : αᵒᵈ → βᵒᵈ) (a : WithTop α) :
    WithBot.map f (WithTop.toDual a) = a.map (toDual ∘ f) :=
  rfl
#align with_bot.map_to_dual WithBot.map_toDual

theorem map_ofDual (f : α → β) (a : WithTop αᵒᵈ) :
    WithBot.map f (WithTop.ofDual a) = a.map (ofDual ∘ f) :=
  rfl
#align with_bot.map_of_dual WithBot.map_ofDual

theorem toDual_map (f : α → β) (a : WithBot α) :
    WithBot.toDual (WithBot.map f a) = map (toDual ∘ f ∘ ofDual) (WithBot.toDual a) :=
  rfl
#align with_bot.to_dual_map WithBot.toDual_map

theorem ofDual_map (f : αᵒᵈ → βᵒᵈ) (a : WithBot αᵒᵈ) :
    WithBot.ofDual (WithBot.map f a) = map (ofDual ∘ f ∘ toDual) (WithBot.ofDual a) :=
  rfl
#align with_bot.of_dual_map WithBot.ofDual_map

section LE

variable [LE α] {a b : α}

theorem toDual_le_iff {a : WithBot α} {b : WithTop αᵒᵈ} :
    WithBot.toDual a ≤ b ↔ WithTop.ofDual b ≤ a :=
  Iff.rfl
#align with_bot.to_dual_le_iff WithBot.toDual_le_iff

theorem le_toDual_iff {a : WithTop αᵒᵈ} {b : WithBot α} :
    a ≤ WithBot.toDual b ↔ b ≤ WithTop.ofDual a :=
  Iff.rfl
#align with_bot.le_to_dual_iff WithBot.le_toDual_iff

@[simp]
theorem toDual_le_toDual_iff {a b : WithBot α} : WithBot.toDual a ≤ WithBot.toDual b ↔ b ≤ a :=
  Iff.rfl
#align with_bot.to_dual_le_to_dual_iff WithBot.toDual_le_toDual_iff

theorem ofDual_le_iff {a : WithBot αᵒᵈ} {b : WithTop α} :
    WithBot.ofDual a ≤ b ↔ WithTop.toDual b ≤ a :=
  Iff.rfl
#align with_bot.of_dual_le_iff WithBot.ofDual_le_iff

theorem le_ofDual_iff {a : WithTop α} {b : WithBot αᵒᵈ} :
    a ≤ WithBot.ofDual b ↔ b ≤ WithTop.toDual a :=
  Iff.rfl
#align with_bot.le_of_dual_iff WithBot.le_ofDual_iff

@[simp]
theorem ofDual_le_ofDual_iff {a b : WithBot αᵒᵈ} : WithBot.ofDual a ≤ WithBot.ofDual b ↔ b ≤ a :=
  Iff.rfl
#align with_bot.of_dual_le_of_dual_iff WithBot.ofDual_le_ofDual_iff

end LE

section LT

variable [LT α] {a b : α}

theorem toDual_lt_iff {a : WithBot α} {b : WithTop αᵒᵈ} :
    WithBot.toDual a < b ↔ WithTop.ofDual b < a :=
  Iff.rfl
#align with_bot.to_dual_lt_iff WithBot.toDual_lt_iff

theorem lt_toDual_iff {a : WithTop αᵒᵈ} {b : WithBot α} :
    a < WithBot.toDual b ↔ b < WithTop.ofDual a :=
  Iff.rfl
#align with_bot.lt_to_dual_iff WithBot.lt_toDual_iff

@[simp]
theorem toDual_lt_toDual_iff {a b : WithBot α} : WithBot.toDual a < WithBot.toDual b ↔ b < a :=
  Iff.rfl
#align with_bot.to_dual_lt_to_dual_iff WithBot.toDual_lt_toDual_iff

theorem ofDual_lt_iff {a : WithBot αᵒᵈ} {b : WithTop α} :
    WithBot.ofDual a < b ↔ WithTop.toDual b < a :=
  Iff.rfl
#align with_bot.of_dual_lt_iff WithBot.ofDual_lt_iff

theorem lt_ofDual_iff {a : WithTop α} {b : WithBot αᵒᵈ} :
    a < WithBot.ofDual b ↔ b < WithTop.toDual a :=
  Iff.rfl
#align with_bot.lt_of_dual_iff WithBot.lt_ofDual_iff

@[simp]
theorem ofDual_lt_ofDual_iff {a b : WithBot αᵒᵈ} : WithBot.ofDual a < WithBot.ofDual b ↔ b < a :=
  Iff.rfl
#align with_bot.of_dual_lt_of_dual_iff WithBot.ofDual_lt_ofDual_iff

end LT

end WithBot

namespace WithTop

section LT

variable [LT α] {a b : α}

open OrderDual

@[simp, norm_cast]
theorem coe_lt_coe : (a : WithTop α) < b ↔ a < b := by
  simp only [← toDual_lt_toDual_iff, toDual_apply_coe, WithBot.coe_lt_coe, toDual_lt_toDual]
#align with_top.coe_lt_coe WithTop.coe_lt_coe

@[simp]
theorem some_lt_some : @LT.lt (WithTop α) _ (Option.some a) (Option.some b) ↔ a < b :=
  coe_lt_coe
#align with_top.some_lt_some WithTop.some_lt_some

@[simp]
theorem coe_lt_top (a : α) : (a : WithTop α) < ⊤ := by
  simp [← toDual_lt_toDual_iff, WithBot.bot_lt_coe]
#align with_top.coe_lt_top WithTop.coe_lt_top

@[simp]
theorem some_lt_none (a : α) : @LT.lt (WithTop α) _ (Option.some a) none :=
  coe_lt_top a
#align with_top.some_lt_none WithTop.some_lt_none

@[simp]
theorem not_none_lt (a : WithTop α) : ¬@LT.lt (WithTop α) _ none a := by
  rw [← toDual_lt_toDual_iff]
  exact WithBot.not_lt_none _
#align with_top.not_none_lt WithTop.not_none_lt

theorem lt_iff_exists_coe {a b : WithTop α} : a < b ↔ ∃ p : α, a = p ∧ ↑p < b := by
  rw [← toDual_lt_toDual_iff, WithBot.lt_iff_exists_coe, OrderDual.exists]
  exact exists_congr fun _ => and_congr_left' Iff.rfl
#align with_top.lt_iff_exists_coe WithTop.lt_iff_exists_coe

theorem coe_lt_iff {x : WithTop α} : ↑a < x ↔ ∀ b : α, x = ↑b → a < b :=
  WithBot.lt_coe_iff (α := αᵒᵈ)
#align with_top.coe_lt_iff WithTop.coe_lt_iff

/-- A version of `lt_top_iff_ne_top` for `WithTop` that only requires `LT α`, not
`PartialOrder α`. -/
protected theorem lt_top_iff_ne_top {x : WithTop α} : x < ⊤ ↔ x ≠ ⊤ :=
  @WithBot.bot_lt_iff_ne_bot αᵒᵈ _ x
#align with_top.lt_top_iff_ne_top WithTop.lt_top_iff_ne_top

end LT

instance preorder [Preorder α] : Preorder (WithTop α) where
  le := (· ≤ ·)
  lt := (· < ·)
  lt_iff_le_not_le := @lt_iff_le_not_le (WithBot αᵒᵈ)ᵒᵈ _
  le_refl := @le_refl (WithBot αᵒᵈ)ᵒᵈ _
  le_trans := @le_trans (WithBot αᵒᵈ)ᵒᵈ _

instance partialOrder [PartialOrder α] : PartialOrder (WithTop α) where
  le_antisymm := @le_antisymm  (WithBot αᵒᵈ)ᵒᵈ _
#align with_top.partial_order WithTop.partialOrder

section Preorder

variable [Preorder α] [Preorder β]

theorem coe_strictMono : StrictMono (fun a : α => (a : WithTop α)) := fun _ _ => some_lt_some.2
#align with_top.coe_strict_mono WithTop.coe_strictMono

theorem coe_mono : Monotone (fun a : α => (a : WithTop α)) := fun _ _ => coe_le_coe.2
#align with_top.coe_mono WithTop.coe_mono

theorem monotone_iff {f : WithTop α → β} :
    Monotone f ↔ Monotone (fun (a : α) => f a) ∧ ∀ x : α, f x ≤ f ⊤ :=
  ⟨fun h => ⟨h.comp WithTop.coe_mono, fun _ => h le_top⟩, fun h =>
    WithTop.forall.2
      ⟨WithTop.forall.2 ⟨fun _ => le_rfl, fun _ h => (not_top_le_coe _ h).elim⟩, fun x =>
        WithTop.forall.2 ⟨fun _ => h.2 x, fun _ hle => h.1 (coe_le_coe.1 hle)⟩⟩⟩
#align with_top.monotone_iff WithTop.monotone_iff

@[simp]
theorem monotone_map_iff {f : α → β} : Monotone (WithTop.map f) ↔ Monotone f :=
  monotone_iff.trans <| by simp [Monotone]
#align with_top.monotone_map_iff WithTop.monotone_map_iff

alias ⟨_, _root_.Monotone.withTop_map⟩ := monotone_map_iff
#align monotone.with_top_map Monotone.withTop_map

theorem strictMono_iff {f : WithTop α → β} :
    StrictMono f ↔ StrictMono (fun (a : α) => f a) ∧ ∀ x : α, f x < f ⊤ :=
  ⟨fun h => ⟨h.comp WithTop.coe_strictMono, fun _ => h (coe_lt_top _)⟩, fun h =>
    WithTop.forall.2
      ⟨WithTop.forall.2 ⟨flip absurd (lt_irrefl _), fun _ h => (not_top_lt h).elim⟩, fun x =>
        WithTop.forall.2 ⟨fun _ => h.2 x, fun _ hle => h.1 (coe_lt_coe.1 hle)⟩⟩⟩
#align with_top.strict_mono_iff WithTop.strictMono_iff

theorem strictAnti_iff {f : WithTop α → β} :
    StrictAnti f ↔ StrictAnti (λ a => f a : α → β) ∧ ∀ x : α, f ⊤ < f x :=
  strictMono_iff (β := βᵒᵈ)

@[simp]
theorem strictMono_map_iff {f : α → β} : StrictMono (WithTop.map f) ↔ StrictMono f :=
  strictMono_iff.trans <| by simp [StrictMono, coe_lt_top]
#align with_top.strict_mono_map_iff WithTop.strictMono_map_iff

alias ⟨_, _root_.StrictMono.withTop_map⟩ := strictMono_map_iff
#align strict_mono.with_top_map StrictMono.withTop_map

theorem map_le_iff (f : α → β) (a b : WithTop α)
    (mono_iff : ∀ {a b}, f a ≤ f b ↔ a ≤ b) :
    a.map f ≤ b.map f ↔ a ≤ b := by
  erw [← toDual_le_toDual_iff, toDual_map, toDual_map, WithBot.map_le_iff, toDual_le_toDual_iff]
  simp [mono_iff]
#align with_top.map_le_iff WithTop.map_le_iff

theorem coe_untop'_le (a : WithTop α) (b : α) : a.untop' b ≤ a :=
  WithBot.le_coe_unbot' (α := αᵒᵈ) a b

<<<<<<< HEAD
theorem le_untop'_iff [LE α] {a : WithTop α} {b c : α} (h : a = ⊤ → c ≤ b) :
    c ≤ a.untop' b ↔ c ≤ a :=
  WithBot.unbot'_le_iff (α := αᵒᵈ) h

theorem lt_untop'_iff [LT α] {a : WithTop α} {b c : α} (h : a = ⊤ → c < b) :
    c < a.untop' b ↔ c < a :=
  WithBot.unbot'_lt_iff (α := αᵒᵈ) h
=======
@[simp]
theorem coe_top_lt [OrderTop α] {x : WithTop α} : (⊤ : α) < x ↔ x = ⊤ :=
  WithBot.lt_coe_bot (α := αᵒᵈ)

end Preorder
>>>>>>> fac72bc6

instance semilatticeInf [SemilatticeInf α] : SemilatticeInf (WithTop α) :=
  { WithTop.partialOrder with
    inf := Option.liftOrGet (· ⊓ ·),
<<<<<<< HEAD
    inf_le_left := fun o₁ o₂ a ha => by cases ha; cases o₂ <;> simp [Option.liftOrGet],
    inf_le_right := fun o₁ o₂ a ha => by cases ha; cases o₁ <;> simp [Option.liftOrGet],
    le_inf := fun o₁ o₂ o₃ h₁ h₂ a ha => by
      cases' o₂ with b <;> cases' o₃ with c <;> cases ha
      · exact h₂ a rfl
      · exact h₁ a rfl
      · rcases h₁ b rfl with ⟨d, ⟨⟩, h₁'⟩
        simp at h₂
        exact ⟨d, rfl, le_inf h₁' h₂⟩ }
=======
    inf_le_left := @inf_le_left (WithBot αᵒᵈ)ᵒᵈ _
    inf_le_right := @inf_le_right (WithBot αᵒᵈ)ᵒᵈ _
    le_inf := @le_inf (WithBot αᵒᵈ)ᵒᵈ _ }
>>>>>>> fac72bc6

theorem coe_inf [SemilatticeInf α] (a b : α) : ((a ⊓ b : α) : WithTop α) = (a : WithTop α) ⊓ b :=
  rfl
#align with_top.coe_inf WithTop.coe_inf

instance semilatticeSup [SemilatticeSup α] : SemilatticeSup (WithTop α) :=
  { WithTop.partialOrder with
    sup := Option.map₂ (· ⊔ ·),
    le_sup_left := @le_sup_left (WithBot αᵒᵈ)ᵒᵈ _
    le_sup_right := @le_sup_right (WithBot αᵒᵈ)ᵒᵈ _
    sup_le := @sup_le (WithBot αᵒᵈ)ᵒᵈ _ }

theorem coe_sup [SemilatticeSup α] (a b : α) : ((a ⊔ b : α) : WithTop α) = (a : WithTop α) ⊔ b :=
  rfl
#align with_top.coe_sup WithTop.coe_sup

instance lattice [Lattice α] : Lattice (WithTop α) :=
  { WithTop.semilatticeSup, WithTop.semilatticeInf with }

instance distribLattice [DistribLattice α] : DistribLattice (WithTop α) :=
  { WithTop.lattice with
    le_sup_inf := @le_sup_inf (WithBot αᵒᵈ)ᵒᵈ _ }

-- porting note: added, previously this was found via unfolding `WithTop`
instance decidableEq [DecidableEq α] : DecidableEq (WithTop α) := instDecidableEqOption

instance decidableLE [LE α] [@DecidableRel α (· ≤ ·)] :
    @DecidableRel (WithTop α) (· ≤ ·) := fun _ _ =>
  decidable_of_decidable_of_iff toDual_le_toDual_iff
#align with_top.decidable_le WithTop.decidableLE

instance decidableLT [LT α] [@DecidableRel α (· < ·)] :
    @DecidableRel (WithTop α) (· < ·) := fun _ _ =>
  decidable_of_decidable_of_iff toDual_lt_toDual_iff
#align with_top.decidable_lt WithTop.decidableLT

instance isTotal_le [LE α] [IsTotal α (· ≤ ·)] : IsTotal (WithTop α) (· ≤ ·) :=
  ⟨fun _ _ => by
    simp_rw [← toDual_le_toDual_iff]
    exact total_of _ _ _⟩
#align with_top.is_total_le WithTop.isTotal_le

instance linearOrder [LinearOrder α] : LinearOrder (WithTop α) :=
  Lattice.toLinearOrder _
#align with_top.linear_order WithTop.linearOrder

@[simp, norm_cast]
theorem coe_min [LinearOrder α] (x y : α) : (↑(min x y) : WithTop α) = min (x : WithTop α) y :=
  rfl
#align with_top.coe_min WithTop.coe_min

@[simp, norm_cast]
theorem coe_max [LinearOrder α] (x y : α) : (↑(max x y) : WithTop α) = max (x : WithTop α) y :=
  rfl
#align with_top.coe_max WithTop.coe_max

instance instWellFoundedLT [LT α] [WellFoundedLT α] : WellFoundedLT (WithTop α) :=
  inferInstanceAs <| WellFoundedLT (WithBot αᵒᵈ)ᵒᵈ
#align with_top.well_founded_lt WithTop.instWellFoundedLT

open OrderDual

instance instWellFoundedGT [LT α] [WellFoundedGT α] : WellFoundedGT (WithTop α) :=
  inferInstanceAs <| WellFoundedGT (WithBot αᵒᵈ)ᵒᵈ
#align with_top.well_founded_gt WithTop.instWellFoundedGT

instance trichotomous.lt [Preorder α] [IsTrichotomous α (· < ·)] :
    IsTrichotomous (WithTop α) (· < ·) :=
  ⟨by
    rintro (a | a) (b | b)
    · simp
    · simp
    · simp
    · simpa [some_eq_coe, IsTrichotomous, coe_eq_coe] using @trichotomous α (· < ·) _ a b⟩
#align with_top.trichotomous.lt WithTop.trichotomous.lt

instance IsWellOrder.lt [Preorder α] [IsWellOrder α (· < ·)] : IsWellOrder (WithTop α) (· < ·) where
#align with_top.is_well_order.lt WithTop.IsWellOrder.lt

instance trichotomous.gt [Preorder α] [IsTrichotomous α (· > ·)] :
    IsTrichotomous (WithTop α) (· > ·) :=
  ⟨by
    rintro (a | a) (b | b)
    · simp
    · simp
    · simp
    · simpa [some_eq_coe, IsTrichotomous, coe_eq_coe] using @trichotomous α (· > ·) _ a b⟩
#align with_top.trichotomous.gt WithTop.trichotomous.gt

instance IsWellOrder.gt [Preorder α] [IsWellOrder α (· > ·)] : IsWellOrder (WithTop α) (· > ·) where
#align with_top.is_well_order.gt WithTop.IsWellOrder.gt

instance _root_.WithBot.trichotomous.lt [Preorder α] [h : IsTrichotomous α (· < ·)] :
    IsTrichotomous (WithBot α) (· < ·) :=
  @WithTop.trichotomous.gt αᵒᵈ _ h
#align with_bot.trichotomous.lt WithBot.trichotomous.lt

instance _root_.WithBot.isWellOrder.lt [Preorder α] [IsWellOrder α (· < ·)] :
    IsWellOrder (WithBot α) (· < ·) where
#align with_bot.is_well_order.lt WithBot.isWellOrder.lt

instance _root_.WithBot.trichotomous.gt [Preorder α] [h : IsTrichotomous α (· > ·)] :
    IsTrichotomous (WithBot α) (· > ·) :=
  @WithTop.trichotomous.lt αᵒᵈ _ h
#align with_bot.trichotomous.gt WithBot.trichotomous.gt

instance _root_.WithBot.isWellOrder.gt [Preorder α] [h : IsWellOrder α (· > ·)] :
    IsWellOrder (WithBot α) (· > ·) :=
  @WithTop.IsWellOrder.lt αᵒᵈ _ h
#align with_bot.is_well_order.gt WithBot.isWellOrder.gt

instance [LT α] [DenselyOrdered α] [NoMaxOrder α] : DenselyOrdered (WithTop α) :=
  OrderDual.denselyOrdered (WithBot αᵒᵈ)

theorem lt_iff_exists_coe_btwn [Preorder α] [DenselyOrdered α] [NoMaxOrder α] {a b : WithTop α} :
    a < b ↔ ∃ x : α, a < ↑x ∧ ↑x < b :=
  ⟨fun h =>
    let ⟨_, hy⟩ := exists_between h
    let ⟨x, hx⟩ := lt_iff_exists_coe.1 hy.2
    ⟨x, hx.1 ▸ hy⟩,
    fun ⟨_, hx⟩ => lt_trans hx.1 hx.2⟩
#align with_top.lt_iff_exists_coe_btwn WithTop.lt_iff_exists_coe_btwn

instance noBotOrder [LE α] [NoBotOrder α] [Nonempty α] : NoBotOrder (WithTop α) :=
  @OrderDual.noBotOrder (WithBot αᵒᵈ) _ _

instance noMinOrder [LT α] [NoMinOrder α] [Nonempty α] : NoMinOrder (WithTop α) :=
  @OrderDual.noMinOrder (WithBot αᵒᵈ) _ _

end WithTop<|MERGE_RESOLUTION|>--- conflicted
+++ resolved
@@ -311,14 +311,9 @@
   | a, ⊥ => iff_of_false (not_lt_none _) <| by simp
 #align with_bot.lt_iff_exists_coe WithBot.lt_iff_exists_coe
 
-theorem lt_coe_iff : ∀ {x : WithBot α}, x < b ↔ ∀ a : α, x = ↑a → a < b
-<<<<<<< HEAD
+theorem lt_coe_iff : ∀ {x : WithBot α}, x < b ↔ ∀ a : α, x = a → a < b
   | (_ : α) => by simp
   | ⊥ => by simp [bot_lt_coe]
-=======
-  | Option.some b => by simp [some_eq_coe, coe_eq_coe, coe_lt_coe]
-  | none => by simp [none_eq_bot, bot_lt_coe]
->>>>>>> fac72bc6
 #align with_bot.lt_coe_iff WithBot.lt_coe_iff
 
 /-- A version of `bot_lt_iff_ne_bot` for `WithBot` that only requires `LT α`, not
@@ -363,24 +358,6 @@
 
 section Preorder
 
-<<<<<<< HEAD
-variable [Preorder α]
-
-@[simp]
-theorem lt_coe_bot [OrderBot α] : ∀ {x : WithBot α}, x < (⊥ : α) ↔ x = ⊥
-  | (x : α) => by simp
-  | ⊥ => by simp
-
-theorem coe_strictMono : StrictMono (fun (a : α) => (a : WithBot α)) :=
-  fun _ _ => coe_lt_coe.2
-#align with_bot.coe_strict_mono WithBot.coe_strictMono
-
-theorem coe_mono : Monotone (fun (a : α) => (a : WithBot α)) :=
-  fun _ _ => coe_le_coe.2
-#align with_bot.coe_mono WithBot.coe_mono
-
-theorem monotone_iff [Preorder β] {f : WithBot α → β} :
-=======
 variable [Preorder α] [Preorder β]
 
 theorem coe_strictMono : StrictMono (fun (a : α) => (a : WithBot α)) := fun _ _ => coe_lt_coe.2
@@ -390,7 +367,6 @@
 #align with_bot.coe_mono WithBot.coe_mono
 
 theorem monotone_iff {f : WithBot α → β} :
->>>>>>> fac72bc6
     Monotone f ↔ Monotone (λ a => f a : α → β) ∧ ∀ x : α, f ⊥ ≤ f x :=
   ⟨fun h => ⟨h.comp WithBot.coe_mono, fun _ => h bot_le⟩, fun h =>
     WithBot.forall.2
@@ -400,22 +376,14 @@
 #align with_bot.monotone_iff WithBot.monotone_iff
 
 @[simp]
-<<<<<<< HEAD
-theorem monotone_map_iff [Preorder β] {f : α → β} : Monotone (WithBot.map f) ↔ Monotone f :=
-=======
 theorem monotone_map_iff {f : α → β} : Monotone (WithBot.map f) ↔ Monotone f :=
->>>>>>> fac72bc6
   monotone_iff.trans <| by simp [Monotone]
 #align with_bot.monotone_map_iff WithBot.monotone_map_iff
 
 alias ⟨_, _root_.Monotone.withBot_map⟩ := monotone_map_iff
 #align monotone.with_bot_map Monotone.withBot_map
 
-<<<<<<< HEAD
-theorem strictMono_iff [Preorder β] {f : WithBot α → β} :
-=======
 theorem strictMono_iff {f : WithBot α → β} :
->>>>>>> fac72bc6
     StrictMono f ↔ StrictMono (fun a => f a : α → β) ∧ ∀ x : α, f ⊥ < f x :=
   ⟨fun h => ⟨h.comp WithBot.coe_strictMono, fun _ => h (bot_lt_coe _)⟩, fun h =>
     WithBot.forall.2
@@ -423,20 +391,12 @@
         WithBot.forall.2 ⟨fun h => (not_lt_bot h).elim, fun _ hle => h.1 (coe_lt_coe.1 hle)⟩⟩⟩
 #align with_bot.strict_mono_iff WithBot.strictMono_iff
 
-<<<<<<< HEAD
-theorem strictAnti_iff [Preorder β] {f : WithBot α → β} :
-=======
 theorem strictAnti_iff {f : WithBot α → β} :
->>>>>>> fac72bc6
     StrictAnti f ↔ StrictAnti (λ a => f a : α → β) ∧ ∀ x : α, f x < f ⊥ :=
   strictMono_iff (β := βᵒᵈ)
 
 @[simp]
-<<<<<<< HEAD
-theorem strictMono_map_iff [Preorder β] {f : α → β} :
-=======
 theorem strictMono_map_iff {f : α → β} :
->>>>>>> fac72bc6
     StrictMono (WithBot.map f) ↔ StrictMono f :=
   strictMono_iff.trans <| by simp [StrictMono, bot_lt_coe]
 #align with_bot.strict_mono_map_iff WithBot.strictMono_map_iff
@@ -444,11 +404,7 @@
 alias ⟨_, _root_.StrictMono.withBot_map⟩ := strictMono_map_iff
 #align strict_mono.with_bot_map StrictMono.withBot_map
 
-<<<<<<< HEAD
-theorem map_le_iff [Preorder β] (f : α → β) (mono_iff : ∀ {a b}, f a ≤ f b ↔ a ≤ b) :
-=======
 theorem map_le_iff (f : α → β) (mono_iff : ∀ {a b}, f a ≤ f b ↔ a ≤ b) :
->>>>>>> fac72bc6
     ∀ a b : WithBot α, a.map f ≤ b.map f ↔ a ≤ b
   | ⊥, _ => by simp only [map_bot, bot_le]
   | (a : α), ⊥ => by simp only [map_coe, map_bot, coe_ne_bot, not_coe_le_bot _]
@@ -460,14 +416,11 @@
   | ⊥, _ => bot_le
 #align with_bot.le_coe_unbot' WithBot.le_coe_unbot'
 
-<<<<<<< HEAD
-=======
 @[simp]
 theorem lt_coe_bot [OrderBot α] : ∀ {x : WithBot α}, x < (⊥ : α) ↔ x = ⊥
   | (x : α) => by simp
   | ⊥ => by simp
 
->>>>>>> fac72bc6
 end Preorder
 
 instance semilatticeSup [SemilatticeSup α] : SemilatticeSup (WithBot α) :=
@@ -1271,40 +1224,18 @@
 theorem coe_untop'_le (a : WithTop α) (b : α) : a.untop' b ≤ a :=
   WithBot.le_coe_unbot' (α := αᵒᵈ) a b
 
-<<<<<<< HEAD
-theorem le_untop'_iff [LE α] {a : WithTop α} {b c : α} (h : a = ⊤ → c ≤ b) :
-    c ≤ a.untop' b ↔ c ≤ a :=
-  WithBot.unbot'_le_iff (α := αᵒᵈ) h
-
-theorem lt_untop'_iff [LT α] {a : WithTop α} {b c : α} (h : a = ⊤ → c < b) :
-    c < a.untop' b ↔ c < a :=
-  WithBot.unbot'_lt_iff (α := αᵒᵈ) h
-=======
 @[simp]
 theorem coe_top_lt [OrderTop α] {x : WithTop α} : (⊤ : α) < x ↔ x = ⊤ :=
   WithBot.lt_coe_bot (α := αᵒᵈ)
 
 end Preorder
->>>>>>> fac72bc6
 
 instance semilatticeInf [SemilatticeInf α] : SemilatticeInf (WithTop α) :=
   { WithTop.partialOrder with
     inf := Option.liftOrGet (· ⊓ ·),
-<<<<<<< HEAD
-    inf_le_left := fun o₁ o₂ a ha => by cases ha; cases o₂ <;> simp [Option.liftOrGet],
-    inf_le_right := fun o₁ o₂ a ha => by cases ha; cases o₁ <;> simp [Option.liftOrGet],
-    le_inf := fun o₁ o₂ o₃ h₁ h₂ a ha => by
-      cases' o₂ with b <;> cases' o₃ with c <;> cases ha
-      · exact h₂ a rfl
-      · exact h₁ a rfl
-      · rcases h₁ b rfl with ⟨d, ⟨⟩, h₁'⟩
-        simp at h₂
-        exact ⟨d, rfl, le_inf h₁' h₂⟩ }
-=======
     inf_le_left := @inf_le_left (WithBot αᵒᵈ)ᵒᵈ _
     inf_le_right := @inf_le_right (WithBot αᵒᵈ)ᵒᵈ _
     le_inf := @le_inf (WithBot αᵒᵈ)ᵒᵈ _ }
->>>>>>> fac72bc6
 
 theorem coe_inf [SemilatticeInf α] (a b : α) : ((a ⊓ b : α) : WithTop α) = (a : WithTop α) ⊓ b :=
   rfl
