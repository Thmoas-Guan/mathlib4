--- conflicted
+++ resolved
@@ -431,13 +431,8 @@
       sets_of_superset := by
         rintro x y ⟨a, ha, b, hb, rfl⟩ xy
         refine
-<<<<<<< HEAD
-          ⟨a ∪ y, mem_of_superset ha (subset_union_left a y), b ∪ y,
-            mem_of_superset hb (subset_union_left b y), ?_⟩
-=======
           ⟨a ∪ y, mem_of_superset ha subset_union_left, b ∪ y,
             mem_of_superset hb subset_union_left, ?_⟩
->>>>>>> d97a437a
         rw [← inter_union_distrib_right, union_eq_self_of_subset_left xy]
       inter_sets := by
         rintro x y ⟨a, ha, b, hb, rfl⟩ ⟨c, hc, d, hd, rfl⟩
@@ -636,11 +631,7 @@
       have : ⋂₀ σ i ∈ s i := by
         rw [sInter_mem (σfin _)]
         apply σsub
-<<<<<<< HEAD
-      exact mem_of_superset this (subset_union_right _ _)
-=======
       exact mem_of_superset this subset_union_right
->>>>>>> d97a437a
     refine ⟨I, Ifin, V, V_in, ?_⟩
     rwa [hV, ← union_iInter, union_eq_self_of_subset_right]
   · rintro ⟨I, Ifin, V, V_in, rfl⟩
