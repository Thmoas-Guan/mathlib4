/-
Copyright (c) 2020 Yury G. Kudryashov. All rights reserved.
Released under Apache 2.0 license as described in the file LICENSE.
Authors: Yury G. Kudryashov
-/
import Mathlib.Order.Filter.Curry
import Mathlib.Data.Set.Countable

/-!
# Filters with countable intersection property

In this file we define `CountableInterFilter` to be the class of filters with the following
property: for any countable collection of sets `s ∈ l` their intersection belongs to `l` as well.

Two main examples are the `residual` filter defined in `Mathlib.Topology.GDelta` and
the `MeasureTheory.ae` filter defined in `Mathlib/MeasureTheory.OuterMeasure/AE`.

We reformulate the definition in terms of indexed intersection and in terms of `Filter.Eventually`
and provide instances for some basic constructions (`⊥`, `⊤`, `Filter.principal`, `Filter.map`,
`Filter.comap`, `Inf.inf`). We also provide a custom constructor `Filter.ofCountableInter`
that deduces two axioms of a `Filter` from the countable intersection property.

Note that there also exists a typeclass `CardinalInterFilter`, and thus an alternative spelling of
`CountableInterFilter` as `CardinalInterFilter l (aleph 1)`. The former (defined here) is the
preferred spelling; it has the advantage of not requiring the user to import the theory ordinals.

## Tags
filter, countable
-/


open Set Filter

open Filter

variable {ι : Sort*} {α β : Type*}

/-- A filter `l` has the countable intersection property if for any countable collection
of sets `s ∈ l` their intersection belongs to `l` as well. -/
class CountableInterFilter (l : Filter α) : Prop where
  /-- For a countable collection of sets `s ∈ l`, their intersection belongs to `l` as well. -/
  countable_sInter_mem : ∀ S : Set (Set α), S.Countable → (∀ s ∈ S, s ∈ l) → ⋂₀ S ∈ l

variable {l : Filter α} [CountableInterFilter l]

theorem countable_sInter_mem {S : Set (Set α)} (hSc : S.Countable) : ⋂₀ S ∈ l ↔ ∀ s ∈ S, s ∈ l :=
  ⟨fun hS _s hs => mem_of_superset hS (sInter_subset_of_mem hs),
    CountableInterFilter.countable_sInter_mem _ hSc⟩

theorem countable_iInter_mem [Countable ι] {s : ι → Set α} : (⋂ i, s i) ∈ l ↔ ∀ i, s i ∈ l :=
  sInter_range s ▸ (countable_sInter_mem (countable_range _)).trans forall_mem_range

theorem countable_bInter_mem {ι : Type*} {S : Set ι} (hS : S.Countable) {s : ∀ i ∈ S, Set α} :
    (⋂ i, ⋂ hi : i ∈ S, s i ‹_›) ∈ l ↔ ∀ i, ∀ hi : i ∈ S, s i ‹_› ∈ l := by
  rw [biInter_eq_iInter]
  haveI := hS.toEncodable
  exact countable_iInter_mem.trans Subtype.forall

theorem eventually_countable_forall [Countable ι] {p : α → ι → Prop} :
    (∀ᶠ x in l, ∀ i, p x i) ↔ ∀ i, ∀ᶠ x in l, p x i := by
  simpa only [Filter.Eventually, setOf_forall] using
    @countable_iInter_mem _ _ l _ _ fun i => { x | p x i }

theorem eventually_countable_ball {ι : Type*} {S : Set ι} (hS : S.Countable)
    {p : α → ∀ i ∈ S, Prop} :
    (∀ᶠ x in l, ∀ i hi, p x i hi) ↔ ∀ i hi, ∀ᶠ x in l, p x i hi := by
  simpa only [Filter.Eventually, setOf_forall] using
    @countable_bInter_mem _ l _ _ _ hS fun i hi => { x | p x i hi }

theorem EventuallyLE.countable_iUnion [Countable ι] {s t : ι → Set α} (h : ∀ i, s i ≤ᶠ[l] t i) :
    ⋃ i, s i ≤ᶠ[l] ⋃ i, t i :=
  (eventually_countable_forall.2 h).mono fun _ hst hs => mem_iUnion.2 <| (mem_iUnion.1 hs).imp hst

theorem EventuallyEq.countable_iUnion [Countable ι] {s t : ι → Set α} (h : ∀ i, s i =ᶠ[l] t i) :
    ⋃ i, s i =ᶠ[l] ⋃ i, t i :=
  (EventuallyLE.countable_iUnion fun i => (h i).le).antisymm
    (EventuallyLE.countable_iUnion fun i => (h i).symm.le)

theorem EventuallyLE.countable_bUnion {ι : Type*} {S : Set ι} (hS : S.Countable)
    {s t : ∀ i ∈ S, Set α} (h : ∀ i hi, s i hi ≤ᶠ[l] t i hi) :
    ⋃ i ∈ S, s i ‹_› ≤ᶠ[l] ⋃ i ∈ S, t i ‹_› := by
  simp only [biUnion_eq_iUnion]
  haveI := hS.toEncodable
  exact EventuallyLE.countable_iUnion fun i => h i i.2

theorem EventuallyEq.countable_bUnion {ι : Type*} {S : Set ι} (hS : S.Countable)
    {s t : ∀ i ∈ S, Set α} (h : ∀ i hi, s i hi =ᶠ[l] t i hi) :
    ⋃ i ∈ S, s i ‹_› =ᶠ[l] ⋃ i ∈ S, t i ‹_› :=
  (EventuallyLE.countable_bUnion hS fun i hi => (h i hi).le).antisymm
    (EventuallyLE.countable_bUnion hS fun i hi => (h i hi).symm.le)

theorem EventuallyLE.countable_iInter [Countable ι] {s t : ι → Set α} (h : ∀ i, s i ≤ᶠ[l] t i) :
    ⋂ i, s i ≤ᶠ[l] ⋂ i, t i :=
  (eventually_countable_forall.2 h).mono fun _ hst hs =>
    mem_iInter.2 fun i => hst _ (mem_iInter.1 hs i)

theorem EventuallyEq.countable_iInter [Countable ι] {s t : ι → Set α} (h : ∀ i, s i =ᶠ[l] t i) :
    ⋂ i, s i =ᶠ[l] ⋂ i, t i :=
  (EventuallyLE.countable_iInter fun i => (h i).le).antisymm
    (EventuallyLE.countable_iInter fun i => (h i).symm.le)

theorem EventuallyLE.countable_bInter {ι : Type*} {S : Set ι} (hS : S.Countable)
    {s t : ∀ i ∈ S, Set α} (h : ∀ i hi, s i hi ≤ᶠ[l] t i hi) :
    ⋂ i ∈ S, s i ‹_› ≤ᶠ[l] ⋂ i ∈ S, t i ‹_› := by
  simp only [biInter_eq_iInter]
  haveI := hS.toEncodable
  exact EventuallyLE.countable_iInter fun i => h i i.2

theorem EventuallyEq.countable_bInter {ι : Type*} {S : Set ι} (hS : S.Countable)
    {s t : ∀ i ∈ S, Set α} (h : ∀ i hi, s i hi =ᶠ[l] t i hi) :
    ⋂ i ∈ S, s i ‹_› =ᶠ[l] ⋂ i ∈ S, t i ‹_› :=
  (EventuallyLE.countable_bInter hS fun i hi => (h i hi).le).antisymm
    (EventuallyLE.countable_bInter hS fun i hi => (h i hi).symm.le)

/-- Construct a filter with countable intersection property. This constructor deduces
`Filter.univ_sets` and `Filter.inter_sets` from the countable intersection property. -/
def Filter.ofCountableInter (l : Set (Set α))
    (hl : ∀ S : Set (Set α), S.Countable → S ⊆ l → ⋂₀ S ∈ l)
    (h_mono : ∀ s t, s ∈ l → s ⊆ t → t ∈ l) : Filter α where
  sets := l
  univ_sets := @sInter_empty α ▸ hl _ countable_empty (empty_subset _)
  sets_of_superset := h_mono _ _
  inter_sets {s t} hs ht := sInter_pair s t ▸
    hl _ ((countable_singleton _).insert _) (insert_subset_iff.2 ⟨hs, singleton_subset_iff.2 ht⟩)
<<<<<<< HEAD
#align filter.of_countable_Inter Filter.ofCountableInter
=======
>>>>>>> 59de845a

instance Filter.countableInter_ofCountableInter (l : Set (Set α))
    (hl : ∀ S : Set (Set α), S.Countable → S ⊆ l → ⋂₀ S ∈ l)
    (h_mono : ∀ s t, s ∈ l → s ⊆ t → t ∈ l) :
    CountableInterFilter (Filter.ofCountableInter l hl h_mono) :=
  ⟨hl⟩
<<<<<<< HEAD
#align filter.countable_Inter_of_countable_Inter Filter.countableInter_ofCountableInter
=======
>>>>>>> 59de845a

@[simp]
theorem Filter.mem_ofCountableInter {l : Set (Set α)}
    (hl : ∀ S : Set (Set α), S.Countable → S ⊆ l → ⋂₀ S ∈ l) (h_mono : ∀ s t, s ∈ l → s ⊆ t → t ∈ l)
    {s : Set α} : s ∈ Filter.ofCountableInter l hl h_mono ↔ s ∈ l :=
  Iff.rfl

/-- Construct a filter with countable intersection property.
Similarly to `Filter.comk`, a set belongs to this filter if its complement satisfies the property.
Similarly to `Filter.ofCountableInter`,
this constructor deduces some properties from the countable intersection property
which becomes the countable union property because we take complements of all sets. -/
def Filter.ofCountableUnion (l : Set (Set α))
    (hUnion : ∀ S : Set (Set α), S.Countable → (∀ s ∈ S, s ∈ l) → ⋃₀ S ∈ l)
    (hmono : ∀ t ∈ l, ∀ s ⊆ t, s ∈ l) : Filter α := by
  refine .ofCountableInter {s | sᶜ ∈ l} (fun S hSc hSp ↦ ?_) fun s t ht hsub ↦ ?_
  · rw [mem_setOf_eq, compl_sInter]
    apply hUnion (compl '' S) (hSc.image _)
    intro s hs
    rw [mem_image] at hs
    rcases hs with ⟨t, ht, rfl⟩
    apply hSp ht
  · rw [mem_setOf_eq]
    rw [← compl_subset_compl] at hsub
    exact hmono sᶜ ht tᶜ hsub

instance Filter.countableInter_ofCountableUnion (l : Set (Set α)) (h₁ h₂) :
    CountableInterFilter (Filter.ofCountableUnion l h₁ h₂) :=
  countableInter_ofCountableInter ..

@[simp]
theorem Filter.mem_ofCountableUnion {l : Set (Set α)} {hunion hmono s} :
    s ∈ ofCountableUnion l hunion hmono ↔ l sᶜ :=
  Iff.rfl

instance countableInterFilter_principal (s : Set α) : CountableInterFilter (𝓟 s) :=
  ⟨fun _ _ hS => subset_sInter hS⟩

instance countableInterFilter_bot : CountableInterFilter (⊥ : Filter α) := by
  rw [← principal_empty]
  apply countableInterFilter_principal

instance countableInterFilter_top : CountableInterFilter (⊤ : Filter α) := by
  rw [← principal_univ]
  apply countableInterFilter_principal

instance (l : Filter β) [CountableInterFilter l] (f : α → β) :
    CountableInterFilter (comap f l) := by
  refine ⟨fun S hSc hS => ?_⟩
  choose! t htl ht using hS
  have : (⋂ s ∈ S, t s) ∈ l := (countable_bInter_mem hSc).2 htl
  refine ⟨_, this, ?_⟩
  simpa [preimage_iInter] using iInter₂_mono ht

instance (l : Filter α) [CountableInterFilter l] (f : α → β) : CountableInterFilter (map f l) := by
  refine ⟨fun S hSc hS => ?_⟩
  simp only [mem_map, sInter_eq_biInter, preimage_iInter₂] at hS ⊢
  exact (countable_bInter_mem hSc).2 hS

/-- Infimum of two `CountableInterFilter`s is a `CountableInterFilter`. This is useful, e.g.,
to automatically get an instance for `residual α ⊓ 𝓟 s`. -/
instance countableInterFilter_inf (l₁ l₂ : Filter α) [CountableInterFilter l₁]
    [CountableInterFilter l₂] : CountableInterFilter (l₁ ⊓ l₂) := by
  refine ⟨fun S hSc hS => ?_⟩
  choose s hs t ht hst using hS
  replace hs : (⋂ i ∈ S, s i ‹_›) ∈ l₁ := (countable_bInter_mem hSc).2 hs
  replace ht : (⋂ i ∈ S, t i ‹_›) ∈ l₂ := (countable_bInter_mem hSc).2 ht
  refine mem_of_superset (inter_mem_inf hs ht) (subset_sInter fun i hi => ?_)
  rw [hst i hi]
  apply inter_subset_inter <;> exact iInter_subset_of_subset i (iInter_subset _ _)

/-- Supremum of two `CountableInterFilter`s is a `CountableInterFilter`. -/
instance countableInterFilter_sup (l₁ l₂ : Filter α) [CountableInterFilter l₁]
    [CountableInterFilter l₂] : CountableInterFilter (l₁ ⊔ l₂) := by
  refine ⟨fun S hSc hS => ⟨?_, ?_⟩⟩ <;> refine (countable_sInter_mem hSc).2 fun s hs => ?_
  exacts [(hS s hs).1, (hS s hs).2]

instance CountableInterFilter.curry {α β : Type*} {l : Filter α} {m : Filter β}
    [CountableInterFilter l] [CountableInterFilter m] : CountableInterFilter (l.curry m) := ⟨by
  intro S Sct hS
  simp_rw [mem_curry_iff, mem_sInter, eventually_countable_ball (p := fun _ _ _ => (_ ,_) ∈ _) Sct,
    eventually_countable_ball (p := fun _ _ _ => ∀ᶠ (_ : β) in m, _)  Sct, ← mem_curry_iff]
  exact hS⟩

namespace Filter

variable (g : Set (Set α))

/-- `Filter.CountableGenerateSets g` is the (sets of the)
greatest `countableInterFilter` containing `g`. -/
inductive CountableGenerateSets : Set α → Prop
  | basic {s : Set α} : s ∈ g → CountableGenerateSets s
  | univ : CountableGenerateSets univ
  | superset {s t : Set α} : CountableGenerateSets s → s ⊆ t → CountableGenerateSets t
  | sInter {S : Set (Set α)} :
    S.Countable → (∀ s ∈ S, CountableGenerateSets s) → CountableGenerateSets (⋂₀ S)

/-- `Filter.countableGenerate g` is the greatest `countableInterFilter` containing `g`. -/
def countableGenerate : Filter α :=
  ofCountableInter (CountableGenerateSets g) (fun _ => CountableGenerateSets.sInter) fun _ _ =>
    CountableGenerateSets.superset
  --deriving CountableInterFilter

-- Porting note: could not de derived
instance : CountableInterFilter (countableGenerate g) := by
  delta countableGenerate; infer_instance

variable {g}

/-- A set is in the `countableInterFilter` generated by `g` if and only if
it contains a countable intersection of elements of `g`. -/
theorem mem_countableGenerate_iff {s : Set α} :
    s ∈ countableGenerate g ↔ ∃ S : Set (Set α), S ⊆ g ∧ S.Countable ∧ ⋂₀ S ⊆ s := by
  constructor <;> intro h
  · induction' h with s hs s t _ st ih S Sct _ ih
    · exact ⟨{s}, by simp [hs, subset_refl]⟩
    · exact ⟨∅, by simp⟩
    · refine Exists.imp (fun S => ?_) ih
      tauto
    choose T Tg Tct hT using ih
    refine ⟨⋃ (s) (H : s ∈ S), T s H, by simpa, Sct.biUnion Tct, ?_⟩
    apply subset_sInter
    intro s H
    exact subset_trans (sInter_subset_sInter (subset_iUnion₂ s H)) (hT s H)
  rcases h with ⟨S, Sg, Sct, hS⟩
  refine mem_of_superset ((countable_sInter_mem Sct).mpr ?_) hS
  intro s H
  exact CountableGenerateSets.basic (Sg H)

theorem le_countableGenerate_iff_of_countableInterFilter {f : Filter α} [CountableInterFilter f] :
    f ≤ countableGenerate g ↔ g ⊆ f.sets := by
  constructor <;> intro h
  · exact subset_trans (fun s => CountableGenerateSets.basic) h
  intro s hs
  induction' hs with s hs s t _ st ih S Sct _ ih
  · exact h hs
  · exact univ_mem
  · exact mem_of_superset ih st
  exact (countable_sInter_mem Sct).mpr ih

variable (g)

/-- `countableGenerate g` is the greatest `countableInterFilter` containing `g`. -/
theorem countableGenerate_isGreatest :
    IsGreatest { f : Filter α | CountableInterFilter f ∧ g ⊆ f.sets } (countableGenerate g) := by
  refine ⟨⟨inferInstance, fun s => CountableGenerateSets.basic⟩, ?_⟩
  rintro f ⟨fct, hf⟩
  rwa [@le_countableGenerate_iff_of_countableInterFilter _ _ _ fct]

end Filter<|MERGE_RESOLUTION|>--- conflicted
+++ resolved
@@ -122,20 +122,12 @@
   sets_of_superset := h_mono _ _
   inter_sets {s t} hs ht := sInter_pair s t ▸
     hl _ ((countable_singleton _).insert _) (insert_subset_iff.2 ⟨hs, singleton_subset_iff.2 ht⟩)
-<<<<<<< HEAD
-#align filter.of_countable_Inter Filter.ofCountableInter
-=======
->>>>>>> 59de845a
 
 instance Filter.countableInter_ofCountableInter (l : Set (Set α))
     (hl : ∀ S : Set (Set α), S.Countable → S ⊆ l → ⋂₀ S ∈ l)
     (h_mono : ∀ s t, s ∈ l → s ⊆ t → t ∈ l) :
     CountableInterFilter (Filter.ofCountableInter l hl h_mono) :=
   ⟨hl⟩
-<<<<<<< HEAD
-#align filter.countable_Inter_of_countable_Inter Filter.countableInter_ofCountableInter
-=======
->>>>>>> 59de845a
 
 @[simp]
 theorem Filter.mem_ofCountableInter {l : Set (Set α)}
