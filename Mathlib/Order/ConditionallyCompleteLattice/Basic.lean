--- conflicted
+++ resolved
@@ -1638,13 +1638,6 @@
   rw [lt_top_iff_ne_top, Ne, iInf_coe_eq_top, not_isEmpty_iff]
 
 end WithTop
-<<<<<<< HEAD
 end WithTopBot
 
--- Guard against import creep
-assert_not_exists Multiset
-
-set_option linter.longFile 1700
-=======
-end WithTopBot
->>>>>>> bbc4793a
+set_option linter.longFile 1700