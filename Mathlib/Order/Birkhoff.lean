--- conflicted
+++ resolved
@@ -254,15 +254,6 @@
   rw [birkhoffSet_inf, OrderIso.coe_toOrderEmbedding]
   simp
 
-<<<<<<< HEAD
-@[simp] lemma birkhoffSet_apply (a : α) :
-    birkhoffSet a = OrderIso.lowerSetSupIrred a := by
-  have : Subsingleton (OrderBot α) := inferInstance;
-  simp [birkhoffSet]
-  rfl
-
-=======
->>>>>>> 01959f98
 end OrderEmbedding
 
 namespace LatticeHom
