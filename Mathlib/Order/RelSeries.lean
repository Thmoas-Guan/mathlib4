--- conflicted
+++ resolved
@@ -734,7 +734,6 @@
   LTSeries α := mk p.length (fun i ↦ (surjective (p i)).choose)
     (fun i j h ↦ comap (by simpa only [(surjective _).choose_spec] using p.strictMono h))
 
-<<<<<<< HEAD
 /--
 In ℕ, two entries in an `LTSeries` differ by at least the difference of their indices.
 (Expressed in a way that avoids subtraction).
@@ -778,7 +777,7 @@
 /-- In ℤ, the head and tail of an `LTSeries` differ at least by the length of the series -/
 lemma head_add_length_le_int (p : LTSeries ℤ) : p.head + p.length ≤ p.last := by
   simpa using LTSeries.apply_add_index_le_apply_add_index_int _ _ (Fin.last _) (Fin.zero_le _)
-=======
+
 variable [Fintype α]
 
 lemma length_lt_card (s : LTSeries α) : s.length < Fintype.card α := by
@@ -795,7 +794,6 @@
     obtain ⟨l, f, mf⟩ := s
     simp_rw [Finset.mem_map, Finset.mem_univ, true_and, Subtype.exists]
     use ⟨⟨l, bl⟩, f⟩, Fin.strictMono_iff_lt_succ.mpr mf; rfl
->>>>>>> 5d151347
 
 end LTSeries
 
