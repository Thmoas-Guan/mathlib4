/-
Copyright (c) 2017 Simon Hudon. All rights reserved.
Released under Apache 2.0 license as described in the file LICENSE.
Authors: Simon Hudon
-/
import Mathlib.Algebra.Group.Defs
import Mathlib.Control.Functor

#align_import control.applicative from "leanprover-community/mathlib"@"70d50ecfd4900dd6d328da39ab7ebd516abe4025"

/-!
# `applicative` instances

This file provides `Applicative` instances for concrete functors:
* `id`
* `Functor.comp`
* `Functor.const`
* `Functor.add_const`
-/

universe u v w

section Lemmas

open Function

variable {F : Type u → Type v}

variable [Applicative F] [LawfulApplicative F]

variable {α β γ σ : Type u}

theorem Applicative.map_seq_map (f : α → β → γ) (g : σ → β) (x : F α) (y : F σ) :
    f <$> x <*> g <$> y = (flip (· ∘ ·) g ∘ f) <$> x <*> y := by
<<<<<<< HEAD
  simp (config := { unfoldPartialApp := true }) [flip, functor_norm]
=======
  simp [flip, functor_norm]
>>>>>>> 0c6cc7e8
#align applicative.map_seq_map Applicative.map_seq_map

theorem Applicative.pure_seq_eq_map' (f : α → β) : (· <*> ·) (pure f : F (α → β)) = (· <$> ·) f :=
  by ext; simp [functor_norm]
#align applicative.pure_seq_eq_map' Applicative.pure_seq_eq_map'

theorem Applicative.ext {F} :
    ∀ {A1 : Applicative F} {A2 : Applicative F} [@LawfulApplicative F A1] [@LawfulApplicative F A2],
      (∀ {α : Type u} (x : α), @Pure.pure _ A1.toPure _ x = @Pure.pure _ A2.toPure _ x) →
      (∀ {α β : Type u} (f : F (α → β)) (x : F α),
          @Seq.seq _ A1.toSeq _ _ f (fun _ => x) = @Seq.seq _ A2.toSeq _ _ f (fun _ => x)) →
      A1 = A2
  | { toFunctor := F1, seq := s1, pure := p1, seqLeft := sl1, seqRight := sr1 },
    { toFunctor := F2, seq := s2, pure := p2, seqLeft := sl2, seqRight := sr2 },
    L1, L2, H1, H2 => by
    obtain rfl : @p1 = @p2 := by
      funext α x
      apply H1
    obtain rfl : @s1 = @s2 := by
      funext α β f x
      exact H2 f (x Unit.unit)
    obtain ⟨seqLeft_eq1, seqRight_eq1, pure_seq1, -⟩ := L1
    obtain ⟨seqLeft_eq2, seqRight_eq2, pure_seq2, -⟩ := L2
    obtain rfl : F1 = F2 := by
      apply Functor.ext
      intros
      exact (pure_seq1 _ _).symm.trans (pure_seq2 _ _)
    congr <;> funext α β x y
    · exact (seqLeft_eq1 _ (y Unit.unit)).trans (seqLeft_eq2 _ _).symm
    · exact (seqRight_eq1 _ (y Unit.unit)).trans (seqRight_eq2 _ (y Unit.unit)).symm
#align applicative.ext Applicative.ext

end Lemmas

-- Porting note: mathport failed to see the #align on `CommApplicative`,
-- therefore using `IsCommApplicative` instead.

-- Porting note: we have a monad instance for `Id` but not `id`, mathport can't tell
-- which one is intended

instance : CommApplicative Id := by refine' { .. } <;> intros <;> rfl

namespace Functor

namespace Comp

open Function hiding comp

open Functor

variable {F : Type u → Type w} {G : Type v → Type u}

variable [Applicative F] [Applicative G]

variable [LawfulApplicative F] [LawfulApplicative G]

variable {α β γ : Type v}

theorem map_pure (f : α → β) (x : α) : (f <$> pure x : Comp F G β) = pure (f x) :=
  Comp.ext <| by simp
#align functor.comp.map_pure Functor.Comp.map_pure

theorem seq_pure (f : Comp F G (α → β)) (x : α) : f <*> pure x = (fun g : α → β => g x) <$> f :=
  Comp.ext <| by
    simp [Function.comp_def, functor_norm]
#align functor.comp.seq_pure Functor.Comp.seq_pure

theorem seq_assoc (x : Comp F G α) (f : Comp F G (α → β)) (g : Comp F G (β → γ)) :
    g <*> (f <*> x) = @Function.comp α β γ <$> g <*> f <*> x :=
  Comp.ext <| by
    simp [Function.comp_def, functor_norm]
#align functor.comp.seq_assoc Functor.Comp.seq_assoc

theorem pure_seq_eq_map (f : α → β) (x : Comp F G α) : pure f <*> x = f <$> x :=
  Comp.ext <| by simp [Applicative.pure_seq_eq_map', functor_norm]
#align functor.comp.pure_seq_eq_map Functor.Comp.pure_seq_eq_map

-- TODO: the first two results were handled by `control_laws_tac` in mathlib3
instance instLawfulApplicativeComp : LawfulApplicative (Comp F G) where
  seqLeft_eq := by intros; rfl
  seqRight_eq := by intros; rfl
  pure_seq := @Comp.pure_seq_eq_map F G _ _ _ _
  map_pure := @Comp.map_pure F G _ _ _ _
  seq_pure := @Comp.seq_pure F G _ _ _ _
  seq_assoc := @Comp.seq_assoc F G _ _ _ _

-- Porting note: mathport wasn't aware of the new implicit parameter omission in these `fun` binders

theorem applicative_id_comp {F} [AF : Applicative F] [LawfulApplicative F] :
    @instApplicativeComp Id F _ _ = AF :=
  @Applicative.ext F _ _ (@instLawfulApplicativeComp Id F _ _ _ _) _
    (fun _ => rfl) (fun _ _ => rfl)
#align functor.comp.applicative_id_comp Functor.Comp.applicative_id_comp

theorem applicative_comp_id {F} [AF : Applicative F] [LawfulApplicative F] :
    @Comp.instApplicativeComp F Id _ _ = AF :=
  @Applicative.ext F _ _ (@Comp.instLawfulApplicativeComp F Id _ _ _ _) _
    (fun _ => rfl) (fun f x => show id <$> f <*> x = f <*> x by rw [id_map])
#align functor.comp.applicative_comp_id Functor.Comp.applicative_comp_id

open CommApplicative

instance {f : Type u → Type w} {g : Type v → Type u} [Applicative f] [Applicative g]
    [CommApplicative f] [CommApplicative g] : CommApplicative (Comp f g) := by
  refine' { @instLawfulApplicativeComp f g _ _ _ _ with .. }
  intros
  simp! [map, Seq.seq, functor_norm]
  rw [commutative_map]
  simp only [mk, flip, seq_map_assoc, Function.comp_def, map_map]
  congr
  funext x y
  rw [commutative_map]
  congr

end Comp

end Functor

open Functor

@[functor_norm]
theorem Comp.seq_mk {α β : Type w} {f : Type u → Type v} {g : Type w → Type u} [Applicative f]
    [Applicative g] (h : f (g (α → β))) (x : f (g α)) :
    Comp.mk h <*> Comp.mk x = Comp.mk ((· <*> ·) <$> h <*> x) :=
  rfl
#align comp.seq_mk Comp.seq_mk

-- Porting note: There is some awkwardness in the following definition now that we have `HMul`.

instance {α} [One α] [Mul α] : Applicative (Const α) where
  pure _ := (1 : α)
  seq f x := (show α from f) * (show α from x Unit.unit)

-- Porting note: `(· <*> ·)` needed to change to `Seq.seq` in the `simp`.
-- Also, `simp` didn't close `refl` goals.

instance {α} [Monoid α] : LawfulApplicative (Const α) := by
  refine' { .. } <;> intros <;> simp [mul_assoc, (· <$> ·), Seq.seq, pure] <;> rfl

instance {α} [Zero α] [Add α] : Applicative (AddConst α) where
  pure _ := (0 : α)
  seq f x := (show α from f) + (show α from x Unit.unit)

instance {α} [AddMonoid α] : LawfulApplicative (AddConst α) := by
  refine' { .. } <;> intros <;> simp [add_assoc, (· <$> ·), Seq.seq, pure] <;> rfl<|MERGE_RESOLUTION|>--- conflicted
+++ resolved
@@ -32,11 +32,7 @@
 
 theorem Applicative.map_seq_map (f : α → β → γ) (g : σ → β) (x : F α) (y : F σ) :
     f <$> x <*> g <$> y = (flip (· ∘ ·) g ∘ f) <$> x <*> y := by
-<<<<<<< HEAD
-  simp (config := { unfoldPartialApp := true }) [flip, functor_norm]
-=======
   simp [flip, functor_norm]
->>>>>>> 0c6cc7e8
 #align applicative.map_seq_map Applicative.map_seq_map
 
 theorem Applicative.pure_seq_eq_map' (f : α → β) : (· <*> ·) (pure f : F (α → β)) = (· <$> ·) f :=
@@ -100,14 +96,12 @@
 #align functor.comp.map_pure Functor.Comp.map_pure
 
 theorem seq_pure (f : Comp F G (α → β)) (x : α) : f <*> pure x = (fun g : α → β => g x) <$> f :=
-  Comp.ext <| by
-    simp [Function.comp_def, functor_norm]
+  Comp.ext <| by simp [(· ∘ ·), functor_norm]
 #align functor.comp.seq_pure Functor.Comp.seq_pure
 
 theorem seq_assoc (x : Comp F G α) (f : Comp F G (α → β)) (g : Comp F G (β → γ)) :
     g <*> (f <*> x) = @Function.comp α β γ <$> g <*> f <*> x :=
-  Comp.ext <| by
-    simp [Function.comp_def, functor_norm]
+  Comp.ext <| by simp [(· ∘ ·), functor_norm]
 #align functor.comp.seq_assoc Functor.Comp.seq_assoc
 
 theorem pure_seq_eq_map (f : α → β) (x : Comp F G α) : pure f <*> x = f <$> x :=
@@ -145,7 +139,7 @@
   intros
   simp! [map, Seq.seq, functor_norm]
   rw [commutative_map]
-  simp only [mk, flip, seq_map_assoc, Function.comp_def, map_map]
+  simp only [mk, flip, seq_map_assoc, Function.comp, map_map]
   congr
   funext x y
   rw [commutative_map]
