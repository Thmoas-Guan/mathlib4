--- conflicted
+++ resolved
@@ -335,17 +335,10 @@
   Eq.symm <|
     calc
       FreeMonoid.toList (foldMap FreeMonoid.of xs) =
-<<<<<<< HEAD
           (foldMap FreeMonoid.of xs).toList.reverse.reverse :=
           by simp only [List.reverse_reverse]
       _ = (List.foldr cons [] (foldMap FreeMonoid.of xs).toList.reverse).reverse :=
           by simp only [List.foldr_eta]
-=======
-          FreeMonoid.toList (foldMap FreeMonoid.of xs).reverse.reverse := by
-          simp only [List.reverse_reverse]
-      _ = FreeMonoid.toList (List.foldr cons [] (foldMap FreeMonoid.of xs).reverse).reverse := by
-          simp only [List.foldr_eta]
->>>>>>> 57599374
       _ = (unop (Foldl.ofFreeMonoid (flip cons) (foldMap FreeMonoid.of xs)) []).reverse := by
             #adaptation_note /-- nightly-2024-03-16: simp was
             simp [flip, List.foldr_reverse, Foldl.ofFreeMonoid, unop_op] -/
