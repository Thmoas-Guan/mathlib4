/-
Copyright (c) 2018 Simon Hudon. All rights reserved.
Released under Apache 2.0 license as described in the file LICENSE.
Authors: Simon Hudon
-/
import Mathlib.Control.Applicative
import Mathlib.Control.Traversable.Basic
import Mathlib.Data.List.Forall2
import Mathlib.Data.Set.Functor

#align_import control.traversable.instances from "leanprover-community/mathlib"@"18a5306c091183ac90884daa9373fa3b178e8607"

/-!
# LawfulTraversable instances

This file provides instances of `LawfulTraversable` for types from the core library: `Option`,
`List` and `Sum`.
-/


universe u v

section Option

open Functor

variable {F G : Type u → Type u}
variable [Applicative F] [Applicative G]
variable [LawfulApplicative F] [LawfulApplicative G]

theorem Option.id_traverse {α} (x : Option α) : Option.traverse (pure : α → Id α) x = x := by
  cases x <;> rfl
#align option.id_traverse Option.id_traverse

theorem Option.comp_traverse {α β γ} (f : β → F γ) (g : α → G β) (x : Option α) :
    Option.traverse (Comp.mk ∘ (f <$> ·) ∘ g) x =
      Comp.mk (Option.traverse f <$> Option.traverse g x) := by
<<<<<<< HEAD
  cases x <;>
  simp! only [Option.traverse, map_pure, Function.comp_apply, Comp.map_mk, Functor.map_map] <;>
  rfl
=======
  cases x <;> simp! [functor_norm] <;> rfl
>>>>>>> cf35070b
#align option.comp_traverse Option.comp_traverse

theorem Option.traverse_eq_map_id {α β} (f : α → β) (x : Option α) :
    Option.traverse ((pure : _ → Id _) ∘ f) x = (pure : _ → Id _) (f <$> x) := by cases x <;> rfl
#align option.traverse_eq_map_id Option.traverse_eq_map_id

variable (η : ApplicativeTransformation F G)

theorem Option.naturality {α β} (f : α → F β) (x : Option α) :
    η (Option.traverse f x) = Option.traverse (@η _ ∘ f) x := by
  -- Porting note: added `ApplicativeTransformation` theorems
  cases' x with x <;> simp! [*, functor_norm, ApplicativeTransformation.preserves_map,
    ApplicativeTransformation.preserves_seq, ApplicativeTransformation.preserves_pure]
#align option.naturality Option.naturality

end Option

instance : LawfulTraversable Option :=
  { show LawfulMonad Option from inferInstance with
    id_traverse := Option.id_traverse
    comp_traverse := Option.comp_traverse
    traverse_eq_map_id := Option.traverse_eq_map_id
    naturality := Option.naturality }

namespace List

variable {F G : Type u → Type u}
variable [Applicative F] [Applicative G]

section

variable [LawfulApplicative F] [LawfulApplicative G]

open Applicative Functor List

protected theorem id_traverse {α} (xs : List α) : List.traverse (pure : α → Id α) xs = xs := by
  induction xs <;> simp! only [List.traverse, Id.pure_eq, Id.map_eq, *]; rfl
#align list.id_traverse List.id_traverse

protected theorem comp_traverse {α β γ} (f : β → F γ) (g : α → G β) (x : List α) :
    List.traverse (Comp.mk ∘ (f <$> ·) ∘ g) x =
<<<<<<< HEAD
      Comp.mk (List.traverse f <$> List.traverse g x) := by
  induction x <;>
  simp! only [List.traverse, map_pure, Function.comp_apply, Comp.map_mk, Functor.map_map,
    Comp.seq_mk, seq_map_assoc, map_seq, *] <;>
  rfl
=======
    Comp.mk (List.traverse f <$> List.traverse g x) := by
  induction x <;> simp! [*, functor_norm] <;> rfl
>>>>>>> cf35070b
#align list.comp_traverse List.comp_traverse

protected theorem traverse_eq_map_id {α β} (f : α → β) (x : List α) :
    List.traverse ((pure : _ → Id _) ∘ f) x = (pure : _ → Id _) (f <$> x) := by
  induction x <;> simp! only [map_eq_map, map_cons, Id.pure_eq, map_nil, *]; rfl
#align list.traverse_eq_map_id List.traverse_eq_map_id

variable (η : ApplicativeTransformation F G)

protected theorem naturality {α β} (f : α → F β) (x : List α) :
    η (List.traverse f x) = List.traverse (@η _ ∘ f) x := by
  -- Porting note: added `ApplicativeTransformation` theorems
  induction x <;> simp! [*, functor_norm, ApplicativeTransformation.preserves_map,
    ApplicativeTransformation.preserves_seq, ApplicativeTransformation.preserves_pure]
#align list.naturality List.naturality

instance : LawfulTraversable.{u} List :=
  { show LawfulMonad List from inferInstance with
    id_traverse := List.id_traverse
    comp_traverse := List.comp_traverse
    traverse_eq_map_id := List.traverse_eq_map_id
    naturality := List.naturality }

end

section Traverse

variable {α' β' : Type u} (f : α' → F β')

@[simp]
theorem traverse_nil : traverse f ([] : List α') = (pure [] : F (List β')) :=
  rfl
#align list.traverse_nil List.traverse_nil

@[simp]
theorem traverse_cons (a : α') (l : List α') :
    traverse f (a :: l) = (· :: ·) <$> f a <*> traverse f l :=
  rfl
#align list.traverse_cons List.traverse_cons

variable [LawfulApplicative F]

@[simp]
theorem traverse_append :
    ∀ as bs : List α', traverse f (as ++ bs) = (· ++ ·) <$> traverse f as <*> traverse f bs
  | [], bs => by simp [functor_norm]
  | a :: as, bs => by
    simp only [cons_append, traverse_cons, traverse_append as bs, seq_assoc, Functor.map_map,
      seq_map_assoc, map_seq]
    congr
#align list.traverse_append List.traverse_append

theorem mem_traverse {f : α' → Set β'} :
    ∀ (l : List α') (n : List β'), n ∈ traverse f l ↔ Forall₂ (fun b a => b ∈ f a) n l
  | [], [] => by simp
  | a :: as, [] => by simp
  | [], b :: bs => by simp
  | a :: as, b :: bs => by simp [mem_traverse as bs]
#align list.mem_traverse List.mem_traverse

end Traverse

end List

namespace Sum

section Traverse

variable {σ : Type u}
variable {F G : Type u → Type u}
variable [Applicative F] [Applicative G]

open Applicative Functor

protected theorem traverse_map {α β γ : Type u} (g : α → β) (f : β → G γ) (x : σ ⊕ α) :
    Sum.traverse f (g <$> x) = Sum.traverse (f ∘ g) x := by
  cases x <;> simp only [Sum.traverse, Function.comp_apply] <;> rfl
#align sum.traverse_map Sum.traverse_map

variable [LawfulApplicative F] [LawfulApplicative G]

protected theorem id_traverse {σ α} (x : σ ⊕ α) :
    Sum.traverse (pure : α → Id α) x = x := by cases x <;> rfl
#align sum.id_traverse Sum.id_traverse

protected theorem comp_traverse {α β γ : Type u} (f : β → F γ) (g : α → G β) (x : σ ⊕ α) :
    Sum.traverse (Comp.mk ∘ (f <$> ·) ∘ g) x =
    Comp.mk.{u} (Sum.traverse f <$> Sum.traverse g x) := by
  cases x <;>
    simp! only [Sum.traverse, Function.comp_apply, Comp.map_mk, Functor.map_map, map_pure] <;>
    rfl
#align sum.comp_traverse Sum.comp_traverse

protected theorem traverse_eq_map_id {α β} (f : α → β) (x : σ ⊕ α) :
    Sum.traverse ((pure : _ → Id _) ∘ f) x = (pure : _ → Id _) (f <$> x) := by
  induction x <;> simp! only [Id.pure_eq] <;> rfl
#align sum.traverse_eq_map_id Sum.traverse_eq_map_id

protected theorem map_traverse {α β γ} (g : α → G β) (f : β → γ) (x : σ ⊕ α) :
    (f <$> ·) <$> Sum.traverse g x = Sum.traverse (f <$> g ·) x := by
  cases x <;> simp only [Sum.traverse, Functor.map_map, map_pure] <;> congr
#align sum.map_traverse Sum.map_traverse

variable (η : ApplicativeTransformation F G)

protected theorem naturality {α β} (f : α → F β) (x : σ ⊕ α) :
    η (Sum.traverse f x) = Sum.traverse (@η _ ∘ f) x := by
  -- Porting note: added `ApplicativeTransformation` theorems
  cases x <;> simp! [Sum.traverse, functor_norm, ApplicativeTransformation.preserves_map,
    ApplicativeTransformation.preserves_seq, ApplicativeTransformation.preserves_pure]
#align sum.naturality Sum.naturality

end Traverse

instance {σ : Type u} : LawfulTraversable.{u} (Sum σ) :=
  { show LawfulMonad (Sum σ) from inferInstance with
    id_traverse := Sum.id_traverse
    comp_traverse := Sum.comp_traverse
    traverse_eq_map_id := Sum.traverse_eq_map_id
    naturality := Sum.naturality }

end Sum<|MERGE_RESOLUTION|>--- conflicted
+++ resolved
@@ -35,13 +35,9 @@
 theorem Option.comp_traverse {α β γ} (f : β → F γ) (g : α → G β) (x : Option α) :
     Option.traverse (Comp.mk ∘ (f <$> ·) ∘ g) x =
       Comp.mk (Option.traverse f <$> Option.traverse g x) := by
-<<<<<<< HEAD
   cases x <;>
   simp! only [Option.traverse, map_pure, Function.comp_apply, Comp.map_mk, Functor.map_map] <;>
   rfl
-=======
-  cases x <;> simp! [functor_norm] <;> rfl
->>>>>>> cf35070b
 #align option.comp_traverse Option.comp_traverse
 
 theorem Option.traverse_eq_map_id {α β} (f : α → β) (x : Option α) :
@@ -83,16 +79,11 @@
 
 protected theorem comp_traverse {α β γ} (f : β → F γ) (g : α → G β) (x : List α) :
     List.traverse (Comp.mk ∘ (f <$> ·) ∘ g) x =
-<<<<<<< HEAD
       Comp.mk (List.traverse f <$> List.traverse g x) := by
   induction x <;>
   simp! only [List.traverse, map_pure, Function.comp_apply, Comp.map_mk, Functor.map_map,
     Comp.seq_mk, seq_map_assoc, map_seq, *] <;>
   rfl
-=======
-    Comp.mk (List.traverse f <$> List.traverse g x) := by
-  induction x <;> simp! [*, functor_norm] <;> rfl
->>>>>>> cf35070b
 #align list.comp_traverse List.comp_traverse
 
 protected theorem traverse_eq_map_id {α β} (f : α → β) (x : List α) :
