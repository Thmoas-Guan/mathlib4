--- conflicted
+++ resolved
@@ -208,11 +208,7 @@
 variable [HasZeroMorphisms V]
 
 -- porting note (#10688): in order to ease automation, the `Zero` instance is introduced separately,
-<<<<<<< HEAD
--- and the lemma `ZeroHom` was moved just below
-=======
 -- and the lemma `Action.zero_hom` was moved just below
->>>>>>> 59de845a
 instance {X Y : Action V G} : Zero (X ⟶ Y) := ⟨0, by aesop_cat⟩
 
 @[simp]
