--- conflicted
+++ resolved
@@ -124,20 +124,13 @@
 
 /-- `f : M → N` is a **`C^n` local diffeomorphism** iff it is a local diffeomorphism
 at each `x ∈ M`. -/
-<<<<<<< HEAD
-def IsLocalDiffeomorph (f : M → N) : Prop := ∀ x : M, IsLocalDiffeomorphAt I J n f x
+def IsLocalDiffeomorph (f : M → N) : Prop :=
+  ∀ x : M, IsLocalDiffeomorphAt I J n f x
 
 lemma isLocalDiffeomorph_iff {f : M → N} :
     IsLocalDiffeomorph I J n f ↔ ∀ x : M, IsLocalDiffeomorphAt I J n f x := by rfl
-=======
-def IsLocalDiffeomorph (f : M → N) : Prop :=
-  ∀ x : M, IsLocalDiffeomorphAt I J n f x
-
-lemma isLocalDiffeomorph_iff {f : M → N} :
-    IsLocalDiffeomorph I J n f ↔ ∀ x : M, IsLocalDiffeomorphAt I J n f x := by rfl
 
 variable {n}
->>>>>>> 0eba7fa1
 
 /-- A `C^n` diffeomorphism is a local diffeomorphism. -/
 lemma Diffeomorph.isLocalDiffeomorph (Φ : M ≃ₘ^n⟮I, J⟯ N) : IsLocalDiffeomorph I J n Φ :=
@@ -164,11 +157,7 @@
     exact Φ.toLocalHomeomorph.map_source hxU
 
 lemma LocalDiffeomorph.image_coe {f : M → N} (hf : IsLocalDiffeomorph I J n f) :
-<<<<<<< HEAD
-    (LocalDiffeomorph.image I J n hf).1 = range f := rfl
-=======
     (LocalDiffeomorph.image I J hf).1 = range f := rfl
->>>>>>> 0eba7fa1
 
 section helper -- FIXME: move to Algebra.Module.Basic
 variable {R : Type*} [Ring R]
@@ -191,23 +180,14 @@
 end helper
 
 section Differential
-<<<<<<< HEAD
-variable {I J n}
-=======
 variable {I J} {f : M → N} {x : M} (hn : 1 ≤ n)
->>>>>>> 0eba7fa1
 variable [SmoothManifoldWithCorners I M] [SmoothManifoldWithCorners J N]
 
 /-- If `f` is a `C^n` local diffeomorphism at `x`, for `n ≥ 1`,
   the differential `df_x` is a linear equivalence. -/
 noncomputable def LocalDiffeomorphAt.mfderiv_toContinuousLinearEquiv
     (hf : IsLocalDiffeomorphAt I J n f x) (hn : 1 ≤ n) :
-<<<<<<< HEAD
-    ContinuousLinearEquiv (RingHom.id 𝕜) (TangentSpace I x) (TangentSpace J (f x)) :=
-  by
-=======
     ContinuousLinearEquiv (RingHom.id 𝕜) (TangentSpace I x) (TangentSpace J (f x)) := by
->>>>>>> 0eba7fa1
   choose Φ hyp using hf
   rcases hyp with ⟨hxU, heq⟩
   let A := mfderiv I J f x
@@ -274,22 +254,13 @@
 
 variable (x) in
 /-- If `f` is a `C^n` local diffeomorphism (`n ≥ 1`), each differential is a linear equivalence. -/
-<<<<<<< HEAD
-noncomputable def LocalDiffeomorph.mfderiv_toContinuousLinearEquiv (hf : IsLocalDiffeomorph I J n f)
-    (hn : 1 ≤ n) : ContinuousLinearEquiv (RingHom.id 𝕜) (TangentSpace I x) (TangentSpace J (f x)) :=
-=======
 noncomputable def LocalDiffeomorph.mfderiv_toContinuousLinearEquiv (hf : IsLocalDiffeomorph I J n f) :
     ContinuousLinearEquiv (RingHom.id 𝕜) (TangentSpace I x) (TangentSpace J (f x)) :=
->>>>>>> 0eba7fa1
   LocalDiffeomorphAt.mfderiv_toContinuousLinearEquiv (hf x) hn
 
 variable (x) in
 lemma LocalDiffeomorph.mfderiv_toContinuousLinearEquiv_coe (hf : IsLocalDiffeomorph I J n f):
-<<<<<<< HEAD
-    LocalDiffeomorph.mfderiv_toContinuousLinearEquiv x hf hn = mfderiv I J f x := by
-=======
     LocalDiffeomorph.mfderiv_toContinuousLinearEquiv x hn hf = mfderiv I J f x := by
->>>>>>> 0eba7fa1
   let r := LocalDiffeomorphAt.mfderiv_toContinuousLinearEquiv_coe hn (hf x)
   have : (LocalDiffeomorphAt.mfderiv_toContinuousLinearEquiv (hf x) hn) =
     (LocalDiffeomorph.mfderiv_toContinuousLinearEquiv x hn hf) :=
@@ -389,6 +360,8 @@
     continuous_invFun := sorry
   }
 
+variable (n)
+
 /-- If `M` has no boundary, every extended chart is a local diffeomorphism
 between its source and target. -/
 -- TODO: this holds for every interior point x --> this requires showing the interior is open
