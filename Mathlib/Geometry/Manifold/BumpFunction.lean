--- conflicted
+++ resolved
@@ -141,11 +141,7 @@
   · refine subset_inter (subset_inter (hsf.trans ball_subset_closedBall) ?_) ?_
     · rintro _ ⟨x, -, rfl⟩; exact mem_range_self _
     · rw [(extChartAt I c).image_eq_target_inter_inv_preimage hse]
-<<<<<<< HEAD
-      exact inter_subset_right _ _
-=======
       exact inter_subset_right
->>>>>>> d97a437a
   · refine Subset.trans (inter_subset_inter_left _ f.closedBall_subset) ?_
     rw [(extChartAt I c).image_eq_target_inter_inv_preimage hse]
 #align smooth_bump_function.image_eq_inter_preimage_of_subset_support SmoothBumpFunction.image_eq_inter_preimage_of_subset_support
