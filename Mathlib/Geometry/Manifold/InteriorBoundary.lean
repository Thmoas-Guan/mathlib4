--- conflicted
+++ resolved
@@ -136,11 +136,7 @@
 instance BoundarylessManifold.of_empty [IsEmpty M] : BoundarylessManifold I M where
   isInteriorPoint' x := (IsEmpty.false x).elim
 
-<<<<<<< HEAD
 lemma _root_.BoundarylessManifold.isInteriorPoint {x : M} [BoundarylessManifold I M] :
-=======
-lemma _root_.BoundarylessManifold.isInteriorPoint {x : M} :
->>>>>>> e8679e49
     IsInteriorPoint I x := BoundarylessManifold.isInteriorPoint' x
 
 /-- If `I` is boundaryless, `M` has full interior. -/
@@ -154,7 +150,6 @@
 instance [BoundarylessManifold I M] : IsEmpty (I.boundary M) :=
   isEmpty_coe_sort.mpr (Boundaryless.boundary_eq_empty I)
 
-<<<<<<< HEAD
 /-- Manifolds with empty boundary are boundaryless. -/
 lemma Boundaryless.of_boundary_eq_empty (h : I.boundary M = ∅) : BoundarylessManifold I M where
   isInteriorPoint' x := by
@@ -163,8 +158,9 @@
     rw [h]
     trivial
 
-=======
->>>>>>> e8679e49
+instance [BoundarylessManifold I M] : IsEmpty (I.boundary M) :=
+  isEmpty_coe_sort.mpr (Boundaryless.boundary_eq_empty I)
+
 end BoundarylessManifold
 
 /-! Interior and boundary of the product of two manifolds. -/
