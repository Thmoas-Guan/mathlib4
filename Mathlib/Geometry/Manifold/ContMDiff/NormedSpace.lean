--- conflicted
+++ resolved
@@ -167,12 +167,6 @@
       (fun y ↦ (f y).postcomp F₁ : M → (F₁ →L[𝕜] F₂) →L[𝕜] (F₁ →L[𝕜] F₃)) := fun x ↦
   (hf x).clm_postcomp
 
-<<<<<<< HEAD
--- Now make `M` a smooth manifold.
-variable [SmoothManifoldWithCorners I M]
-
-=======
->>>>>>> 7f113fae
 theorem ContMDiffWithinAt.clm_comp {g : M → F₁ →L[𝕜] F₃} {f : M → F₂ →L[𝕜] F₁} {s : Set M} {x : M}
     (hg : ContMDiffWithinAt I 𝓘(𝕜, F₁ →L[𝕜] F₃) n g s x)
     (hf : ContMDiffWithinAt I 𝓘(𝕜, F₂ →L[𝕜] F₁) n f s x) :
@@ -198,11 +192,7 @@
     (hg : ContMDiffWithinAt I 𝓘(𝕜, F₁ →L[𝕜] F₂) n g s x)
     (hf : ContMDiffWithinAt I 𝓘(𝕜, F₁) n f s x) :
     ContMDiffWithinAt I 𝓘(𝕜, F₂) n (fun x => g x (f x)) s x :=
-<<<<<<< HEAD
-  ContDiffWithinAt.comp_contMDiffWithinAt
-=======
   ContDiffWithinAt.comp_contMDiffWithinAt (t := univ)
->>>>>>> 7f113fae
     (g := fun x : (F₁ →L[𝕜] F₂) × F₁ => x.1 x.2)
     (by apply ContDiff.contDiffAt; exact contDiff_fst.clm_apply contDiff_snd) (hg.prod_mk_space hf)
     (by simp_rw [preimage_univ, subset_univ])
