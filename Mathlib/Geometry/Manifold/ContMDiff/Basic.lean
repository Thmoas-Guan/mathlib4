/-
Copyright (c) 2020 Sébastien Gouëzel. All rights reserved.
Released under Apache 2.0 license as described in the file LICENSE.
Authors: Sébastien Gouëzel, Floris van Doorn
-/
import Mathlib.Geometry.Manifold.ContMDiff.Defs

/-!
## Basic properties of smooth functions between manifolds

In this file, we show that standard operations on smooth maps between smooth manifolds are smooth:
* `ContMDiffOn.comp` gives the invariance of the `Cⁿ` property under composition
* `contMDiff_id` gives the smoothness of the identity
* `contMDiff_const` gives the smoothness of constant functions
* `contMDiff_inclusion` shows that the inclusion between open sets of a topological space is smooth
* `contMDiff_openEmbedding` shows that if `M` has a `ChartedSpace` structure induced by an open
embedding `e : M → H`, then `e` is smooth.

## Tags
chain rule, manifolds, higher derivative

-/
open Set Filter Function

open scoped Topology Manifold

variable {𝕜 : Type*} [NontriviallyNormedField 𝕜]
  -- declare a smooth manifold `M` over the pair `(E, H)`.
  {E : Type*}
  [NormedAddCommGroup E] [NormedSpace 𝕜 E] {H : Type*} [TopologicalSpace H]
  (I : ModelWithCorners 𝕜 E H) {M : Type*} [TopologicalSpace M] [ChartedSpace H M]
  [SmoothManifoldWithCorners I M]
  -- declare a smooth manifold `M'` over the pair `(E', H')`.
  {E' : Type*}
  [NormedAddCommGroup E'] [NormedSpace 𝕜 E'] {H' : Type*} [TopologicalSpace H']
  (I' : ModelWithCorners 𝕜 E' H') {M' : Type*} [TopologicalSpace M'] [ChartedSpace H' M']
  [SmoothManifoldWithCorners I' M']
  -- declare a manifold `M''` over the pair `(E'', H'')`.
  {E'' : Type*}
  [NormedAddCommGroup E''] [NormedSpace 𝕜 E''] {H'' : Type*} [TopologicalSpace H'']
  {I'' : ModelWithCorners 𝕜 E'' H''} {M'' : Type*} [TopologicalSpace M''] [ChartedSpace H'' M'']
  -- declare functions, sets, points and smoothness indices
  {e : PartialHomeomorph M H}
  {e' : PartialHomeomorph M' H'} {f f₁ : M → M'} {s s₁ t : Set M} {x : M} {m n : ℕ∞}
variable {I I'}

/-! ### Smoothness of the composition of smooth functions between manifolds -/

section Composition

/-- The composition of `C^n` functions within domains at points is `C^n`. -/
theorem ContMDiffWithinAt.comp {t : Set M'} {g : M' → M''} (x : M)
    (hg : ContMDiffWithinAt I' I'' n g t (f x)) (hf : ContMDiffWithinAt I I' n f s x)
    (st : MapsTo f s t) : ContMDiffWithinAt I I'' n (g ∘ f) s x := by
  rw [contMDiffWithinAt_iff] at hg hf ⊢
  refine ⟨hg.1.comp hf.1 st, ?_⟩
  set e := extChartAt I x
  set e' := extChartAt I' (f x)
  have : e' (f x) = (writtenInExtChartAt I I' x f) (e x) := by simp only [e, e', mfld_simps]
  rw [this] at hg
  have A : ∀ᶠ y in 𝓝[e.symm ⁻¹' s ∩ range I] e x, f (e.symm y) ∈ t ∧ f (e.symm y) ∈ e'.source := by
    simp only [e, ← map_extChartAt_nhdsWithin, eventually_map]
    filter_upwards [hf.1.tendsto (extChartAt_source_mem_nhds I' (f x)),
      inter_mem_nhdsWithin s (extChartAt_source_mem_nhds I x)]
    rintro x' (hfx' : f x' ∈ e'.source) ⟨hx's, hx'⟩
    simp only [e.map_source hx', true_and_iff, e.left_inv hx', st hx's, *]
<<<<<<< HEAD
  refine ((hg.2.comp _ (hf.2.mono (inter_subset_right _ _)) (inter_subset_left _ _)).mono_of_mem
=======
  refine ((hg.2.comp _ (hf.2.mono inter_subset_right) inter_subset_left).mono_of_mem
>>>>>>> d97a437a
    (inter_mem ?_ self_mem_nhdsWithin)).congr_of_eventuallyEq ?_ ?_
  · filter_upwards [A]
    rintro x' ⟨ht, hfx'⟩
    simp only [*, mem_preimage, writtenInExtChartAt, (· ∘ ·), mem_inter_iff, e'.left_inv,
      true_and_iff]
    exact mem_range_self _
  · filter_upwards [A]
    rintro x' ⟨-, hfx'⟩
    simp only [*, (· ∘ ·), writtenInExtChartAt, e'.left_inv]
  · simp only [e, e', writtenInExtChartAt, (· ∘ ·), mem_extChartAt_source, e.left_inv, e'.left_inv]
#align cont_mdiff_within_at.comp ContMDiffWithinAt.comp

/-- See note [comp_of_eq lemmas] -/
theorem ContMDiffWithinAt.comp_of_eq {t : Set M'} {g : M' → M''} {x : M} {y : M'}
    (hg : ContMDiffWithinAt I' I'' n g t y) (hf : ContMDiffWithinAt I I' n f s x)
    (st : MapsTo f s t) (hx : f x = y) : ContMDiffWithinAt I I'' n (g ∘ f) s x := by
  subst hx; exact hg.comp x hf st
#align cont_mdiff_within_at.comp_of_eq ContMDiffWithinAt.comp_of_eq

/-- The composition of `C^∞` functions within domains at points is `C^∞`. -/
nonrec theorem SmoothWithinAt.comp {t : Set M'} {g : M' → M''} (x : M)
    (hg : SmoothWithinAt I' I'' g t (f x)) (hf : SmoothWithinAt I I' f s x) (st : MapsTo f s t) :
    SmoothWithinAt I I'' (g ∘ f) s x :=
  hg.comp x hf st
#align smooth_within_at.comp SmoothWithinAt.comp

/-- The composition of `C^n` functions on domains is `C^n`. -/
theorem ContMDiffOn.comp {t : Set M'} {g : M' → M''} (hg : ContMDiffOn I' I'' n g t)
    (hf : ContMDiffOn I I' n f s) (st : s ⊆ f ⁻¹' t) : ContMDiffOn I I'' n (g ∘ f) s := fun x hx =>
  (hg _ (st hx)).comp x (hf x hx) st
#align cont_mdiff_on.comp ContMDiffOn.comp

/-- The composition of `C^∞` functions on domains is `C^∞`. -/
nonrec theorem SmoothOn.comp {t : Set M'} {g : M' → M''} (hg : SmoothOn I' I'' g t)
    (hf : SmoothOn I I' f s) (st : s ⊆ f ⁻¹' t) : SmoothOn I I'' (g ∘ f) s :=
  hg.comp hf st
#align smooth_on.comp SmoothOn.comp

/-- The composition of `C^n` functions on domains is `C^n`. -/
theorem ContMDiffOn.comp' {t : Set M'} {g : M' → M''} (hg : ContMDiffOn I' I'' n g t)
    (hf : ContMDiffOn I I' n f s) : ContMDiffOn I I'' n (g ∘ f) (s ∩ f ⁻¹' t) :=
  hg.comp (hf.mono inter_subset_left) inter_subset_right
#align cont_mdiff_on.comp' ContMDiffOn.comp'

/-- The composition of `C^∞` functions is `C^∞`. -/
nonrec theorem SmoothOn.comp' {t : Set M'} {g : M' → M''} (hg : SmoothOn I' I'' g t)
    (hf : SmoothOn I I' f s) : SmoothOn I I'' (g ∘ f) (s ∩ f ⁻¹' t) :=
  hg.comp' hf
#align smooth_on.comp' SmoothOn.comp'

/-- The composition of `C^n` functions is `C^n`. -/
theorem ContMDiff.comp {g : M' → M''} (hg : ContMDiff I' I'' n g) (hf : ContMDiff I I' n f) :
    ContMDiff I I'' n (g ∘ f) := by
  rw [← contMDiffOn_univ] at hf hg ⊢
  exact hg.comp hf subset_preimage_univ
#align cont_mdiff.comp ContMDiff.comp

/-- The composition of `C^∞` functions is `C^∞`. -/
nonrec theorem Smooth.comp {g : M' → M''} (hg : Smooth I' I'' g) (hf : Smooth I I' f) :
    Smooth I I'' (g ∘ f) :=
  hg.comp hf
#align smooth.comp Smooth.comp

/-- The composition of `C^n` functions within domains at points is `C^n`. -/
theorem ContMDiffWithinAt.comp' {t : Set M'} {g : M' → M''} (x : M)
    (hg : ContMDiffWithinAt I' I'' n g t (f x)) (hf : ContMDiffWithinAt I I' n f s x) :
    ContMDiffWithinAt I I'' n (g ∘ f) (s ∩ f ⁻¹' t) x :=
  hg.comp x (hf.mono inter_subset_left) inter_subset_right
#align cont_mdiff_within_at.comp' ContMDiffWithinAt.comp'

/-- The composition of `C^∞` functions within domains at points is `C^∞`. -/
nonrec theorem SmoothWithinAt.comp' {t : Set M'} {g : M' → M''} (x : M)
    (hg : SmoothWithinAt I' I'' g t (f x)) (hf : SmoothWithinAt I I' f s x) :
    SmoothWithinAt I I'' (g ∘ f) (s ∩ f ⁻¹' t) x :=
  hg.comp' x hf
#align smooth_within_at.comp' SmoothWithinAt.comp'

/-- `g ∘ f` is `C^n` within `s` at `x` if `g` is `C^n` at `f x` and
`f` is `C^n` within `s` at `x`. -/
theorem ContMDiffAt.comp_contMDiffWithinAt {g : M' → M''} (x : M)
    (hg : ContMDiffAt I' I'' n g (f x)) (hf : ContMDiffWithinAt I I' n f s x) :
    ContMDiffWithinAt I I'' n (g ∘ f) s x :=
  hg.comp x hf (mapsTo_univ _ _)
#align cont_mdiff_at.comp_cont_mdiff_within_at ContMDiffAt.comp_contMDiffWithinAt

/-- `g ∘ f` is `C^∞` within `s` at `x` if `g` is `C^∞` at `f x` and
`f` is `C^∞` within `s` at `x`. -/
theorem SmoothAt.comp_smoothWithinAt {g : M' → M''} (x : M) (hg : SmoothAt I' I'' g (f x))
    (hf : SmoothWithinAt I I' f s x) : SmoothWithinAt I I'' (g ∘ f) s x :=
  hg.comp_contMDiffWithinAt x hf
#align smooth_at.comp_smooth_within_at SmoothAt.comp_smoothWithinAt

/-- The composition of `C^n` functions at points is `C^n`. -/
nonrec theorem ContMDiffAt.comp {g : M' → M''} (x : M) (hg : ContMDiffAt I' I'' n g (f x))
    (hf : ContMDiffAt I I' n f x) : ContMDiffAt I I'' n (g ∘ f) x :=
  hg.comp x hf (mapsTo_univ _ _)
#align cont_mdiff_at.comp ContMDiffAt.comp

/-- See note [comp_of_eq lemmas] -/
theorem ContMDiffAt.comp_of_eq {g : M' → M''} {x : M} {y : M'} (hg : ContMDiffAt I' I'' n g y)
    (hf : ContMDiffAt I I' n f x) (hx : f x = y) : ContMDiffAt I I'' n (g ∘ f) x := by
  subst hx; exact hg.comp x hf
#align cont_mdiff_at.comp_of_eq ContMDiffAt.comp_of_eq

/-- The composition of `C^∞` functions at points is `C^∞`. -/
nonrec theorem SmoothAt.comp {g : M' → M''} (x : M) (hg : SmoothAt I' I'' g (f x))
    (hf : SmoothAt I I' f x) : SmoothAt I I'' (g ∘ f) x :=
  hg.comp x hf
#align smooth_at.comp SmoothAt.comp

theorem ContMDiff.comp_contMDiffOn {f : M → M'} {g : M' → M''} {s : Set M}
    (hg : ContMDiff I' I'' n g) (hf : ContMDiffOn I I' n f s) : ContMDiffOn I I'' n (g ∘ f) s :=
  hg.contMDiffOn.comp hf Set.subset_preimage_univ
#align cont_mdiff.comp_cont_mdiff_on ContMDiff.comp_contMDiffOn

theorem Smooth.comp_smoothOn {f : M → M'} {g : M' → M''} {s : Set M} (hg : Smooth I' I'' g)
    (hf : SmoothOn I I' f s) : SmoothOn I I'' (g ∘ f) s :=
  hg.smoothOn.comp hf Set.subset_preimage_univ
#align smooth.comp_smooth_on Smooth.comp_smoothOn

theorem ContMDiffOn.comp_contMDiff {t : Set M'} {g : M' → M''} (hg : ContMDiffOn I' I'' n g t)
    (hf : ContMDiff I I' n f) (ht : ∀ x, f x ∈ t) : ContMDiff I I'' n (g ∘ f) :=
  contMDiffOn_univ.mp <| hg.comp hf.contMDiffOn fun x _ => ht x
#align cont_mdiff_on.comp_cont_mdiff ContMDiffOn.comp_contMDiff

theorem SmoothOn.comp_smooth {t : Set M'} {g : M' → M''} (hg : SmoothOn I' I'' g t)
    (hf : Smooth I I' f) (ht : ∀ x, f x ∈ t) : Smooth I I'' (g ∘ f) :=
  hg.comp_contMDiff hf ht
#align smooth_on.comp_smooth SmoothOn.comp_smooth

end Composition

/-! ### The identity is smooth -/

section id

theorem contMDiff_id : ContMDiff I I n (id : M → M) :=
  ContMDiff.of_le
    ((contDiffWithinAt_localInvariantProp I I ∞).liftProp_id (contDiffWithinAtProp_id I)) le_top
#align cont_mdiff_id contMDiff_id

theorem smooth_id : Smooth I I (id : M → M) :=
  contMDiff_id
#align smooth_id smooth_id

theorem contMDiffOn_id : ContMDiffOn I I n (id : M → M) s :=
  contMDiff_id.contMDiffOn
#align cont_mdiff_on_id contMDiffOn_id

theorem smoothOn_id : SmoothOn I I (id : M → M) s :=
  contMDiffOn_id
#align smooth_on_id smoothOn_id

theorem contMDiffAt_id : ContMDiffAt I I n (id : M → M) x :=
  contMDiff_id.contMDiffAt
#align cont_mdiff_at_id contMDiffAt_id

theorem smoothAt_id : SmoothAt I I (id : M → M) x :=
  contMDiffAt_id
#align smooth_at_id smoothAt_id

theorem contMDiffWithinAt_id : ContMDiffWithinAt I I n (id : M → M) s x :=
  contMDiffAt_id.contMDiffWithinAt
#align cont_mdiff_within_at_id contMDiffWithinAt_id

theorem smoothWithinAt_id : SmoothWithinAt I I (id : M → M) s x :=
  contMDiffWithinAt_id
#align smooth_within_at_id smoothWithinAt_id

end id

/-! ### Constants are smooth -/

section id
variable {c : M'}

theorem contMDiff_const : ContMDiff I I' n fun _ : M => c := by
  intro x
  refine ⟨continuousWithinAt_const, ?_⟩
  simp only [ContDiffWithinAtProp, (· ∘ ·)]
  exact contDiffWithinAt_const
#align cont_mdiff_const contMDiff_const

@[to_additive]
theorem contMDiff_one [One M'] : ContMDiff I I' n (1 : M → M') := by
  simp only [Pi.one_def, contMDiff_const]
#align cont_mdiff_one contMDiff_one
#align cont_mdiff_zero contMDiff_zero

theorem smooth_const : Smooth I I' fun _ : M => c :=
  contMDiff_const
#align smooth_const smooth_const

@[to_additive]
theorem smooth_one [One M'] : Smooth I I' (1 : M → M') := by simp only [Pi.one_def, smooth_const]
#align smooth_one smooth_one
#align smooth_zero smooth_zero

theorem contMDiffOn_const : ContMDiffOn I I' n (fun _ : M => c) s :=
  contMDiff_const.contMDiffOn
#align cont_mdiff_on_const contMDiffOn_const

@[to_additive]
theorem contMDiffOn_one [One M'] : ContMDiffOn I I' n (1 : M → M') s :=
  contMDiff_one.contMDiffOn
#align cont_mdiff_on_one contMDiffOn_one
#align cont_mdiff_on_zero contMDiffOn_zero

theorem smoothOn_const : SmoothOn I I' (fun _ : M => c) s :=
  contMDiffOn_const
#align smooth_on_const smoothOn_const

@[to_additive]
theorem smoothOn_one [One M'] : SmoothOn I I' (1 : M → M') s :=
  contMDiffOn_one
#align smooth_on_one smoothOn_one
#align smooth_on_zero smoothOn_zero

theorem contMDiffAt_const : ContMDiffAt I I' n (fun _ : M => c) x :=
  contMDiff_const.contMDiffAt
#align cont_mdiff_at_const contMDiffAt_const

@[to_additive]
theorem contMDiffAt_one [One M'] : ContMDiffAt I I' n (1 : M → M') x :=
  contMDiff_one.contMDiffAt
#align cont_mdiff_at_one contMDiffAt_one
#align cont_mdiff_at_zero contMDiffAt_zero

theorem smoothAt_const : SmoothAt I I' (fun _ : M => c) x :=
  contMDiffAt_const
#align smooth_at_const smoothAt_const

@[to_additive]
theorem smoothAt_one [One M'] : SmoothAt I I' (1 : M → M') x :=
  contMDiffAt_one
#align smooth_at_one smoothAt_one
#align smooth_at_zero smoothAt_zero

theorem contMDiffWithinAt_const : ContMDiffWithinAt I I' n (fun _ : M => c) s x :=
  contMDiffAt_const.contMDiffWithinAt
#align cont_mdiff_within_at_const contMDiffWithinAt_const

@[to_additive]
theorem contMDiffWithinAt_one [One M'] : ContMDiffWithinAt I I' n (1 : M → M') s x :=
  contMDiffAt_const.contMDiffWithinAt
#align cont_mdiff_within_at_one contMDiffWithinAt_one
#align cont_mdiff_within_at_zero contMDiffWithinAt_zero

theorem smoothWithinAt_const : SmoothWithinAt I I' (fun _ : M => c) s x :=
  contMDiffWithinAt_const
#align smooth_within_at_const smoothWithinAt_const

@[to_additive]
theorem smoothWithinAt_one [One M'] : SmoothWithinAt I I' (1 : M → M') s x :=
  contMDiffWithinAt_one
#align smooth_within_at_one smoothWithinAt_one
#align smooth_within_at_zero smoothWithinAt_zero

end id

/-- `f` is continuously differentiable if it is cont. differentiable at
each `x ∈ mulTSupport f`. -/
@[to_additive "`f` is continuously differentiable if it is continuously
differentiable at each `x ∈ tsupport f`."]
theorem contMDiff_of_mulTSupport [One M'] {f : M → M'}
    (hf : ∀ x ∈ mulTSupport f, ContMDiffAt I I' n f x) : ContMDiff I I' n f := by
  intro x
  by_cases hx : x ∈ mulTSupport f
  · exact hf x hx
  · exact ContMDiffAt.congr_of_eventuallyEq contMDiffAt_const
      (not_mem_mulTSupport_iff_eventuallyEq.1 hx)
#align cont_mdiff_of_support contMDiff_of_tsupport

@[deprecated (since := "2024-01-15")] alias contMDiff_of_support := contMDiff_of_tsupport

@[to_additive contMDiffWithinAt_of_not_mem]
theorem contMDiffWithinAt_of_not_mem_mulTSupport {f : M → M'} [One M'] {x : M}
    (hx : x ∉ mulTSupport f) (n : ℕ∞) (s : Set M) : ContMDiffWithinAt I I' n f s x := by
  apply contMDiffWithinAt_const.congr_of_eventuallyEq
    (eventually_nhdsWithin_of_eventually_nhds <| not_mem_mulTSupport_iff_eventuallyEq.mp hx)
    (image_eq_one_of_nmem_mulTSupport hx)

/-- `f` is continuously differentiable at each point outside of its `mulTSupport`. -/
@[to_additive contMDiffAt_of_not_mem]
theorem contMDiffAt_of_not_mem_mulTSupport {f : M → M'} [One M'] {x : M}
    (hx : x ∉ mulTSupport f) (n : ℕ∞) : ContMDiffAt I I' n f x :=
  contMDiffWithinAt_of_not_mem_mulTSupport hx n univ


/-! ### The inclusion map from one open set to another is smooth -/

section Inclusion

open TopologicalSpace

theorem contMdiffAt_subtype_iff {n : ℕ∞} {U : Opens M} {f : M → M'} {x : U} :
    ContMDiffAt I I' n (fun x : U ↦ f x) x ↔ ContMDiffAt I I' n f x :=
  ((contDiffWithinAt_localInvariantProp I I' n).liftPropAt_iff_comp_subtype_val _ _).symm

theorem contMDiff_subtype_val {n : ℕ∞} {U : Opens M} : ContMDiff I I n (Subtype.val : U → M) :=
  fun _ ↦ contMdiffAt_subtype_iff.mpr contMDiffAt_id

@[to_additive]
theorem ContMDiff.extend_one [T2Space M] [One M'] {n : ℕ∞} {U : Opens M} {f : U → M'}
    (supp : HasCompactMulSupport f) (diff : ContMDiff I I' n f) :
    ContMDiff I I' n (Subtype.val.extend f 1) := fun x ↦ by
  refine contMDiff_of_mulTSupport (fun x h ↦ ?_) _
  lift x to U using Subtype.coe_image_subset _ _
    (supp.mulTSupport_extend_one_subset continuous_subtype_val h)
  rw [← contMdiffAt_subtype_iff, ← comp_def, extend_comp Subtype.val_injective]
  exact diff.contMDiffAt

theorem contMDiff_inclusion {n : ℕ∞} {U V : Opens M} (h : U ≤ V) :
    ContMDiff I I n (Set.inclusion h : U → V) := by
  rintro ⟨x, hx : x ∈ U⟩
  apply (contDiffWithinAt_localInvariantProp I I n).liftProp_inclusion
  intro y
  dsimp only [ContDiffWithinAtProp, id_comp, preimage_univ]
  rw [Set.univ_inter]
  exact contDiffWithinAt_id.congr I.rightInvOn (congr_arg I (I.left_inv y))
#align cont_mdiff_inclusion contMDiff_inclusion

theorem smooth_subtype_iff {U : Opens M} {f : M → M'} {x : U} :
    SmoothAt I I' (fun x : U ↦ f x) x ↔ SmoothAt I I' f x := contMdiffAt_subtype_iff

theorem smooth_subtype_val {U : Opens M} : Smooth I I (Subtype.val : U → M) := contMDiff_subtype_val

@[to_additive]
theorem Smooth.extend_one [T2Space M] [One M'] {U : Opens M} {f : U → M'}
    (supp : HasCompactMulSupport f) (diff : Smooth I I' f) : Smooth I I' (Subtype.val.extend f 1) :=
  ContMDiff.extend_one supp diff

theorem smooth_inclusion {U V : Opens M} (h : U ≤ V) : Smooth I I (Set.inclusion h : U → V) :=
  contMDiff_inclusion h
#align smooth_inclusion smooth_inclusion

end Inclusion

/-! ### Open embeddings and their inverses are smooth -/

section

variable (I)
  [Nonempty M] {e : M → H} (h : OpenEmbedding e)
  [Nonempty M'] {e' : M' → H'} (h' : OpenEmbedding e')
  {n : WithTop ℕ}

/-- If the `ChartedSpace` structure on a manifold `M` is given by an open embedding `e : M → H`,
then `e` is smooth. -/
lemma contMDiff_openEmbedding :
    haveI := h.singletonChartedSpace; ContMDiff I I n e := by
  haveI := h.singleton_smoothManifoldWithCorners I
  rw [@contMDiff_iff _ _ _ _ _ _ _ _ _ _ h.singletonChartedSpace]
  use h.continuous
  intros x y
  -- show the function is actually the identity on the range of I ∘ e
  apply contDiffOn_id.congr
  intros z hz
  -- factorise into the chart `e` and the model `id`
  simp only [mfld_simps]
  rw [h.toPartialHomeomorph_right_inv]
  · rw [I.right_inv]
    apply mem_of_subset_of_mem _ hz.1
    exact haveI := h.singletonChartedSpace; extChartAt_target_subset_range I x
  · -- `hz` implies that `z ∈ range (I ∘ e)`
    have := hz.1
    rw [@extChartAt_target _ _ _ _ _ _ _ _ _ _ h.singletonChartedSpace] at this
    have := this.1
    rw [mem_preimage, PartialHomeomorph.singletonChartedSpace_chartAt_eq,
      h.toPartialHomeomorph_target] at this
    exact this

variable {I}
/-- If the `ChartedSpace` structure on a manifold `M` is given by an open embedding `e : M → H`,
then the inverse of `e` is smooth. -/
lemma contMDiffOn_openEmbedding_symm :
    haveI := h.singletonChartedSpace; ContMDiffOn I I
      n (OpenEmbedding.toPartialHomeomorph e h).symm (range e) := by
  haveI := h.singleton_smoothManifoldWithCorners I
  rw [@contMDiffOn_iff _ _ _ _ _ _ _ _ _ _ _ _ _ _ _ _ _ _ _ _ h.singletonChartedSpace]
  constructor
  · rw [← h.toPartialHomeomorph_target]
    exact (h.toPartialHomeomorph e).continuousOn_symm
  · intros z hz
    -- show the function is actually the identity on the range of I ∘ e
    apply contDiffOn_id.congr
    intros z hz
    -- factorise into the chart `e` and the model `id`
    simp only [mfld_simps]
    have : I.symm z ∈ range e := by
      rw [ModelWithCorners.symm, ← mem_preimage]
      exact hz.2.1
    rw [h.toPartialHomeomorph_right_inv e this]
    apply I.right_inv
    exact mem_of_subset_of_mem (extChartAt_target_subset_range _ _) hz.1

/-- Let `M'` be a manifold whose chart structure is given by an open embedding `e'` into its model
space `H'`. Then the smoothness of `e' ∘ f : M → H'` implies the smoothness of `f`.

This is useful, for example, when `e' ∘ f = g ∘ e` for smooth maps `e : M → X` and `g : X → H'`. -/
lemma ContMDiff.of_comp_openEmbedding {f : M → M'} (hf : ContMDiff I I' n (e' ∘ f)) :
    haveI := h'.singletonChartedSpace; ContMDiff I I' n f := by
  have : f = (h'.toPartialHomeomorph e').symm ∘ e' ∘ f := by
    ext
    rw [Function.comp_apply, Function.comp_apply, OpenEmbedding.toPartialHomeomorph_left_inv]
  rw [this]
  apply @ContMDiffOn.comp_contMDiff _ _ _ _ _ _ _ _ _ _ _ _ _ _ _ _ _ _ _ _ _ _ _ _ _ _ _ _
    h'.singletonChartedSpace _ _ (range e') _ (contMDiffOn_openEmbedding_symm h') hf
  simp

end<|MERGE_RESOLUTION|>--- conflicted
+++ resolved
@@ -64,11 +64,7 @@
       inter_mem_nhdsWithin s (extChartAt_source_mem_nhds I x)]
     rintro x' (hfx' : f x' ∈ e'.source) ⟨hx's, hx'⟩
     simp only [e.map_source hx', true_and_iff, e.left_inv hx', st hx's, *]
-<<<<<<< HEAD
-  refine ((hg.2.comp _ (hf.2.mono (inter_subset_right _ _)) (inter_subset_left _ _)).mono_of_mem
-=======
   refine ((hg.2.comp _ (hf.2.mono inter_subset_right) inter_subset_left).mono_of_mem
->>>>>>> d97a437a
     (inter_mem ?_ self_mem_nhdsWithin)).congr_of_eventuallyEq ?_ ?_
   · filter_upwards [A]
     rintro x' ⟨ht, hfx'⟩
