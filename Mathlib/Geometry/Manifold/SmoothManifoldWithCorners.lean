--- conflicted
+++ resolved
@@ -1029,12 +1029,7 @@
 
 /-- The preferred extended chart on a manifold with corners around a point `x`, from a neighborhood
 of `x` to the model vector space. -/
-<<<<<<< HEAD
-def extChartAt (x : M) : LocalEquiv M E :=
-=======
-@[simp, mfld_simps]
 def extChartAt (x : M) : PartialEquiv M E :=
->>>>>>> 926984ff
   (chartAt H x).extend I
 
 theorem extChartAt_coe (x : M) : ⇑(extChartAt I x) = I ∘ chartAt H x :=
@@ -1049,20 +1044,12 @@
 theorem isOpen_extChartAt_source (x : M) : IsOpen (extChartAt I x).source :=
   isOpen_extend_source _ _
 
-<<<<<<< HEAD
-@[simp, mfld_simps]
-theorem mem_extChartAt_source : x ∈ (extChartAt I x).source := by
-=======
+@[simp, mfld_simps]
 theorem mem_extChartAt_source (x : M) : x ∈ (extChartAt I x).source := by
->>>>>>> 926984ff
   simp only [extChartAt_source, mem_chart_source]
 
-<<<<<<< HEAD
-@[simp, mfld_simps]
-theorem mem_extChartAt_target : extChartAt I x x ∈ (extChartAt I x).target :=
-=======
+@[simp, mfld_simps]
 theorem mem_extChartAt_target (x : M) : extChartAt I x x ∈ (extChartAt I x).target :=
->>>>>>> 926984ff
   (extChartAt I x).map_source <| mem_extChartAt_source _ _
 
 theorem extChartAt_target (x : M) :
@@ -1150,14 +1137,8 @@
     (m : y ∈ (extChartAt I x).target) : (extChartAt I x).target ∈ 𝓝 y :=
   (isOpen_extChartAt_target I x).mem_nhds m
 
-<<<<<<< HEAD
-theorem extChartAt_target_subset_range : (extChartAt I x).target ⊆ range I := by
+theorem extChartAt_target_subset_range (x : M) : (extChartAt I x).target ⊆ range I := by
   simp only [extChartAt, mfld_simps]
-#align ext_chart_at_target_subset_range extChartAt_target_subset_range
-=======
-theorem extChartAt_target_subset_range (x : M) : (extChartAt I x).target ⊆ range I := by
-  simp only [mfld_simps]
->>>>>>> 926984ff
 
 theorem nhdsWithin_extChartAt_target_eq' {x y : M} (hy : y ∈ (extChartAt I x).source) :
     𝓝[(extChartAt I x).target] extChartAt I x y = 𝓝[range I] extChartAt I x y :=
@@ -1318,17 +1299,10 @@
   rfl
 
 /-- In the case of the manifold structure on a vector space, the extended charts are just the
-<<<<<<< HEAD
-identity.-/
-@[simp, mfld_simps]
-theorem extChartAt_model_space_eq_id (x : E) : extChartAt 𝓘(𝕜, E) x = LocalEquiv.refl E := by
+identity. -/
+@[simp, mfld_simps]
+theorem extChartAt_model_space_eq_id (x : E) : extChartAt 𝓘(𝕜, E) x = PartialEquiv.refl E := by
   simp only [mfld_simps, extChartAt]
-#align ext_chart_at_model_space_eq_id extChartAt_model_space_eq_id
-=======
-identity. -/
-theorem extChartAt_model_space_eq_id (x : E) : extChartAt 𝓘(𝕜, E) x = PartialEquiv.refl E := by
-  simp only [mfld_simps]
->>>>>>> 926984ff
 
 theorem ext_chart_model_space_apply {x y : E} : extChartAt 𝓘(𝕜, E) x y = y :=
   rfl
@@ -1337,10 +1311,8 @@
 
 @[simp, mfld_simps]
 theorem extChartAt_prod (x : M × M') :
-<<<<<<< HEAD
     extChartAt (I.prod I') x = (extChartAt I x.1).prod (extChartAt I' x.2) :=
-  LocalEquiv.prod_trans ..
-#align ext_chart_at_prod extChartAt_prod
+  PartialEquiv.prod_trans ..
 
 @[simp, mfld_simps]
 theorem extChartAt_pi {ι : Type v} {E : ι → Type w} {M : ι → Type u} {H : ι → Type u'} [Fintype ι]
@@ -1348,15 +1320,7 @@
     [∀ i, TopologicalSpace (M i)] [∀ i, ChartedSpace (H i) (M i)]
     (I : ∀ i, ModelWithCorners 𝕜 (E i) (H i)) (x : ∀ i, M i) :
     extChartAt (.pi I) x = .pi fun i ↦ extChartAt (I i) (x i) :=
-  LocalEquiv.pi_trans ..
-
-end ExtendedCharts
-=======
-    extChartAt (I.prod I') x = (extChartAt I x.1).prod (extChartAt I' x.2) := by
-  simp only [mfld_simps]
-  -- Porting note: `simp` can't use `PartialEquiv.prod_trans` here because of a type
-  -- synonym
-  rw [PartialEquiv.prod_trans]
+  PartialEquiv.pi_trans ..
 
 theorem extChartAt_comp [ChartedSpace H H'] (x : M') :
     (letI := ChartedSpace.comp H H' M'; extChartAt I x) =
@@ -1394,5 +1358,4 @@
   have : LocallyCompactSpace H := I.locallyCompactSpace
   exact ChartedSpace.locallyCompactSpace H M
 
-end Topology
->>>>>>> 926984ff
+end Topology