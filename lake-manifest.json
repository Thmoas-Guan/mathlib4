{"version": 7,
 "packagesDir": ".lake/packages",
 "packages":
 [{"url": "https://github.com/leanprover/std4",
   "type": "git",
   "subDir": null,
   "rev": "b963be3621054cb2cf16410d68e75d34a1b6fb86",
   "name": "std",
   "manifestFile": "lake-manifest.json",
<<<<<<< HEAD
   "inputRev": "bump/v4.8.0",
=======
   "inputRev": "lean-pr-testing-3579",
>>>>>>> 17dfdd73
   "inherited": false,
   "configFile": "lakefile.lean"},
  {"url": "https://github.com/leanprover-community/quote4",
   "type": "git",
   "subDir": null,
   "rev": "fd760831487e6835944e7eeed505522c9dd47563",
   "name": "Qq",
   "manifestFile": "lake-manifest.json",
   "inputRev": "master",
   "inherited": false,
   "configFile": "lakefile.lean"},
  {"url": "https://github.com/leanprover-community/aesop",
   "type": "git",
   "subDir": null,
   "rev": "fffde1ea9f76fd9cab9fb14c3c0b16b9f2f9aaff",
   "name": "aesop",
   "manifestFile": "lake-manifest.json",
   "inputRev": "bump/nightly-2024-03-11",
   "inherited": false,
   "configFile": "lakefile.lean"},
  {"url": "https://github.com/leanprover-community/ProofWidgets4",
   "type": "git",
   "subDir": null,
   "rev": "fb65c476595a453a9b8ffc4a1cea2db3a89b9cd8",
   "name": "proofwidgets",
   "manifestFile": "lake-manifest.json",
   "inputRev": "v0.0.30",
   "inherited": false,
   "configFile": "lakefile.lean"},
  {"url": "https://github.com/leanprover/lean4-cli",
   "type": "git",
   "subDir": null,
   "rev": "be8fa79a28b8b6897dce0713ef50e89c4a0f6ef5",
   "name": "Cli",
   "manifestFile": "lake-manifest.json",
   "inputRev": "main",
   "inherited": false,
   "configFile": "lakefile.lean"},
  {"url": "https://github.com/leanprover-community/import-graph.git",
   "type": "git",
   "subDir": null,
   "rev": "bbcffbcc19d69e13d5eea716283c76169db524ba",
   "name": "importGraph",
   "manifestFile": "lake-manifest.json",
   "inputRev": "main",
   "inherited": false,
   "configFile": "lakefile.lean"}],
 "name": "mathlib",
 "lakeDir": ".lake"}<|MERGE_RESOLUTION|>--- conflicted
+++ resolved
@@ -4,14 +4,10 @@
  [{"url": "https://github.com/leanprover/std4",
    "type": "git",
    "subDir": null,
-   "rev": "b963be3621054cb2cf16410d68e75d34a1b6fb86",
+   "rev": "d2b6687f481818fc79f76e924b332cf726515c7c",
    "name": "std",
    "manifestFile": "lake-manifest.json",
-<<<<<<< HEAD
-   "inputRev": "bump/v4.8.0",
-=======
-   "inputRev": "lean-pr-testing-3579",
->>>>>>> 17dfdd73
+   "inputRev": "nightly-testing",
    "inherited": false,
    "configFile": "lakefile.lean"},
   {"url": "https://github.com/leanprover-community/quote4",
