--- conflicted
+++ resolved
@@ -4,11 +4,7 @@
  [{"url": "https://github.com/leanprover/std4",
    "type": "git",
    "subDir": null,
-<<<<<<< HEAD
-   "rev": "61139f1bebf8b73f5677c1f18dcbc1e0ee5a8abc",
-=======
-   "rev": "d7228c76cf7bffd8cc1d803f6ca82b0bcb4a6488",
->>>>>>> 999e59b2
+   "rev": "427cf7ea160ef0c2c10fbe92102a2f470b9d74ad",
    "name": "std",
    "manifestFile": "lake-manifest.json",
    "inputRev": "bump/v4.6.0",
@@ -26,11 +22,7 @@
   {"url": "https://github.com/leanprover-community/aesop",
    "type": "git",
    "subDir": null,
-<<<<<<< HEAD
-   "rev": "cf6516ebdbe969ae066891cd7e4a4a217c368459",
-=======
-   "rev": "2f8ec979f3fa425fc219d635e9aa1487c7b09345",
->>>>>>> 999e59b2
+   "rev": "77d0b4a2399ef5716e98a936ce994708aae33ff2",
    "name": "aesop",
    "manifestFile": "lake-manifest.json",
    "inputRev": "bump/v4.6.0",
