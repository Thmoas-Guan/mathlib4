--- conflicted
+++ resolved
@@ -1,11 +1,4 @@
 import Mathlib.Tactic.Linter.MinImports
-<<<<<<< HEAD
-import Mathlib.Tactic.ExtractGoal
-import Mathlib.Tactic.Lemma
-import Mathlib.Data.Nat.Notation
-import Mathlib.Data.Int.Notation
-=======
->>>>>>> cfb75f63
 import Mathlib.Tactic.NormNum.Basic
 import Mathlib.Tactic.FunProp.Attr
 
@@ -136,10 +129,6 @@
 #guard (0 : ℤ) = 0
 
 set_option linter.minImports false in
-<<<<<<< HEAD
-
-=======
->>>>>>> cfb75f63
 #reset_min_imports
 
 /--
@@ -150,9 +139,6 @@
 #guard_msgs in
 -- again, the imports pick-up, after the reset
 set_option linter.minImports true in
-<<<<<<< HEAD
-#guard (0 : ℤ) = 0
-=======
 #guard (0 : ℤ) = 0
 
 -- finally, we leave the linter "on", to give it a chance to parse `eoi`
@@ -176,5 +162,4 @@
 #guard_msgs in
 run_cmd
   let _ ← `(declModifiers|@[fun_prop])
-  let _ ← `(tactic|apply @Mathlib.Meta.NormNum.evalNatDvd <;> extract_goal)
->>>>>>> cfb75f63
+  let _ ← `(tactic|apply @Mathlib.Meta.NormNum.evalNatDvd <;> extract_goal)